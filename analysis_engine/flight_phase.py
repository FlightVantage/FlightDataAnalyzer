--- conflicted
+++ resolved
@@ -157,18 +157,11 @@
     # List the minimum acceptable parameters here
     @classmethod
     def can_operate(cls, available):
-<<<<<<< HEAD
-        if ['Altitude AAL For Flight Phases','Landing'] in available:
-            return True
-        else:
-            return False
-    """
-    
-=======
+
         return 'Altitude AAL For Flight Phases' in available and \
                'Landing' in available
-        
->>>>>>> 70e4cc52
+    """
+    
     # List the optimal parameter set here
     def derive(self, alt_aal=P('Altitude AAL For Flight Phases'),
                alt_rad = P('Altitude Radio'),
