import os
import logging
import numpy as np

from datetime import datetime, timedelta

from analysis_engine import hooks, settings
from analysis_engine.datastructures import Segment
from analysis_engine.node import P
from analysis_engine.plot_flight import plot_essential
from analysis_engine.library import (align, calculate_timebase, hash_array,
                                     hysteresis, normalise,
                                     repair_mask, rate_of_change,
                                     straighten_headings,
                                     vstack_params)

from hdfaccess.file import hdf_file
from hdfaccess.utils import write_segment

from utilities.filesystem_tools import sha_hash_file


logger = logging.getLogger(name=__name__)


class AircraftMismatch(ValueError):
    pass

class TimebaseError(ValueError):
    pass


def validate_aircraft(aircraft_info, hdf):
    """
    """
    #if 'Aircraft Ident' in hdf and so on:
    logger.warning("Validate Aircraft not implemented")
    if True:
        return True
    else:
        raise AircraftMismatch("Tail does not match identification %s" % \
                               aircraft_info['Tail Number'])


def _segment_type_and_slice(airspeed, frequency, start, stop):
    """
    segment_type is one of:
    * 'GROUND_ONLY' (didn't go fast)
    * 'START_AND_STOP'
    * 'START_ONLY'
    * 'STOP_ONLY'
    * 'MID_FLIGHT'
    """
    airspeed_start = start * frequency
    airspeed_stop = stop * frequency
    try:
        unmasked_start, unmasked_stop = \
            np.ma.flatnotmasked_edges(airspeed[airspeed_start:airspeed_stop])
    except TypeError:
        # Raised when flatnotmasked_edges returns None because all data is
        # masked.
        segment_type = 'GROUND_ONLY'
        logger.debug("Airspeed data was entirely masked. Assuming '%s' between"
                     "'%s' and '%s'." % (segment_type, start, stop))
        return segment_type, slice(start, stop)
    unmasked_start += airspeed_start
    unmasked_stop += airspeed_start
    
    slow_start = airspeed[unmasked_start] < settings.AIRSPEED_THRESHOLD
    slow_stop = airspeed[unmasked_stop] < settings.AIRSPEED_THRESHOLD
    
    threshold_exceedance = np.ma.sum(airspeed[airspeed_start:airspeed_stop] > \
                                     settings.AIRSPEED_THRESHOLD) * frequency
    if threshold_exceedance < 30: # Q: What is a sensible value?
        logger.debug("Airspeed was below threshold.")
        segment_type = 'GROUND_ONLY'
    elif slow_start and slow_stop:
        logger.debug("Airspeed started below threshold, rose above and stopped "
                     "below.")
        segment_type = 'START_AND_STOP'
    elif slow_start:
        logger.debug("Airspeed started below threshold and stopped above.")
        segment_type = 'START_ONLY'
    elif slow_stop:
        logger.debug("Airspeed started above threshold and stopped below.")
        segment_type = 'STOP_ONLY'
    else:
        logger.debug("Airspeed started and stopped above threshold.")
        segment_type = 'MID_FLIGHT'
    logger.info("Segment type is '%s' between '%s' and '%s'.",
                 segment_type, start, stop)
    return segment_type, slice(start, stop)


def _get_normalised_split_params(hdf):
    '''
    Get split parameters (currently only engine power) from hdf, normalise
    them on a scale from 0-1.0 and return the minimum.
    
    :param hdf: hdf_file object.
    :type hdf: hdfaccess.file.hdf_file
    :returns: Minimum of normalised split parameters along with its frequency. Will return None, None if no split parameters are available.
    :rtype: (None, None) or (np.ma.masked_array, float)
    '''
    params = []
    first_split_param = None
    for param_name in ('Eng (1) N1', 'Eng (2) N1', 'Eng (3) N1', 'Eng (4) N1',
                       'Eng (1) N2', 'Eng (2) N2', 'Eng (3) N2', 'Eng (4) N2',
                       'Eng (1) NP', 'Eng (2) NP', 'Eng (3) NP', 'Eng (4) NP'):
        try:
            param = hdf[param_name]
        except KeyError:
            continue
        if first_split_param:
            # Align all other parameters to first available.
            param.array = align(param, first_split_param)
        else:
            first_split_param = param
            params.append(param)
    
    if not first_split_param:
        return None, None
    # If there is at least one split parameter available.
    # normalise the parameters we'll use for splitting the data
    stacked_params = vstack_params(*params)
    normalised_params = normalise(stacked_params, scale_max=100)
    split_params_min = np.ma.min(normalised_params, axis=0)
    return split_params_min, first_split_param.frequency


def _rate_of_turn(heading):
    '''
    Create rate of turn from heading.
    
    :param heading: Heading parameter.
    :type heading: Parameter
    '''
    heading.array = repair_mask(straighten_headings(heading.array),
                                repair_duration=None)
    rate_of_turn = np.ma.abs(rate_of_change(heading, 2))
    rate_of_turn_masked = np.ma.masked_greater(rate_of_turn,
                                               settings.RATE_OF_TURN_SPLITTING_THRESHOLD)    
    return rate_of_turn_masked


def split_segments(hdf):
    '''
    TODO: DJ suggested not to use decaying engine oil temperature.
    
    Notes:
     * We do not want to split on masked superframe data if mid-flight (e.g. short section of corrupt data) - repair_mask without defining repair_duration should fix that.
     * Use turning alongside engine parameters to ensure there is no movement?
     Q: Beware of pre-masked minimums to ensure we don't split on padded superframes     
    
    TODO: Use L3UQAR num power ups for difficult cases?
    '''
    airspeed = hdf['Airspeed']
    airspeed_array = repair_mask(airspeed.array, repair_duration=None)
    airspeed_secs = len(airspeed_array) / airspeed.frequency
    slow_array = np.ma.masked_less_equal(airspeed_array,
                                         settings.AIRSPEED_THRESHOLD)
    
    speedy_slices = np.ma.clump_unmasked(slow_array)
    if len(speedy_slices) <= 1:
        logger.info("There are '%s' sections of data where airspeed is "
                     "above the splitting threshold. Therefore there can only "
                     "be at maximum one flights worth of data. Creating a single "
                     "segment comprising all data.", len(speedy_slices))
        # Use the first and last available unmasked values to determine segment
        # type.
        return [_segment_type_and_slice(airspeed_array, airspeed.frequency, 0,
                                        airspeed_secs)]
    slow_slices = np.ma.clump_masked(slow_array)
    
    heading = hdf['Heading']
    rate_of_turn = _rate_of_turn(heading)    
    
    split_params_min, \
    split_params_frequency = _get_normalised_split_params(hdf)
    
    if hdf.reliable_frame_counter:
        dfc = hdf['Frame Counter']
        dfc_diff = np.ma.diff(dfc.array)
        # Mask 'Frame Counter' incrementing by 1.
        dfc_diff = np.ma.masked_equal(dfc_diff, 1)
        # Mask 'Frame Counter' overflow where the Frame Counter transitions from
        # 4095 to 0. Q: This used to be 4094, are there some Frame Counters which increment from 1 rather than 0 or something else?
        dfc_diff = np.ma.masked_equal(dfc_diff, -4095)
        # Gap between difference values.
        dfc_half_period = (1 / dfc.frequency) / 2
    else:
        logger.info("'Frame Counter' will not be used for splitting since "
                     "'reliable_frame_counter' is False.")
        dfc = None
    
    segments = []
    start = 0
    for slow_slice in slow_slices:
        if slow_slice.start == 0:
            # Do not split if slow_slice is at the beginning of the data.
            # Since we are working with masked slices, masked padded superframe
            # data will be included within the first slow_slice.
            continue
        if slow_slice.stop == len(airspeed_array):
            # After the loop we will add the remaining data to a segment.
            break
        
        # Get start and stop at 1Hz.
        slice_start_secs = slow_slice.start / airspeed.frequency
        slice_stop_secs = slow_slice.stop / airspeed.frequency
        
        slow_duration = slice_stop_secs - slice_start_secs
        if slow_duration < settings.MINIMUM_SPLIT_DURATION:
            logger.info("Disregarding period of airspeed below '%s' "
                          "since '%s' is shorter than MINIMUM_SPLIT_DURATION "
                          "('%s').", settings.AIRSPEED_THRESHOLD, slow_duration,
                          settings.MINIMUM_SPLIT_DURATION)
            continue
        
        # Split using 'Frame Counter'.
        if dfc is not None:
            dfc_slice = slice(slice_start_secs * dfc.frequency,
                              slice_stop_secs * dfc.frequency)
            unmasked_edges = np.ma.flatnotmasked_edges(dfc_diff[dfc_slice])
            if unmasked_edges is not None:
                # Split on the first DFC jump.
                dfc_index = unmasked_edges[0]
                split_index = round((dfc_index / dfc.frequency) + slice_start_secs + \
                    dfc_half_period)
                logger.info("'Frame Counter' jumped within slow_slice '%s' "
                             "at index '%s'.", slow_slice, split_index)
                segments.append(_segment_type_and_slice(airspeed_array,
                                                        airspeed.frequency,
                                                        start, split_index))
                start = split_index
                continue
            else:
                logger.info("'Frame Counter' did not jump within slow_slice "
                             "'%s'.", slow_slice)
        
        # Split using engine parameters.        
        if split_params_min is not None:
            split_params_slice = slice(slice_start_secs * split_params_frequency,
                                       slice_stop_secs * split_params_frequency)
            split_params_masked = np.ma.masked_greater(split_params_min[split_params_slice],
                                                       settings.MINIMUM_SPLIT_PARAM_VALUE)
            try:
                below_min_slice = np.ma.clump_unmasked(split_params_masked)[0]
            except IndexError:
                logger.info("Average of normalised split parameters did not drop "
                             "below MINIMUM_SPLIT_PARAM_VALUE ('%s') within slow_slice '%s'.",
                             settings.MINIMUM_SPLIT_PARAM_VALUE,
                             split_params_slice)
            else:
                below_min_duration = below_min_slice.stop - below_min_slice.start
                param_split_index = split_params_slice.start + \
                    below_min_slice.start + (below_min_duration / 2)
                split_index = round(param_split_index / split_params_frequency)
                logger.info("Average of normalised split parameters value was "
                             "below MINIMUM_SPLIT_PARAM_VALUE ('%s') within "
                             "slow_slice '%s' at index '%s'.",
                             settings.MINIMUM_SPLIT_PARAM_VALUE,
                             slow_slice, split_index)    
                segments.append(_segment_type_and_slice(airspeed_array,
                                                        airspeed.frequency,
                                                        start, split_index))
                start = split_index
                continue
        
        # Split using rate of turn. Q: Should this be considered in other
        # splitting methods.
        rot_slice = slice(slice_start_secs * heading.frequency,
                          slice_stop_secs * heading.frequency)
        stopped_slices = np.ma.clump_unmasked(rate_of_turn[rot_slice])
        try:
            first_stop = stopped_slices[0]
        except IndexError:
            # The aircraft did not stop turning.
            logger.info("Aircraft did not stop turning during slow_slice "
                         "'%s'. Therefore a split will not be made.",
                         slow_slice)
        else:
            # Split half-way within the stop slice.
            stop_duration = first_stop.stop - first_stop.start
            rot_split_index = rot_slice.start + first_stop.start + (stop_duration / 2)
            # Get the absolute split index at 1Hz.
            split_index = round(rot_split_index / heading.frequency)
            segments.append(_segment_type_and_slice(airspeed_array, airspeed.frequency,
                                                    start, split_index))
            start = split_index
            continue
        
<<<<<<< HEAD
        logging.warning("Splitting methods failed to split within slow_slice "
                        "'%s'.", slow_slice)
        #Q: Raise error here?
=======
        logger.info("Splitting methods failed to split within slow_slice "
                     "'%s'.", slow_slice)
>>>>>>> 02274744
    
    # Add remaining data to a segment.
    segments.append(_segment_type_and_slice(airspeed_array, airspeed.frequency,
                                            start, airspeed_secs))
    return segments
        
        
def _calculate_start_datetime(hdf, fallback_dt=None):
    """
    Calculate start datetime.
    
    :param hdf: Flight data HDF file 
    :type hdf: hdf_access object
    :param fallback_dt: Used to replace elements of datetimes which are not available in the hdf file (e.g. YEAR not being recorded)
    :type fallback_dt: datetime
    
    HDF params used:
    :Year: Optional (defaults to 1970)
    :Month: Optional (defaults to 1)
    :Day: Optional (defaults to 1)
    :Hour: Required
    :Minute: Required
    :Second: Required

    If required parameters are not available and fallback_dt is not provided,
    a TimebaseError is raised
    """
    # align required parameters to 1Hz
    onehz = P(frequency = 1)
    dt_arrays = []
    for name in ('Year', 'Month', 'Day', 'Hour', 'Minute', 'Second'):
        param = hdf.get(name)
        if param:
            array = align(hdf[name], onehz, data_type='Multi-State')
            if len(array) == 0 or np.ma.count(array) == 0:
                logger.warning("No valid values returned for %s", name)
            else:
                # values returned, continue
                dt_arrays.append(array)
                continue
        if fallback_dt:
            array = [getattr(fallback_dt, name.lower())]
            logger.info("%s not available, using %d from fallback_dt %s", 
                         name, array[0], fallback_dt)
            dt_arrays.append(array)
            continue
        else:
            raise TimebaseError("Required parameter '%s' not available" % name)
        
    #TODO: Support limited time ranges - i.e. not in future and only up to 5 years in the past?
    ##if (datetime.now() - timedelta(years=5)).year > dt_arrays[0].average() > datetime.now().year:
        ##raise issue!
        
    length = max([len(array) for array in dt_arrays])
    if length > 1:
        # ensure all arrays are the same length
        for n, arr in enumerate(dt_arrays):
            if len(arr) == 1:
                # repeat to the correct size
                arr = np.repeat(arr, length)
                dt_arrays[n] = arr
            elif len(arr) != length:
                raise ValueError("After align, all array should be the same length")
            else:
                pass
        
    # establish timebase for start of data
    try:
        return calculate_timebase(*dt_arrays)
    except (KeyError, ValueError) as err:
        raise TimebaseError("Error with timestamp values: %s" % err)
    
        
def append_segment_info(hdf_segment_path, segment_type, segment_slice, part,
                        fallback_dt=None):
    """
    Get information about a segment such as type, hash, etc. and return a
    named tuple.
    
    If a valid timestamp can't be found, it creates start_dt as epoch(0)
    i.e. datetime(1970,1,1,1,0). Go-fast dt and Stop dt are relative to this
    point in time.
    
    :param hdf_segment_path: path to HDF segment to analyse
    :type hdf_segment_path: string
    :param segment_slice: Slice of this segment relative to original file.
    :type segment_slice: slice
    :param part: Numeric part this segment was in the original data file (1 indexed)
    :type part: Integer
    :param fallback_dt: Used to replace elements of datetimes which are not available in the hdf file (e.g. YEAR not being recorded)
    :type fallback_dt: datetime
    :returns: Segment named tuple
    :rtype: Segment
    """
    # build information about a slice
    with hdf_file(hdf_segment_path) as hdf:
        airspeed = hdf['Airspeed'].array
        duration = hdf.duration
        try:
            start_datetime = _calculate_start_datetime(hdf, fallback_dt)
        except TimebaseError:
            logger.warning("Unable to calculate timebase, using epoch 1.1.1970!")
            start_datetime = datetime.fromtimestamp(0)
        stop_datetime = start_datetime + timedelta(seconds=duration)
        hdf.start_datetime = start_datetime
    
    if segment_type != 'GROUND_ONLY':
        # we went fast, so get the index
        spd_above_threshold = np.ma.where(airspeed > settings.AIRSPEED_THRESHOLD)
        go_fast_index = spd_above_threshold[0][0]
        go_fast_datetime = start_datetime + timedelta(seconds=int(go_fast_index))
        # Identification of raw data airspeed hash (including all spikes etc)
        airspeed_hash = hash_array(airspeed.data[airspeed.data > settings.AIRSPEED_THRESHOLD])
    else:
        go_fast_index = None
        go_fast_datetime = None
        # if not go_fast, create hash from entire file
        airspeed_hash = sha_hash_file(hdf_segment_path)
    #                ('slice         type          part  path              hash           start_dt        go_fast_dt        stop_dt')
    segment = Segment(segment_slice, segment_type, part, hdf_segment_path, airspeed_hash, start_datetime, go_fast_datetime, stop_datetime)
    return segment


def split_hdf_to_segments(hdf_path, aircraft_info, fallback_dt=None, draw=False):
    """
    Main method - analyses an HDF file for flight segments and splits each
    flight into a new segment appropriately.
    
    :param hdf_path: path to HDF file
    :type hdf_path: string
    :param aircraft_info: Information which identify the aircraft, specfically with the keys 'Tail Number', 'MSN'...
    :type aircraft_info: Dict
    :param fallback_dt: Used to replace elements of datetimes which are not available in the hdf file (e.g. YEAR not being recorded)
    :type fallback_dt: datetime
    :param draw: Whether to use matplotlib to plot the flight
    :type draw: Boolean
    :returns: List of Segments
    :rtype: List of Segment recordtypes ('slice type part duration path hash')
    """
    logger.info("Processing file: %s", hdf_path)
    if draw:
        plot_essential(hdf_path)
        
    with hdf_file(hdf_path) as hdf:
        # Confirm aircraft tail for the entire datafile
        logger.info("Validating aircraft matches that recorded in data")
        validate_aircraft(aircraft_info, hdf)

        # now we know the Aircraft is correct, go and do the PRE FILE ANALYSIS
        if hooks.PRE_FILE_ANALYSIS:
            logger.info("Performing PRE_FILE_ANALYSIS analysis: %s", 
                         hooks.PRE_FILE_ANALYSIS.func_name)
            hooks.PRE_FILE_ANALYSIS(hdf, aircraft_info)
        else:
            logger.info("No PRE_FILE_ANALYSIS actions to perform")
        
        segment_tuples = split_segments(hdf)
    
    # process each segment (into a new file) having closed original hdf_path
    segments = []
    for part, segment_tuple in enumerate(segment_tuples, start=1):
        segment_type, segment_slice = segment_tuple
        # write segment to new split file (.001)
        dest_path = os.path.splitext(hdf_path)[0] + '.%03d.hdf5' % part
        logger.debug("Writing segment %d: %s", part, dest_path)
        write_segment(hdf_path, segment_slice, dest_path, supf_boundary=True)
        segment = append_segment_info(dest_path, segment_type, segment_slice,
                                      part, fallback_dt=fallback_dt)        
        
        segments.append(segment)
        if draw:
            from analysis_engine.plot_flight import plot_essential
            plot_essential(dest_path)
            
    if draw:
        # show all figures together
        from matplotlib.pyplot import show
        show()
        #close('all') # closes all figures
         
    return segments

      
if __name__ == '__main__':
    import argparse
    import pprint
    from utilities.filesystem_tools import copy_file
    logger = logging.getLogger()
    logger.setLevel(logging.WARN)    
    
    parser = argparse.ArgumentParser(description="Process a flight.")
    parser.add_argument('file', type=str,
                        help='Path of file to process.')
    parser.add_argument('-tail', dest='tail_number', type=str, default='G-ABCD',
                        help='Aircraft Tail Number for processing.')
    args = parser.parse_args()

    hdf_copy = copy_file(args.file, postfix='_split')
    segs = split_hdf_to_segments(hdf_copy,
                                 {'Tail Number': args.tail_number,},
                                 fallback_dt=datetime(2012,12,12,12,12,12),
                                 draw=False)    
    pprint.pprint(segs)
<|MERGE_RESOLUTION|>--- conflicted
+++ resolved
@@ -289,16 +289,11 @@
                                                     start, split_index))
             start = split_index
             continue
-        
-<<<<<<< HEAD
-        logging.warning("Splitting methods failed to split within slow_slice "
-                        "'%s'.", slow_slice)
+
         #Q: Raise error here?
-=======
-        logger.info("Splitting methods failed to split within slow_slice "
-                     "'%s'.", slow_slice)
->>>>>>> 02274744
-    
+        logger.warning("Splitting methods failed to split within slow_slice "
+                       "'%s'.", slow_slice)
+
     # Add remaining data to a segment.
     segments.append(_segment_type_and_slice(airspeed_array, airspeed.frequency,
                                             start, airspeed_secs))
