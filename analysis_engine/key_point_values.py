import numpy as np

from analysis_engine import settings
from analysis_engine.settings import (CONTROL_FORCE_THRESHOLD,
                                      FEET_PER_NM,
                                      NAME_VALUES_FLAP)

from analysis_engine.node import KeyPointValueNode, KPV, KTI, P, S, A

from analysis_engine.library import (clip, 
                                     coreg, 
                                     cycle_counter,
                                     cycle_finder,
                                     _dist,
                                     find_edges,
                                     hysteresis,
                                     ils_glideslope_align,
                                     index_at_value, 
                                     integrate,
                                     is_index_within_sections,
                                     mask_outside_slices,
                                     max_abs_value,
                                     max_continuous_unmasked, 
                                     max_value,
                                     min_value, 
                                     minimum_unmasked,
                                     repair_mask, 
                                     np_ma_masked_zeros_like,
                                     peak_curvature,
                                     rate_of_change,
                                     runway_distance_from_end,
                                     shift_slices,
                                     slice_samples, 
                                     slices_overlap,
                                     slices_and,
                                     value_at_index)


class AccelerationLateralMax(KeyPointValueNode):
    def derive(self, acc_lat=P('Acceleration Lateral')):
        index, value = max_abs_value(acc_lat.array)
        self.create_kpv(index, value)


class AccelerationLateralTaxiingStraightMax(KeyPointValueNode):
    '''
    Lateral acceleration while not turning is rarely an issue, so we compute
    only one KPV for taxi out and one for taxi in. The straight sections are
    identified by masking the turning phases and then testing the resulting
    data.
    '''
    def derive(self, acc_lat=P('Acceleration Lateral'), taxis=S('Taxiing'), 
               turns=S('Turning On Ground')):
        accel = np.ma.copy(acc_lat.array) # Prepare to change mask here.
        for turn in turns:
            accel[turn.slice]=np.ma.masked
        self.create_kpvs_within_slices(accel, taxis, max_abs_value)
    

class AccelerationLateralTaxiingTurnsMax(KeyPointValueNode):
    '''
    Lateral acceleration while taxiing normally occurs in turns, and leads to
    wear on the undercarriage and discomfort for passengers. In extremis this
    can lead to taxiway excursions. Lateral acceleration is used in
    preference to groundspeed as this parameter is available on older
    aircraft and is directly related to comfort.
    '''
    def derive(self, acc_lat=P('Acceleration Lateral'), 
               turns=S('Turning On Ground')):
        self.create_kpvs_within_slices(acc_lat.array, turns, max_abs_value)


class AccelerationLongitudinalPeakTakeoff(KeyPointValueNode):
    '''
    This may be of interest where takeoff performance is an issue, though not
    normally monitored as a safety event.
    '''
    def derive(self, takeoff=S('Takeoff'),
               accel=P('Acceleration Longitudinal')):
        self.create_kpvs_within_slices(accel.array, takeoff, max_value)


class DecelerationLongitudinalPeakLanding(KeyPointValueNode):
    '''
    This is an indication of severe braking and/or use of reverse thrust or
    reverse pitch.
    '''
    def derive(self, landing=S('Landing'),
               accel=P('Acceleration Longitudinal')):
        self.create_kpvs_within_slices(accel.array, landing, min_value)

        
class AccelerationNormal20FtToFlareMax(KeyPointValueNode):
    #name = 'Acceleration Normal 20 Ft To Flare Max' # not required?
    def derive(self, acceleration_normal=P('Acceleration Normal'),
               alt_aal=P('Altitude AAL For Flight Phases')):
        self.create_kpvs_within_slices(acceleration_normal.array,
                                       alt_aal.slices_from_to(20, 5),
                                       max_value)


class AccelerationNormalMax(KeyPointValueNode):
    def derive(self, acc_norm=P('Acceleration Normal')):
        index, value = max_value(acc_norm.array)
        self.create_kpv(index, value)
        
        
class AccelerationNormalAirborneFlapsUpMax(KeyPointValueNode):
    def derive(self, accel=P('Acceleration Normal'), flap=P('Flap'), 
               airborne=S('Airborne')):
        # Mask data where the flaps are down
        acc_flap_up = np.ma.masked_where(flap.array>0.0, accel.array)
        self.create_kpvs_within_slices(acc_flap_up, airborne, max_value)


class AccelerationNormalAirborneFlapsUpMin(KeyPointValueNode):
    def derive(self, accel=P('Acceleration Normal'), flap=P('Flap'), 
               airborne=S('Airborne')):
        # Mask data where the flaps are down
        acc_flap_up = np.ma.masked_where(flap.array>0.0, accel.array)
        self.create_kpvs_within_slices(acc_flap_up, airborne, min_value)


class AccelerationNormalAirborneFlapsDownMax(KeyPointValueNode):
    def derive(self, accel=P('Acceleration Normal'), flap=P('Flap'), 
               airborne=S('Airborne')):
        # Mask data where the flaps are up
        acc_flap_up = np.ma.masked_where(flap.array==0.0, accel.array)
        self.create_kpvs_within_slices(acc_flap_up, airborne, max_value)


class AccelerationNormalAirborneFlapsDownMin(KeyPointValueNode):
    def derive(self, accel=P('Acceleration Normal'), flap=P('Flap'), 
               airborne=S('Airborne')):
        # Mask data where the flaps are up
        acc_flap_up = np.ma.masked_where(flap.array==0.0, accel.array)
        self.create_kpvs_within_slices(acc_flap_up, airborne, min_value)

#-----------------------------------------------------------------------

def bump(acc, phase):
    # Scan the acceleration array for a short period either side of the
    # moment of interest. Too wide and we risk monitoring flares and
    # post-liftoff motion. Too short and we may miss a local peak.
    dt=1.0 # Half width of range to scan across for peak acceleration.
    from_index = max(int(phase.index-dt*acc.hz), 0)
    to_index = min(int(phase.index+dt*acc.hz)+1, len(acc.array))
    bump_accel = acc.array[from_index:to_index]
    bump_index = np.ma.argmax(bump_accel)
    peak = bump_accel[bump_index]
    return from_index + bump_index, peak
    
class AccelerationNormalAtLiftoff(KeyPointValueNode):
    '''
    This is a measure of the normal acceleration at the point of liftoff, and
    is related to the pitch rate at takeoff.
    '''
    def derive(self, acc=P('Acceleration Normal'), lifts=KTI('Liftoff')):
        for lift in lifts:
            self.create_kpv(*bump(acc, lift))

class AccelerationNormalAtTouchdown(KeyPointValueNode):
    '''
    This is the peak acceleration at landing, often used to identify hard
    landings for maintenance purposes.
    '''
    def derive(self, acc=P('Acceleration Normal'), tdwns=KTI('Touchdown')):
        for tdwn in tdwns:
            self.create_kpv(*bump(acc, tdwn))


class AccelerationLateralAtTouchdown(KeyPointValueNode):
    '''
    Programmed at Goodyear office as a demonstration.
    '''
    def derive(self, acc=P('Acceleration Lateral'), tdwns=KTI('Touchdown')):
        for tdwn in tdwns:
            self.create_kpv(*bump(acc, tdwn))


#-----------------------------------------------------------------------


class Airspeed1000To500FtMax(KeyPointValueNode):
    def derive(self, speed=P('Airspeed'), alt_aal=P('Altitude AAL For Flight Phases')):
            self.create_kpvs_within_slices(speed.array,
                                           alt_aal.slices_from_to(1000, 500),
                                           max_value) 


class Airspeed1000To500FtMin(KeyPointValueNode):
    def derive(self, speed=P('Airspeed'), alt_aal=P('Altitude AAL For Flight Phases')):
            self.create_kpvs_within_slices(speed.array,
                                           alt_aal.slices_from_to(1000, 500),
                                           min_value) 


class Airspeed2000To30FtMin(KeyPointValueNode):
    def derive(self, speed=P('Airspeed'), alt_aal=P('Altitude AAL For Flight Phases')):
            self.create_kpvs_within_slices(speed.array,
                                           alt_aal.slices_from_to(2000, 30),
                                           min_value)


class AirspeedAt35FtInTakeoff(KeyPointValueNode):
    def derive(self, airspeed=P('Airspeed'), takeoff=S('Takeoff')):
        first_toff = takeoff.get_first()
        if first_toff:
            index = first_toff.slice.stop
            self.create_kpv(index, value_at_index(airspeed.array, index))


class Airspeed35To1000FtMax(KeyPointValueNode):
    def derive(self, speed=P('Airspeed'), alt_aal=P('Altitude AAL For Flight Phases')):
            self.create_kpvs_within_slices(speed.array,
                                           alt_aal.slices_from_to(35, 1000),
                                           max_value) 


class Airspeed35To1000FtMin(KeyPointValueNode):
    def derive(self, speed=P('Airspeed'), alt_aal=P('Altitude AAL For Flight Phases')):
            self.create_kpvs_within_slices(speed.array,
                                           alt_aal.slices_from_to(35, 1000),
                                           min_value) 

        
class Airspeed400To1500FtMin(KeyPointValueNode):
    def derive(self, speed=P('Airspeed'), alt_aal=P('Altitude AAL For Flight Phases')):
            self.create_kpvs_within_slices(speed.array,
                                           alt_aal.slices_from_to(400, 1500),
                                           min_value)


class Airspeed500To20FtMax(KeyPointValueNode):
    def derive(self, speed=P('Airspeed'), alt_aal=P('Altitude AAL For Flight Phases')):
            self.create_kpvs_within_slices(speed.array,
                                           alt_aal.slices_from_to(500, 20),
                                           max_value) 


class Airspeed500To20FtMin(KeyPointValueNode):
    def derive(self, speed=P('Airspeed'), alt_aal=P('Altitude AAL For Flight Phases')):
            self.create_kpvs_within_slices(speed.array,
                                           alt_aal.slices_from_to(500, 20),
                                           min_value) 


class AirspeedBelowAltitudeMax(KeyPointValueNode):
    NAME_FORMAT = 'Airspeed Below %(altitude)d Ft Max'
    NAME_VALUES = {'altitude': [500, 3000, 7000]}
    
    def derive(self, airspeed=P('Airspeed'), alt_aal=P('Altitude AAL For Flight Phases')):
        for alt in self.NAME_VALUES['altitude']:
            self.create_kpvs_within_slices(airspeed.array,
                                           alt_aal.slices_between(0, alt),
                                           max_value,
                                           altitude=alt)


class AirspeedVacatingRunway(KeyPointValueNode):
    '''
    Airspeed vacating runway uses true airspeed, which is extended below the
    minimum range of the indicated airspeed specifically for this type of
    event. See the derived parameter for details of how groundspeed or
    acceleration data is used to cover the landing phase.
    '''
    def derive(self, airspeed=P('Airspeed True'), 
               off_rwy=KTI('Landing Turn Off Runway')):
        self.create_kpvs_at_ktis(airspeed.array, off_rwy)
        

class AirspeedMinusVrefFor5Sec1000To500FtMax(KeyPointValueNode):
    def derive(self, speed=P('Airspeed Minus Vref For 5 Sec'), alt_aal=P('Altitude AAL For Flight Phases')):
        self.create_kpvs_within_slices(speed.array,
                                       alt_aal.slices_from_to(1000, 500),
                                       max_value)


class AirspeedMinusVrefFor5Sec500To20FtMax(KeyPointValueNode):
    def derive(self, speed=P('Airspeed Minus Vref For 5 Sec'), alt_aal=P('Altitude AAL For Flight Phases')):
            self.create_kpvs_within_slices(speed.array,
                                           alt_aal.slices_from_to(500, 20),
                                           max_value) 


class AirspeedMinusVrefFor5Sec20FtToTouchdownMax(KeyPointValueNode):
    def derive(self, speed=P('Airspeed Minus Vref For 5 Sec'), alt_aal=P('Altitude AAL For Flight Phases')):
        self.create_kpvs_within_slices(speed.array,
                                       alt_aal.slices_from_to(20, 0),
                                       max_value) 



def thrust_reverser_min_speed(land, pwr, tr):
    high_power = np.ma.clump_unmasked(np.ma.masked_less(pwr.array[land.slice],60.0))
    rev = np.ma.clump_unmasked(np.ma.masked_less(tr.array[land.slice],0.7))
    return shift_slices(slices_and(high_power, rev), land.slice.start)


class AirspeedThrustReversersDeployedMin(KeyPointValueNode):
    name = 'Airspeed With Thrust Reversers Deployed (Over 60% N1) Min'
    def derive(self, speed=P('Airspeed True'), tr=P('Thrust Reversers'), 
               pwr=P('Eng (*) N1 Avg'), lands=S('Landing')):
        for land in lands:
            high_rev = thrust_reverser_min_speed(land, pwr, tr)
            self.create_kpvs_within_slices(speed.array, high_rev, min_value)


class GroundspeedThrustReversersDeployedMin(KeyPointValueNode):
    name = 'Groundspeed With Thrust Reversers Deployed (Over 60% N1) Min'
    def derive(self, speed=P('Groundspeed'), tr=P('Thrust Reversers'), 
               pwr=P('Eng (*) N1 Max'), lands=S('Landing')):
        for land in lands:
            high_rev = thrust_reverser_min_speed(land, pwr, tr)
            self.create_kpvs_within_slices(speed.array, high_rev, min_value)


class AirspeedWithGearDownMax(KeyPointValueNode):
    def derive(self, airspeed=P('Airspeed'), gear=P('Gear Down'), 
               airs=S('Airborne')):
        for air in airs:
            downs = np.ma.clump_unmasked(np.ma.masked_equal(gear.array[air.slice], 0.0))
            for down in downs:
                index = np.ma.argmax(airspeed.array[air.slice][down])
                value = airspeed.array[air.slice][down][index]
                self.create_kpv(int((air.slice.start or 0))+down.start+index, value)


class MachWithGearDownMax(KeyPointValueNode):
    def derive(self, mach=P('Mach'), gear=P('Gear Down'), 
               airs=S('Airborne')):
        for air in airs:
            downs = np.ma.clump_unmasked(np.ma.masked_equal(gear.array[air.slice], 0.0))
            for down in downs:
                index = np.ma.argmax(mach.array[air.slice][down])
                value = mach.array[air.slice][down][index]
                self.create_kpv(int((air.slice.start or 0))+down.start+index, value)


class AirspeedAtGearSelectionUp(KeyPointValueNode):
    def derive(self, airspeed=P('Airspeed'), gear_sel_up=KTI('Gear Selection Up')):
        self.create_kpvs_at_ktis(airspeed.array, gear_sel_up)


class AirspeedAtGearSelectionDown(KeyPointValueNode):
    def derive(self, airspeed=P('Airspeed'), gear_sel_down=KTI('Gear Selection Down')):
        self.create_kpvs_at_ktis(airspeed.array, gear_sel_down)


class AirspeedAsGearRetractingMax(KeyPointValueNode):
    def derive(self, airspeed=P('Airspeed'), gear_ret=S('Gear Retracting')):
        self.create_kpvs_within_slices(airspeed.array, gear_ret, max_value)


class AirspeedAsGearExtendingMax(KeyPointValueNode):
    def derive(self, airspeed=P('Airspeed'), gear_ext=S('Gear Extending')):
        self.create_kpvs_within_slices(airspeed.array, gear_ext, max_value)


class MachAsGearRetractingMax(KeyPointValueNode):
    def derive(self, mach=P('Mach'), gear_ret=S('Gear Retracting')):
        self.create_kpvs_within_slices(mach.array, gear_ret, max_value)


class MachAsGearExtendingMax(KeyPointValueNode):
    def derive(self, mach=P('Mach'), gear_ext=S('Gear Extending')):
        self.create_kpvs_within_slices(mach.array, gear_ext, max_value)

        
class AltitudeAtGearSelectionUp(KeyPointValueNode):
    name = 'Altitude AAL At Gear Selection Up'
    def derive(self, alt_aal=P('Altitude AAL'), gear_sel_up=KTI('Gear Selection Up')):
        self.create_kpvs_at_ktis(alt_aal.array, gear_sel_up)


class AltitudeAtGearSelectionDown(KeyPointValueNode):
    name = 'Altitude AAL At Gear Selection Down'
    def derive(self, alt_aal=P('Altitude AAL'), gear_sel_down=KTI('Gear Selection Down')):
        self.create_kpvs_at_ktis(alt_aal.array, gear_sel_down)

#-------------------------------------------------------------------------------

class AirspeedAtLiftoff(KeyPointValueNode):
    '''
    DJ suggested TailWindAtLiftoff would complement this parameter when used
    for 'Speed high at liftoff' events.
    '''
    def derive(self, airspeed=P('Airspeed'), liftoffs=KTI('Liftoff')):
        self.create_kpvs_at_ktis(airspeed.array, liftoffs)


'''
Redundant, as this will either be a go-around, with its minimum, or a landing

class AltitudeAtLowestPointOnApproach(KeyPointValueNode):
    """
    The approach phase has been found already. Here we take the height at
    the lowest point reached in the approach.
    """
    def derive(self, alt_aal=P('Altitude AAL'), alt_rad=P('Altitude Radio'), 
               low_points=KTI('Lowest Point On Approach')):
        height = minimum_unmasked(alt_aal.array, alt_rad.array)
        self.create_kpvs_at_ktis(height, low_points)
        '''


class AirspeedAtTouchdown(KeyPointValueNode):
    def derive(self, airspeed=P('Airspeed'), touchdowns=KTI('Touchdown')):
        self.create_kpvs_at_ktis(airspeed.array, touchdowns)



class AirspeedMax(KeyPointValueNode):
    def derive(self, speed=P('Airspeed'), airs=S('Airborne')):
        # For commented version, see GlideslopeDeviation1500To1000FtMax
        self.create_kpvs_within_slices(speed.array, airs, max_value)


class AirspeedMax3Sec(KeyPointValueNode):
    def derive(self, speed=P('Airspeed'), airs=S('Airborne')):
        self.create_kpvs_within_slices(clip(speed.array, 3.0, speed.hz), airs, max_value)

def flap_or_conf_max_or_min(self, conflap, airspeed, function, scope=None):
    '''
    Generic flap and conf event creation process.
    :param conflap: Conf or Flap data, restricted to detent settings.
    :type conflap: Numpy masked array, in conf values (floating point) or flap (degrees or %).
    :param airspeed: airspeed parameter
    :type airspeed: Numpy masked array
    :param function: function to be applied to the airspeed values
    :type function: 'max_value' or 'min_value'
    :param scope: Periods to restrict period to be monitored. Essential for minimum speed checks, otherwise all the results relate to taxi periods!
    :type scope: optional list of slices.
    
    :returns: Nothing. KPVs are created within the routine.
    '''
    if scope==[]:
        return # Can't have an event if the scope is empty.
    
    if scope:
        scope_array = np_ma_masked_zeros_like(airspeed.array)
        for valid in scope:
            scope_array.mask[int(valid.slice.start or 0):\
                             int(valid.slice.stop or len(scope_array))+1]=False
            
    for conflap_setting in np.ma.unique(conflap.array):
        if conflap_setting == 0.0 or \
           np.ma.is_masked(conflap_setting):
            # ignore masked values
            continue
        spd_with_conflap = np.ma.copy(airspeed.array)
        # apply flap mask
        spd_with_conflap.mask = np.ma.mask_or(airspeed.array.mask, conflap.array.mask)
        spd_with_conflap[conflap.array != conflap_setting] = np.ma.masked
        if scope:
            spd_with_conflap.mask = np.ma.mask_or(spd_with_conflap.mask, scope_array.mask)
        #TODO: Check logical OR is sensible for all values (probably ok as
        #airspeed will always be higher than max flap setting!)
        index, value = function(spd_with_conflap)
        
        # Check we have a result to record. Note that most flap setting will
        # not be used in the climb, hence this is normal operation.
        if index and value:
            if conflap.name=='Flap':
                self.create_kpv(index, value, flap=conflap_setting)
            else:
                self.create_kpv(index, value, conf=conflap_setting)


class AirspeedWithFlapMax(KeyPointValueNode):
    NAME_FORMAT = "Airspeed With Flap %(flap)d Max"
    NAME_VALUES = NAME_VALUES_FLAP
    # Allows for Hercules with 50% and 100% flap
    
    # Note: It is essential that Flap is the first paramter here to prevent
    # the flap values, which match the detent settings, from being
    # interpolated.
    def derive(self, flap=P('Flap'), airspeed=P('Airspeed'), fast=S('Fast')):
        # Fast scope traps flap changes very late on the approach and raising
        # flaps before 80kn on the landing run.
        flap_or_conf_max_or_min(self, flap, airspeed, max_value, scope=fast)


class AirspeedWithFlapMin(KeyPointValueNode):
    NAME_FORMAT = "Airspeed With Flap %(flap)d Min"
    NAME_VALUES = NAME_VALUES_FLAP
    def derive(self, flap=P('Flap'), airspeed=P('Airspeed'), airborne=S('Airborne')):
        # Airborne scope avoids deceleration on the runway "corrupting" the
        # minimum airspeed with landing flap.
        flap_or_conf_max_or_min(self, flap, airspeed, min_value, scope=airborne)


class AirspeedWithFlapClimbMin(KeyPointValueNode):
    NAME_FORMAT = "Airspeed With Flap %(flap)d in Climb Min"
    NAME_VALUES = NAME_VALUES_FLAP
    def derive(self, flap=P('Flap'), airspeed=P('Airspeed'), scope=S('Climb')):
        flap_or_conf_max_or_min(self, flap, airspeed, min_value, scope=scope)


class AirspeedWithFlapDescentMin(KeyPointValueNode):
    NAME_FORMAT = "Airspeed With Flap %(flap)d in Descent Min"
    NAME_VALUES = NAME_VALUES_FLAP
    def derive(self, flap=P('Flap'), airspeed=P('Airspeed'), scope=S('Descent')):
        flap_or_conf_max_or_min(self, flap, airspeed, min_value, scope=scope)


class AirspeedWithFlapClimbMax(KeyPointValueNode):
    NAME_FORMAT = "Airspeed With Flap %(flap)d in Climb Max"
    NAME_VALUES = NAME_VALUES_FLAP
    def derive(self, flap=P('Flap'), airspeed=P('Airspeed'), scope=S('Climb')):
        flap_or_conf_max_or_min(self, flap, airspeed, max_value, scope=scope)


class AirspeedWithFlapDescentMax(KeyPointValueNode):
    NAME_FORMAT = "Airspeed With Flap %(flap)d in Descent Max"
    NAME_VALUES = NAME_VALUES_FLAP
    def derive(self, flap=P('Flap'), airspeed=P('Airspeed'), scope=S('Descent')):
        flap_or_conf_max_or_min(self, flap, airspeed, max_value, scope=scope)


class AirspeedBelowAltitudeMax(KeyPointValueNode):
    NAME_FORMAT = 'Airspeed Below %(altitude)d Ft Max'
    NAME_VALUES = {'altitude': [10000, 8000, 7000, 5000, 3000]}
    
    def derive(self, airspeed=P('Airspeed'), alt_aal=P('Altitude AAL For Flight Phases')):
        for alt in self.NAME_VALUES['altitude']:
            self.create_kpvs_within_slices(airspeed.array,
                                           alt_aal.slices_between(0, alt),
                                           max_value,
                                           altitude=alt)

class Airspeed10000ToLandMax(KeyPointValueNode):
    '''
    TODO: Test.
    '''
    name = 'Airspeed Below 10000 Ft In Descent Max'
    def derive(self, airspeed=P('Airspeed'),
               alt_std=P('Altitude STD'),
               alt_qnh=P('Altitude QNH'),
               destination = A('FDR Landing Airport'), 
               descent=S('Descent')):
        # Outside the USA 10,000 ft relates to flight levels, whereas FAA
        # regulations (and possibly others we don't currently know about)
        # relate to height above sea level (QNH) hence the options based on
        # landing airport location.
        if destination and destination.value['location']['country'] == 'United States':
            alt=alt_qnh.array
        else:
            alt=alt_std.array
        height_bands = np.ma.clump_unmasked(np.ma.masked_greater(alt,10000))
        descent_bands = slices_and(height_bands, [s.slice for s in descent])
        self.create_kpvs_within_slices(airspeed.array, descent_bands, max_value)


class AirspeedRTOMax(KeyPointValueNode):
    name = 'Airspeed RTO Max'
    def derive(self, airspeed=P('Airspeed'),
               rejected_takeoffs=S('Rejected Takeoff')):
        for rejected_takeoff in rejected_takeoffs:
            self.create_kpvs_within_slices(airspeed.array, 
                                           rejected_takeoff.slice, max_value)


class AirspeedTODTo10000Max(KeyPointValueNode):
    '''
    TODO: Test.
    '''
    name = 'Airspeed Top Of Descent To 10000 Ft Max'
    def derive(self, airspeed=P('Airspeed'),
               alt_std=P('Altitude STD'), 
               alt_qnh=P('Altitude QNH'),
               destination = A('FDR Landing Airport'), 
               descent=S('Descent')):
        # See comments for Airspeed10000ToLandMax
        if destination and destination.value['location']['country'] == 'United States':
            alt=alt_qnh.array
        else:
            alt=alt_std.array
        height_bands = np.ma.clump_unmasked(np.ma.masked_less(repair_mask(alt),10000))
        descent_bands = slices_and(height_bands, [s.slice for s in descent])
        self.create_kpvs_within_slices(airspeed.array, descent_bands, max_value)


class AirspeedBetween90SecToTouchdownAndTouchdownMax(KeyPointValueNode):
    def derive(self, sec_to_touchdown=KTI('Secs To Touchdown'), airspeed=P('Airspeed')):
        for _90_sec in sec_to_touchdown.get(name='90 Secs To Touchdown'):
            # we're 90 seconds from touchdown
            tdwn = _90_sec.index + 90 * self.frequency
            index, value = max_value(airspeed.array, slice(_90_sec.index, tdwn))
            self.create_kpv(index, value)


class AirspeedCruiseMax(KeyPointValueNode):
    def derive(self, speed=P('Airspeed'), cruises=S('Cruise')):
        self.create_kpvs_within_slices(speed.array, cruises, max_value)
            
                
class AirspeedCruiseMin(KeyPointValueNode):
    def derive(self, speed=P('Airspeed'), cruises=S('Cruise')):
        self.create_kpvs_within_slices(speed.array, cruises, min_value)
            
              
class GenericDescent(KeyPointValueNode):
    NAME_FORMAT = '%(parameter)s At %(altitude)d Ft AAL In Descent'
    NAME_VALUES = {'parameter':['Airspeed',
                                'Airspeed Minus Vref',
                                'Rate Of Descent',
                                'Slope To Landing',
                                'Flap',
                                'Gear Down',
                                'Speedbrake',
                                'ILS Glideslope',
                                'ILS Localizer',
                                'Power',
                                'Pitch',
                                'Roll',
                                'Heading'
                                ],
                   'altitude':[10000,9000,8000,7000,6000,5000,4000,3500,\
                               3000,2500,2000,1500,1000,750,500,400,300,\
                               200,150,100,75,50,35,20,10]}
    @classmethod
    def can_operate(cls, available):
        return 'Descent' in available and 'Altitude AAL' in available

    def derive(self, alt_aal=P('Altitude AAL For Flight Phases'),
               slope=P('Slope To Landing'), flap=P('Flap'), 
               glide=P('ILS Glideslope'),  airspeed=P('Airspeed'), 
               roc=P('Rate Of Climb'), gear=P('Gear Down'), 
               loc=P('ILS Localizer'),  power=P('Eng (*) N1 Avg'),
               pitch=P('Pitch'),  brake=P('Speedbrake'),  
               roll=P('Roll'),  head=P('Heading'), descent=S('Descent')):
        descent_list = [s.slice for s in descent]
        for this_descent in descent_list:
            for alt in self.NAME_VALUES['altitude']:
                index = index_at_value(alt_aal.array, alt, _slice=this_descent)
                if index:
                    self.create_kpv(index, value_at_index(slope.array, index), 
                                    parameter='Slope To Landing', altitude=alt)
                    self.create_kpv(index, value_at_index(flap.array, index), 
                                        parameter='Flap', altitude=alt)
                    self.create_kpv(index, value_at_index(glide.array, index), 
                                    parameter='ILS Glideslope', altitude=alt)
                    self.create_kpv(index, value_at_index(airspeed.array, index), 
                                    parameter='Airspeed', altitude=alt)
                    self.create_kpv(index, value_at_index(roc.array, index), 
                                    parameter='Rate Of Descent', altitude=alt)
                    self.create_kpv(index, value_at_index(gear.array, index), 
                                    parameter='Gear Down', altitude=alt)
                    self.create_kpv(index, value_at_index(loc.array, index), 
                                    parameter='ILS Localizer', altitude=alt)
                    self.create_kpv(index, value_at_index(power.array, index), 
                                    parameter='Power', altitude=alt)
                    self.create_kpv(index, value_at_index(pitch.array, index), 
                                    parameter='Pitch', altitude=alt)
                    self.create_kpv(index, value_at_index(brake.array, index), 
                                    parameter='Speedbrake', altitude=alt)
                    self.create_kpv(index, value_at_index(roll.array, index), 
                                    parameter='Roll', altitude=alt)
                    self.create_kpv(index, value_at_index(head.array, index), 
                                    parameter='Heading', altitude=alt)
            
  
class AirspeedLevelFlightMax(KeyPointValueNode):
    def derive(self, airspeed=P('Airspeed'), level_flight=S('Level Flight')):
        for sect in level_flight:
            #TODO: Move LEVEL_FLIGHT_MIN_DURATION to LevelFlight
            #FlightPhaseNode so that only stable level flights are reported.
            duration = (sect.slice.stop - sect.slice.start)/self.frequency
            if duration > settings.LEVEL_FLIGHT_MIN_DURATION:
                # stable level flight
                index, value = max_value(airspeed.array, sect.slice)
                self.create_kpv(index, value)
            else:
                self.debug("Level flight duration too short to create KPV")


class AirspeedMinusV2AtLiftoff(KeyPointValueNode):
    name = 'Airspeed Minus V2 At Liftoff'
    def derive(self, airspeed=P('Airspeed Minus V2'), liftoffs=KTI('Liftoff')):
        self.create_kpvs_at_ktis(airspeed.array, liftoffs)
        
        
class AirspeedMinusV2For3Sec35To400FtMin(KeyPointValueNode):
    name = 'Airspeed Minus V2 For 3 Sec 35 To 400 Ft Min'
    def derive(self, spd_v2=P('Airspeed Minus V2 For 3 Sec'), alt_aal=P('Altitude AAL For Flight Phases')):
        self.create_kpvs_within_slices(spd_v2.array,
                                       alt_aal.slices_from_to(35, 400),
                                       min_value)


class AirspeedMinusV2For5Sec400To1500FtMin(KeyPointValueNode):
    name = 'Airspeed Minus V2 For 5 Sec 400 To 1500 Ft Min'
    def derive(self, spd_v2=P('Airspeed Minus V2 For 5 Sec'), alt_aal=P('Altitude AAL For Flight Phases')):
        self.create_kpvs_within_slices(spd_v2.array,
                                       alt_aal.slices_from_to(400, 1500),
                                       min_value)


class AirspeedMinusVref500FtToTouchdownMax(KeyPointValueNode):
    def derive(self, airspeed_minus_vref=P('Airspeed Minus Vref'),
               alt_aal=P('Altitude AAL For Flight Phases')):
        self.create_kpvs_within_slices(airspeed_minus_vref.array,
                                       alt_aal.slices_from_to(500, 0),
                                       max_value)


class AirspeedMinusVrefAtTouchdown(KeyPointValueNode):
    def derive(self, airspeed=P('Airspeed Minus Vref'), touchdowns=KTI('Touchdown')):
        self.create_kpvs_at_ktis(airspeed.array, touchdowns)


class AirspeedMinusVrefFor5Sec20FtToTouchdownMax(KeyPointValueNode):
    def derive(self, speed=P('Airspeed Minus Vref For 5 Sec'), alt_aal=P('Altitude AAL For Flight Phases')):
        self.create_kpvs_within_slices(speed.array,
                                       alt_aal.slices_from_to(20, 0),
                                       max_value)


class AirspeedMinusVrefBetween2MinutesToTouchdownAndTouchdownMin(KeyPointValueNode):
    #TODO: TESTS
    def derive(self, mins_to_touchdown=KTI('Mins To Touchdown'), 
               airspeed=P('Airspeed Minus Vref')):
        for _2_min in mins_to_touchdown.get(name='2 Mins To Touchdown'):
            # add 2 mins to find touchdown
            tdwn = _2_min.index + 2 * 60 * self.frequency
            index, value = min_value(airspeed.array, slice(_2_min.index, tdwn))
            self.create_kpv(index, value)


class AltitudeAtTouchdown(KeyPointValueNode):
    def derive(self, alt_std=P('Altitude STD'), touchdowns=KTI('Touchdown')):
        self.create_kpvs_at_ktis(alt_std.array, touchdowns)


class AltitudeAtGoAroundMin(KeyPointValueNode):
    @classmethod
    def can_operate(cls, available):
        return 'Go Around' in available and 'Altitude AAL' in available
    
    def derive(self, alt_rad=P('Altitude Radio'),
               alt_aal=P('Altitude AAL'),
               gas=KTI('Go Around')):
        for ga in gas:
            if alt_rad:
                pit = alt_rad.array[ga.index]
            else:
                pit = alt_aal.array[ga.index]
            self.create_kpv(ga.index, pit)


class AltitudeGoAroundFlapRetracted(KeyPointValueNode):
    # gafr pinpoints the flap retraction instance within the 500ft go-around window.
    def derive(self, alt_aal=P('Altitude AAL'), 
               gafr=KTI('Go Around Flap Retracted')):
        self.create_kpvs_at_ktis(alt_aal.array,gafr)


class AltitudeGoAroundGearRetracted(KeyPointValueNode):
    # gagr pinpoints the gear retraction instance within the 500ft go-around window.
    def derive(self, alt_aal=P('Altitude AAL'), 
               gagr=KTI('Go Around Gear Retracted')):
        self.create_kpvs_at_ktis(alt_aal.array,gagr)


class AltitudeAtLiftoff(KeyPointValueNode):
    def derive(self, alt_std=P('Altitude STD'), liftoffs=KTI('Liftoff')):
        self.create_kpvs_at_ktis(alt_std.array, liftoffs)


class AltitudeAtLastFlapChangeBeforeLanding(KeyPointValueNode):
    name = 'Altitude AAL At Last Flap Change Before Landing'
    def derive(self, flap=P('Flap'), alt_aal=P('Altitude AAL'), 
               tdwns=KTI('Touchdown')):
        for tdwn in tdwns:
            land_flap = flap.array[tdwn.index]
            last_index = index_at_value(flap.array-land_flap, -0.5, slice(tdwn.index, 0, -1))
            alt_last = value_at_index(alt_aal.array, last_index)
            self.create_kpv(last_index, alt_last)


class AltitudeAtMachMax(KeyPointValueNode):
    name = 'Altitude At Mach Max'
    def derive(self, alt_std=P('Altitude STD'), max_mach=KPV('Mach Max')):
        # Aligns Altitude to Mach to ensure we have the most accurate
        # altitude reading at the point of Maximum Mach
        self.create_kpvs_at_kpvs(alt_std.array, max_mach)


class AltitudeWithFlapsMax(KeyPointValueNode):
    def derive(self, flap=P('Flap'), alt_std=P('Altitude STD')):
        '''
        The exceedance being detected here is the altitude reached with flaps
        not stowed, hence any flap value greater than zero is applicable and
        we're not really interested (for the purpose of identifying the
        event) what flap setting was reached.
        '''
        alt_flap = alt_std.array * np.ma.minimum(flap.array,1.0)
        index = np.ma.argmax(alt_flap)
        self.create_kpv(index, value_at_index(alt_flap, index))
       
       
class AltitudeFlapExtensionMax(KeyPointValueNode):
    name='Altitude AAL Flap Extension Max'
    def derive(self, flap=P('Flap'), alt_aal=P('Altitude AAL'), airs=S('Airborne')):
        # Restricted to avoid triggering on flap extension for takeoff.
        for air in airs:
            extends = find_edges(flap.array, air.slice)
            if extends:
                index=extends[0]
                value=alt_aal.array[index]
                self.create_kpv(index, value)

        
class AltitudeMax(KeyPointValueNode):
    def derive(self, alt_std=P('Altitude STD'), airs=S('Airborne')):
        self.create_kpvs_within_slices(alt_std.array, airs, max_value)


class AltitudeAutopilotEngaged(KeyPointValueNode):
    name = 'Altitude AAL AP Engaged In Flight'
    def derive(self, alt_aal=P('Altitude AAL'), ap_eng=KTI('AP Selection Engaged')):
        self.create_kpvs_at_ktis(alt_aal.array, ap_eng)
        
        
class AltitudeAutopilotDisengaged(KeyPointValueNode):
    name = 'Altitude AAL AP Disengaged In Flight'
    def derive(self, alt_aal=P('Altitude AAL'), ap_dis=KTI('AP Selection Disengaged')):
        self.create_kpvs_at_ktis(alt_aal.array, ap_dis)
        
        
class AltitudeAutothrottleEngaged(KeyPointValueNode):
    name = 'Altitude AAL AT Engaged In Flight'
    # Note: Autothrottle is normally engaged prior to takeoff, so will not trigger this event.
    def derive(self, alt_aal=P('Altitude AAL'), at_eng=KTI('AT Selection Engaged')):
        self.create_kpvs_at_ktis(alt_aal.array, at_eng)
        
        
class AltitudeAutothrottleDisengaged(KeyPointValueNode):
    name = 'Altitude AAL AT Disengaged In Flight'
    def derive(self, alt_aal=P('Altitude AAL'), at_dis=KTI('AT Selection Disengaged')):
        self.create_kpvs_at_ktis(alt_aal.array, at_dis)
        

class ControlColumnStiffness(KeyPointValueNode):
    """
    The control force and displacement of the flying controls should follow a
    predictable relationship. This parameter is included to identify
    stiffness in the controls in flight.
    """
    def derive(self,
               force=P('Control Column Force'),
               disp=P('Control Column'),
               fast=S('Fast')):
        # We only test during high speed operation to avoid "testing" the
        # full and free movements before flight.
        for speedy in fast:
            # We look for forces above a threshold to detect manual input.
            # This is better than looking for movement, as in the case of
            # stiff controls there is more force but less movement, hence
            # using a movement threshold will tend to be suppressed in the
            # cases we are looking to detect.
            push = force.array[speedy.slice]
            column = disp.array[speedy.slice]
            
            moves = np.ma.clump_unmasked(
                np.ma.masked_less(np.ma.abs(push),
                                  CONTROL_FORCE_THRESHOLD))
            for move in moves:
                if slice_samples(move) < 10:
                    continue
                corr, slope, off = \
                    coreg(push[move], indep_var=column[move], force_zero=True)
                if corr>0.85:  # This checks the data looks sound.
                    when = np.ma.argmax(np.ma.abs(push[move]))
                    self.create_kpv(speedy.slice.start+move.start+when, slope)
                    
                    #-------------------------------------------------------------------
                    # TEST OUTPUT TO CSV FILE FOR DEBUGGING ONLY
                    # TODO: REMOVE THIS SECTION BEFORE RELEASE
                    #-------------------------------------------------------------------
                    n = speedy.slice.start+move.start
                    for showme in range(0, slice_samples(move)):
                        spam.writerow([n+showme,column[move][showme],push[move][showme]])
                     #-------------------------------------------------------------------
                    # TEST OUTPUT TO CSV FILE FOR DEBUGGING ONLY
                    # TODO: REMOVE THIS SECTION BEFORE RELEASE
                    #-------------------------------------------------------------------
                    


class DistancePastGlideslopeAntennaToTouchdown(KeyPointValueNode):
    units = 'm'
    def derive(self,  lat=P('Latitude Smoothed'),lon=P('Longitude Smoothed'),
               tdwns=KTI('Touchdown'),rwy=A('FDR Landing Runway'),
               ils_ldgs=S('ILS Localizer Established')):

        if tdwns!=[]:
            land_idx=tdwns[-1].index
            # Check we did do an ILS approach (i.e. the ILS frequency was correct etc).
            if is_index_within_sections(land_idx, ils_ldgs)\
               and rwy.value.has_key('start'):
                # Yes it was, so do the geometry...
                distance = runway_distance_from_end(rwy.value, point='glideslope')-\
                    runway_distance_from_end(rwy.value, lat.array[land_idx], lon.array[land_idx])
                    
                self.create_kpv(land_idx, distance)


class DistanceFromRunwayStartToTouchdown(KeyPointValueNode):
    units = 'm'
    def derive(self, lat=P('Latitude Smoothed'),lon=P('Longitude Smoothed'),
               tdwns=KTI('Touchdown'),rwy=A('FDR Landing Runway')):
        if rwy.value and rwy.value.has_key('start'):
            land_idx=tdwns[-1].index
            distance = runway_distance_from_end(rwy.value, point='start')-\
                runway_distance_from_end(rwy.value, lat.array[land_idx], lon.array[land_idx])
            self.create_kpv(land_idx, distance)
    
    
class DistanceFrom60KtToRunwayEnd(KeyPointValueNode):
    units = 'm'
    def derive(self, gspd=P('Groundspeed'),
               lat=P('Latitude Smoothed'),lon=P('Longitude Smoothed'),
               tdwns=KTI('Touchdown'),rwy=A('FDR Landing Runway')):

        if tdwns!=[]:
            land_idx=tdwns[-1].index
            idx_60 = index_at_value(gspd.array,60.0,slice(land_idx,None))
            if idx_60 and rwy.value.has_key('start'):
                # Only work out the distance if we have a reading at 60kts...
                distance = runway_distance_from_end(rwy.value, lat.array[idx_60], lon.array[idx_60])
                self.create_kpv(idx_60, distance) # Metres
        

class HeadingAtLanding(KeyPointValueNode):
    """
    We take the median heading, as this avoids problems with drift just
    before touchdown and turning off the runway. The value is "assigned" to a
    time midway through the landing phase.
    """
    def derive(self, head=P('Heading Continuous'),
               lands=S('Landing')):
        for land in lands:
            land_head = np.ma.median(head.array[land.slice])
            land_index = (land.slice.start + land.slice.stop)/2.0
            self.create_kpv(land_index, land_head%360.0)


class HeadingAtLowestPointOnApproach(KeyPointValueNode):
    """
    The approach phase has been found already. Here we take the heading at
    the lowest point reached in the approach.
    """
    def derive(self, head=P('Heading Continuous'), 
               low_points=KTI('Lowest Point On Approach')):
        self.create_kpvs_at_ktis(head.array%360.0, low_points)
    
    
class HeadingAtTakeoff(KeyPointValueNode):
    """
    We take the median heading, as this avoids problems with drift just
    after liftoff and turning onto the runway. The value is "assigned" to a
    time midway through the landing phase.
    """
    def derive(self, head=P('Heading Continuous'),
               toffs=S('Takeoff')):
        for toff in toffs:
            toff_head = np.ma.median(head.array[toff.slice])
            toff_index = (toff.slice.start + toff.slice.stop)/2.0
            self.create_kpv(toff_index, toff_head%360.0)


class HeightLostInClimbTo35Ft(KeyPointValueNode):
    def derive(self, alt_aal=P('Altitude AAL For Flight Phases')):
        for climb in alt_aal.slices_from_to(0, 35):
            deltas = np.ma.ediff1d(alt_aal.array[climb], to_begin=0.0)
            downs = np.ma.masked_greater(deltas,0.0)
            index = np.ma.argmin(downs)
            drop = np.ma.sum(downs)
            if index:
                self.create_kpv(climb.start + index, drop)
                

class HeightLostInClimb35To1000Ft(KeyPointValueNode):
    def derive(self, height_loss=P('Descend For Flight Phases'),
               alt_aal=P('Altitude AAL For Flight Phases')):
        for climb in alt_aal.slices_from_to(25, 1000):
            idx = np.ma.argmin(height_loss.array[climb])
            index = climb.start + idx
            value = height_loss.array[index]
            if value:
                self.create_kpv(index, value)
                
            
class HeightLostInClimb1000To2000Ft(KeyPointValueNode):
    def derive(self, height_loss=P('Descend For Flight Phases'),
               alt_aal=P('Altitude AAL For Flight Phases')):
        for climb in alt_aal.slices_from_to(1000, 2000):
            idx = np.ma.argmin(height_loss.array[climb])
            index = climb.start + idx
            value = height_loss.array[index]
            if value:
                self.create_kpv(index, value)
                
class HoldingTime(KeyPointValueNode):
    """
    Identify time spent in the hold.
    """
    def derive(self, holds=S('Holding')):
        self.create_kpvs_from_slices(holds, mark='end')
        
        
class ILSFrequencyOnApproach(KeyPointValueNode):
    """
    The period when the aircraft was continuously established on the ILS and
    descending to the minimum point on the approach is already defined as a
    flight phase. This KPV just picks up the frequency tuned at that point.
    """
    name='ILS Frequency On Approach' #  Set here to ensure "ILS" in uppercase.
    def derive(self, ils_frq=P('ILS Frequency'),
               loc_ests=S('ILS Localizer Established')):
        
        for loc_est in loc_ests:
            # For the final period of operation of the ILS during this
            # approach, the ILS frequency was:
            freq=np.ma.median(ils_frq.array[loc_est.slice])
            # Note median picks the value most commonly recorded, so allows
            # for some masked values and perhaps one or two rogue values.

            # Identify the KPV as relating to the start of this ILS approach
            self.create_kpv(loc_est.slice.start, freq)


class ILSGlideslopeDeviation1500To1000FtMax(KeyPointValueNode):
    name = 'ILS Glideslope Deviation 1500 To 1000 Ft Max'
    def derive(self, ils_glideslope=P('ILS Glideslope'),
               alt_aal = P('Altitude AAL For Flight Phases'),
               gs_ests=S('ILS Glideslope Established')):
        # Find where the maximum (absolute) deviation occured and
        # store the actual value. We can do abs on the statistics to
        # normalise this, but retaining the sign will make it
        # possible to look for direction of errors at specific
        # airports.
        alt_bands = alt_aal.slices_from_to(1500, 1000)
        ils_bands = slices_and(alt_bands, [s.slice for s in gs_ests])
        self.create_kpvs_within_slices(ils_glideslope.array,ils_bands,max_abs_value)  


class ILSGlideslopeDeviation1000To150FtMax(KeyPointValueNode):
    name = 'ILS Glideslope Deviation 1000 To 150 Ft Max'
    def derive(self, ils_glideslope=P('ILS Glideslope'),
               alt_aal = P('Altitude AAL For Flight Phases'),
               gs_ests=S('ILS Glideslope Established')):
        alt_bands = alt_aal.slices_from_to(1000, 150)
        ils_bands = slices_and(alt_bands, [s.slice for s in gs_ests])
        self.create_kpvs_within_slices(ils_glideslope.array,ils_bands,max_abs_value)  


class ILSLocalizerDeviation1500To1000FtMax(KeyPointValueNode):
    name = 'ILS Localizer Deviation 1500 To 1000 Ft Max'
    def derive(self, ils_loc=P('ILS Localizer'),
               alt_aal = P('Altitude AAL For Flight Phases'),
               ils_ests=S('ILS Localizer Established')):
        # For commented version, see GlideslopeDeviation1500To1000FtMax
        alt_bands = alt_aal.slices_from_to(1500, 1000)
        ils_bands = slices_and(alt_bands, [s.slice for s in ils_ests])
        self.create_kpvs_within_slices(ils_loc.array,ils_bands,max_abs_value)  


class ILSLocalizerDeviation1000To150FtMax(KeyPointValueNode):
    name = 'ILS Localizer Deviation 1000 To 150 Ft Max'
    def derive(self, ils_loc=P('ILS Localizer'),
               alt_aal = P('Altitude AAL For Flight Phases'),
               ils_ests=S('ILS Localizer Established')):
        # For commented version, see GlideslopeDeviation1500To1000FtMax
        alt_bands = alt_aal.slices_from_to(1000, 150)
        ils_bands = slices_and(alt_bands, [s.slice for s in ils_ests])
        self.create_kpvs_within_slices(ils_loc.array,ils_bands,max_abs_value)  

        
class IsolationValveOpenAtLiftoff(KeyPointValueNode):
    def derive(self, isol=P('Isolation Valve Open'), lifts=KTI('Liftoff')):
        self.create_kpvs_at_ktis(isol.array, lifts, suppress_zeros=True)

        
class PackValvesOpenAtLiftoff(KeyPointValueNode):
    def derive(self, isol=P('Pack Valves Open'), lifts=KTI('Liftoff')):
        self.create_kpvs_at_ktis(isol.array, lifts, suppress_zeros=True)


class LatitudeAtLanding(KeyPointValueNode):
    # Cannot use smoothed position as this causes circular dependancy.
    def derive(self, lat=P('Latitude'), tdwns=KTI('Touchdown')):
        '''
        While storing this is redundant due to geo-locating KeyPointValues, it is
        used in multiple Nodes to simplify their implementation.
        '''    
        self.create_kpvs_at_ktis(lat.array, tdwns)
            

class LongitudeAtLanding(KeyPointValueNode):
    # Cannot use smoothed position as this causes circular dependancy.
    def derive(self, lon=P('Longitude'),tdwns=KTI('Touchdown')):
        '''
        While storing this is redundant due to geo-locating KeyPointValues, 
        it is used in multiple Nodes to simplify their implementation.
        '''       
        self.create_kpvs_at_ktis(lon.array, tdwns)


class LatitudeAtTakeoff(KeyPointValueNode):
    def derive(self, lat=P('Latitude'),
               liftoffs=KTI('Liftoff')):
        # OK, At the risk of causing confusion, we use the liftoff instant to
        # identify the takeoff airport. Strictly, takeoff is a process taking
        # time and distance, whereas liftoff is an instant in time and space.
        self.create_kpvs_at_ktis(lat.array, liftoffs)


class LongitudeAtTakeoff(KeyPointValueNode):
    '''
    While storing this is redundant due to geo-locating KeyPointValues, it is
    used in multiple Nodes to simplify their implementation.
    '''    
    def derive(self, lon=P('Longitude'),
               liftoffs=KTI('Liftoff')):
        self.create_kpvs_at_ktis(lon.array, liftoffs)


class LatitudeAtLowestPointOnApproach(KeyPointValueNode):
    # Cannot use smoothed position as this causes circular dependancy.
    def derive(self, lat=P('Latitude'), 
               low_points=KTI('Lowest Point On Approach')):
        self.create_kpvs_at_ktis(lat.array, low_points)
    """
    def derive(self, lat=P('Latitude'), 
               lands=KTI('Approach And Landing Lowest Point')):
        self.create_kpvs_at_ktis(lat.array, lands)
        """    


class LongitudeAtLowestPointOnApproach(KeyPointValueNode):
    # Cannot use smoothed position as this causes circular dependancy.
    def derive(self, lon=P('Longitude'), 
               low_points=KTI('Lowest Point On Approach')):
        self.create_kpvs_at_ktis(lon.array, low_points)
    """
    def derive(self, lon=P('Longitude'), 
               lands=KTI('Approach And Landing Lowest Point')):
        self.create_kpvs_at_ktis(lon.array, lands)
        """


class MachMax(KeyPointValueNode):
    name = 'Mach Max'
    def derive(self, mach=P('Mach'), airs=S('Airborne')):
        self.create_kpvs_within_slices(mach.array, airs, max_value)


<<<<<<< HEAD
class AltitudeAtMachMax(KeyPointValueNode):
    name = 'Altitude At Mach Max'
    def derive(self, alt_std=P('Altitude STD'), max_mach=KPV('Mach Max')):
        # Aligns Altitude to Mach to ensure we have the most accurate
        # altitude reading at the point of Maximum Mach
        self.create_kpvs_at_kpvs(alt_std.array, max_mach)


class GroundSpeedOnGroundMax(KeyPointValueNode):
    def derive(self, groundspeed=P('Groundspeed'), on_grounds=S('On Ground')):
        self.create_kpvs_within_slices(groundspeed.array, on_grounds, max_value)


class FlapAtTouchdown(KeyPointValueNode):
    def derive(self, flap=P('Flap'), touchdowns=KTI('Touchdown')):
        self.create_kpvs_at_ktis(flap.array, touchdowns)
        
#################
# TODO: Review whether Engine measurements should be overall or for sections 
# in flight (e.g. split by airborne / on ground?)
=======
class MachMax3Sec(KeyPointValueNode):
    def derive(self, mach=P('Mach'), airs=S('Airborne')):
        self.create_kpvs_within_slices(clip(mach.array, 3.0, mach.hz),
                                       airs, max_value)


class MagneticVariationAtTakeoff(KeyPointValueNode):
    def derive(self, var=P('Magnetic Variation'), toff=KTI('Takeoff Turn Onto Runway')):
        self.create_kpvs_at_ktis(var.array, toff)


class MagneticVariationAtLanding(KeyPointValueNode):
    def derive(self, var=P('Magnetic Variation'), land=KTI('Landing Turn Off Runway')):
        self.create_kpvs_at_ktis(var.array, land)


#-------------------------------------------------------------------------------
# Engine start conditions
#-------------------------------------------------------------------------------

def peak_start_egt(egt, n2, idx):
    # Prepare to look for starting conditions.
    if idx < 20:
        # We can't have started less than 20 seconds before takeoff, so throw
        # this away.
        return None, None

    # Ideally we'd use a shorter timebase, say 2 sec, but N2 only sampled at
    # 1/4Hz on some aircraft.
    n2_rate = rate_of_change(n2,4)
    # The engine only accelerates through 30% when starting. Let's find the
    # last time it did this before taking off.
    passing_30 = index_at_value(n2.array,30.0, slice(idx,0,-1))
    # after which it will peak and the rate will fall below zero at the
    # overswing, which must happen within 30 seconds.
    if passing_30:
        started_up = index_at_value(n2_rate,0.0,slice(passing_30,passing_30+30))
        # Track back to where the temperature started to increase.
        ignition = peak_curvature(egt.array, slice(passing_30,0,-1))
        return started_up, ignition
    else:
        return None, None

class Eng1GasTempStartMax(KeyPointValueNode):
    name = 'Eng (1) Gas Temp Start Max'
    def derive(self, egt=P('Eng (1) Gas Temp'), n2=P('Eng (1) N2'),
               toffs=KTI('Takeoff Turn Onto Runway')):
        # Extract the index for the first turn onto the runway.
        if len(toffs) > 0:
            # Extract the index for the first turn onto the runway.
            fto_idx = [t.index for t in toffs][0]
            started_up, ignition = peak_start_egt(egt, n2, fto_idx)
            if started_up:
                self.create_kpvs_within_slices(egt.array,[slice(ignition,started_up)],max_value)

    
class Eng2GasTempStartMax(KeyPointValueNode):
    name = 'Eng (2) Gas Temp Start Max'
    def derive(self, egt=P('Eng (2) Gas Temp'), n2=P('Eng (2) N2'),
               toffs=KTI('Takeoff Turn Onto Runway')):
        # If the data started after the aircraft is airborne, we'll never see the engine start.
        if len(toffs) > 0:
            # Extract the index for the first turn onto the runway.
            fto_idx = [t.index for t in toffs][0]
            started_up, ignition = peak_start_egt(egt, n2, fto_idx)
            if started_up:
                self.create_kpvs_within_slices(egt.array,[slice(ignition,started_up)],max_value)

#-------------------------------------------------------------------------------
    
class EngGasTempAfterTakeoffMax(KeyPointValueNode):
    name = 'Eng Gas Temp After Takeoff Max'
    def derive(self, eng_egt=P('Eng (*) Gas Temp Max'), ratings=S('TOGA 5 Min Rating')):
        egt = np.ma.copy(eng_egt.array)
        for rating in ratings:
            egt[rating.slice] = np.ma.masked
        index, value = max_value(egt) # i.e. maximum excluding takeoff periods
        self.create_kpv(index, value)

>>>>>>> 02274744

class EngGasTempTakeoffMax(KeyPointValueNode):
    name = 'Eng Gas Temp Takeoff Max'
    def derive(self, eng_egt_max=P('Eng (*) Gas Temp Max'), ratings=S('TOGA 5 Min Rating')):
        self.create_kpvs_within_slices(eng_egt_max.array, ratings, max_value)


class EngN1ToFL100Max(KeyPointValueNode):
    '''TODO: Test.'''
    name = 'Eng N1 Up To FL100 Max'
    def derive(self, eng=P('Eng (*) N1 Max'), alt_std=P('Altitude STD'), airs=S('Airborne')):
        for air in airs:
            self.create_kpvs_within_slices(eng.array,
                                           alt_std.slices_from_to(-1000, 10000),
                                           max_value)


class EngEPRToFL100Max(KeyPointValueNode):
    '''TODO: Test.'''
    name = 'Eng EPR Up To FL100 Max'
    def derive(self, eng=P('Eng (*) EPR Max'), alt_std=P('Altitude STD')):
        self.create_kpvs_within_slices(eng.array,
                                       alt_std.slices_from_to(-1000, 10000),
                                       max_value)


class EngTorqueToFL100Max(KeyPointValueNode):
    '''TODO: Test.'''
    name = 'Eng Torque Up To FL100 Max'
    def derive(self, eng=P('Eng (*) Torque Max'), alt_std=P('Altitude STD')):
        self.create_kpvs_within_slices(eng.array,
                                       alt_std.slices_from_to(-1000, 10000),
                                       max_value)


class EngEPR500FtToTouchdownMin(KeyPointValueNode):
    name = 'Eng EPR 500 Ft To Touchdown Min'
    def derive(self, eng=P('Eng (*) EPR Min'), alt_aal=P('Altitude AAL For Flight Phases')):
        self.create_kpvs_within_slices(eng.array,
                                       alt_aal.slices_from_to(500, 0),
                                       min_value)

class EngN1500FtToTouchdownMin(KeyPointValueNode):
    name = 'Eng N1 500 Ft To Touchdown Min'
    def derive(self, eng=P('Eng (*) N1 Min'), alt_aal=P('Altitude AAL For Flight Phases')):
        self.create_kpvs_within_slices(eng.array,
                                       alt_aal.slices_from_to(500, 0),
                                       min_value)


class EngTorque500FtToTouchdownMax(KeyPointValueNode):
    def derive(self, eng=P('Eng (*) Torque Max'), alt_aal=P('Altitude AAL For Flight Phases')):
        self.create_kpvs_within_slices(eng.array,
                                       alt_aal.slices_from_to(500, 0),
                                       min_value)


class EngTorque500FtToTouchdownMin(KeyPointValueNode):
    def derive(self, eng=P('Eng (*) Torque Min'), alt_aal=P('Altitude AAL For Flight Phases')):
        self.create_kpvs_within_slices(eng.array,
                                       alt_aal.slices_from_to(500, 0),
                                       min_value)

        
class EngN13000FtToTouchdownMax(KeyPointValueNode):
    name = 'Eng N1 3000 Ft To Touchdown Max'
    def derive(self, eng=P('Eng (*) N1 Max'), alt_aal=P('Altitude AAL For Flight Phases')):
        self.create_kpvs_within_slices(eng.array,
                                       alt_aal.slices_from_to(3000, 0),
                                       max_value)


class EngN1500To20FtMax(KeyPointValueNode):
    name = 'Eng N1 500 To 20 Ft Max'
    def derive(self, eng=P('Eng (*) N1 Max'), alt_aal=P('Altitude AAL For Flight Phases')):
        self.create_kpvs_within_slices(eng.array,
                                       alt_aal.slices_from_to(500, 20),
                                       max_value)


class Eng_N1MaxDurationUnder60PercentAfterTouchdown(KeyPointValueNode): ##was named: EngN1CooldownDuration
    """
    Max duration N1 below 60% after Touchdown for engine cooldown. Using 60%
    allows for cooldown after use of Reverse Thrust.
    
    Evaluated for each engine to account for single engine taxi-in.
    
    Note: Assumes that all Engines are recorded at the same frequency.
    
    TODO: Eng_Stop KTI
    TODO: Similar KPV for duration between engine under 60 percent and engine shutdown
    """
    NAME_FORMAT = "Eng (%(eng_num)d) N1 Max Duration Under 60 Percent After Touchdown"
    NAME_VALUES = {'eng_num': [1,2,3,4]}
    
    @classmethod
    def can_operate(cls, available):
        return 'Touchdown' in available and \
               'Eng (*) Stop' in available and \
               ('Eng (1) N1' in available or \
                'Eng (2) N1' in available or \
                'Eng (3) N1' in available or \
                'Eng (4) N1' in available)
    
    def derive(self, 
               eng1=P('Eng (1) N1'),
               eng2=P('Eng (2) N1'),
               eng3=P('Eng (3) N1'),
               eng4=P('Eng (4) N1'),
               tdwn=KTI('Touchdown'), engines_stop=KTI('Eng (*) Stop')):
                
        for eng_num, eng in enumerate((eng1,eng2,eng3,eng4), start=1):
            if eng is None:
                continue # engine not available on this aircraft
            eng_stop = engines_stop.get(name='Eng (%d) Stop' % eng_num)
            if not eng_stop:
                #Q: Should we measure until the end of the flight anyway? (probably not)
                self.debug("Engine %d did not stop on this flight, cannot measure KPV", eng_num)
                continue
            
            eng_array = repair_mask(eng.array)
            eng_below_60 = np.ma.masked_greater(eng_array, 60)
            # measure duration between final touchdown and engine stop
            touchdown_to_stop_slice = max_continuous_unmasked(
                eng_below_60, slice(tdwn[-1].index, eng_stop[0].index))
            if touchdown_to_stop_slice:
                #TODO future storage of slice: self.slice = touchdown_to_stop_slice
                touchdown_to_stop_duration = (touchdown_to_stop_slice.stop - \
                                        touchdown_to_stop_slice.start) / self.hz
                self.create_kpv(touchdown_to_stop_slice.start,
                                touchdown_to_stop_duration, eng_num=eng_num)
            else:
                # create KPV of 0 seconds
                self.create_kpv(eng_stop[0].index, 0.0, eng_num=eng_num)
        


"""
Replaced by Takeoff and After Takeoff bands.

class EngN1Max(KeyPointValueNode):
    name = 'Eng N1 Max'
    def derive(self, eng=P('Eng (*) N1 Max')):
        index, value = max_value(eng.array)
        self.create_kpv(index, value)
        """


class EngN1TaxiMax(KeyPointValueNode):
    name = 'Eng N1 Taxi Max'
    def derive(self, eng_n1=P('Eng (*) N1 Max'), taxi=S('Taxiing')):
        self.create_kpvs_within_slices(eng_n1.array, taxi, max_value)


class EngN1TakeoffMax(KeyPointValueNode):
    name = 'Eng N1 Takeoff Max'
    def derive(self, eng_n1=P('Eng (*) N1 Max'), ratings=S('TOGA 5 Min Rating')):
        self.create_kpvs_within_slices(eng_n1.array, ratings, max_value)


class EngN1AfterTakeoffMax(KeyPointValueNode):
    name = 'Eng N1 After Takeoff Max'
    def derive(self, eng_n1=P('Eng (*) N1 Max'), ratings=S('TOGA 5 Min Rating')):
        eng_n1 = np.ma.copy(eng_n1.array)
        for rating in ratings:
            eng_n1[rating.slice] = np.ma.masked
        index, value = max_value(eng_n1) # i.e. maximum excluding takeoff periods
        self.create_kpv(index, value)


class EngN1GoAroundMax(KeyPointValueNode):
    name = 'Eng N1 Go Around Max'
    def derive(self, eng_n1=P('Eng (*) N1 Max'), ga=S('Go Around And Climbout')):
        self.create_kpvs_within_slices(eng_n1.array, ga, max_value)


class EngN1CyclesInFinalApproach(KeyPointValueNode):
    def derive(self, eng_n1=P('Eng (*) N1 Max'), fapps = S('Final Approach')):
        for fapp in fapps:
            self.create_kpv(*cycle_counter(eng_n1.array[fapp.slice], 5.0, 10.0, eng_n1.hz, fapp.slice.start))


class EngN1WithThrustReversersDeployedMax(KeyPointValueNode):
    name = 'Eng N1 With Thrust Reversers Deployed Max'
    def derive(self, pwr=P('Eng (*) N1 Max'),tr=P('Thrust Reversers')):
        index = np.ma.argmax(np.ma.where(tr.array==1, pwr.array, np.ma.masked))
        if index:
            self.create_kpv(index, pwr.array[index])


class EngN2TakeoffMax(KeyPointValueNode):
    name = 'Eng N2 Takeoff Max'
    def derive(self, eng_n2=P('Eng (*) N2 Avg'), ratings=S('TOGA 5 Min Rating')):
        self.create_kpvs_within_slices(eng_n2.array, ratings, max_value)


class EngN2AfterTakeoffMax(KeyPointValueNode):
    name = 'Eng N2 After Takeoff Max'
    def derive(self, eng_n2=P('Eng (*) N2 Max'), ratings=S('TOGA 5 Min Rating')):
        eng_n2 = np.ma.copy(eng_n2.array)
        for rating in ratings:
            eng_n2[rating.slice] = np.ma.masked
        index, value = max_value(eng_n2) # i.e. maximum excluding takeoff periods
        self.create_kpv(index, value)


class EngN2CyclesInFinalApproach(KeyPointValueNode):
    def derive(self, eng_n2=P('Eng (*) N2 Avg'), fapps = S('Final Approach')):
        for fapp in fapps:
            self.create_kpv(*cycle_counter(eng_n2.array[fapp.slice], 10.0, 10.0, eng_n2.hz, fapp.slice.start))


class EngN3TakeoffMax(KeyPointValueNode):
    name = 'Eng N3 Takeoff Max'
    def derive(self, eng_n3=P('Eng (*) N3 Avg'), ratings=S('TOGA 5 Min Rating')):
        self.create_kpvs_within_slices(eng_n3.array, ratings, max_value)


class EngN3AfterTakeoffMax(KeyPointValueNode):
    name = 'Eng N3 After Takeoff Max'
    def derive(self, eng_n3=P('Eng (*) N3 Max'), ratings=S('TOGA 5 Min Rating')):
        eng_n3 = np.ma.copy(eng_n3.array)
        for rating in ratings:
            eng_n3[rating.slice] = np.ma.masked
        index, value = max_value(eng_n3) # i.e. maximum excluding takeoff periods
        self.create_kpv(index, value)


class EngOilTempMax(KeyPointValueNode):
    name = 'Eng Oil Temp Max'
    def derive(self, oil_temp=P('Eng (*) Oil Temp Max')):
        index, value = max_value(oil_temp.array)
        self.create_kpv(index, value)


class EngOilTemp15MinuteMax(KeyPointValueNode):
    name = 'Eng Oil Temp 15 Minutes Max'
    def derive(self, oil_temp=P('Eng (*) Oil Temp Max')):
        oil_15 = clip(oil_temp.array, 15*60, oil_temp.hz)
        # There have been cases where there were no valid oil temperature
        # measurements throughout the flight, in which case there's no point
        # testing for a maximum.
        if oil_15 != None:
            self.create_kpv(*max_value(oil_15))


class EngVibN1Max(KeyPointValueNode):
    name = 'Eng Vib N1 Max'
    ##def derive(self, eng=P('Eng (*) Vib N1 Max'), fast=S('Fast')):
        ##for sect in fast:
            ##index, value = max_value(eng.array, sect.slice)
            ##self.create_kpv(index, value)
            
    def derive(self, eng=P('Eng (*) Vib N1 Max')):
        index, value = max_value(eng.array)
        self.create_kpv(index, value)
            
            
class EngVibN2Max(KeyPointValueNode):
    name = 'Eng Vib N2 Max'
    ##def derive(self, eng=P('Eng (*) Vib N2 Max'), fast=S('Fast')):
        ##for sect in fast:
            ##index, value = max_value(eng.array, sect.slice)
            ##self.create_kpv(index, value)
            
    def derive(self, eng=P('Eng (*) Vib N2 Max')):
        index, value = max_value(eng.array)
        self.create_kpv(index, value)


class EventMarkerPressed(KeyPointValueNode):
    def derive(self, event=P('Event Marker'), airs=S('Airborne')):
        pushed = np.ma.clump_unmasked(np.ma.masked_equal(event.array, 0))
        events_in_air = slices_and(pushed, [air.slice for air in airs])
        for event_in_air in events_in_air:        
            if event_in_air:
                duration = (event_in_air.stop - event_in_air.start) / event.frequency
                index = (event_in_air.stop + event_in_air.start) / 2.0
                self.create_kpv(index, duration)


class RateOfClimbMax(KeyPointValueNode):
    '''
    .. TODO:: testcases
    '''
    def derive(self, rate_of_climb=P('Rate Of Climb'),
               climbing=S('Climbing')):
        #TODO: Merge with below RateOfDescentMax accepting a flightphase arg
        for climb in climbing:
            duration = climb.slice.stop - climb.slice.start
            if duration > settings.CLIMB_OR_DESCENT_MIN_DURATION:
                index, value = max_value(rate_of_climb.array, climb.slice)
                self.create_kpv(index, value)


class RateOfClimb35To1000FtMin(KeyPointValueNode):
    def derive(self, roc=P('Rate Of Climb'),alt_aal=P('Altitude AAL For Flight Phases')):
        self.create_kpvs_within_slices(roc.array,
                                       alt_aal.slices_from_to(35, 1000),
                                       min_value)


class RateOfDescentMax(KeyPointValueNode):
    '''
    .. TODO:: testcases
    '''
    def derive(self, rate_of_climb=P('Rate Of Climb'),
               descending=S('Descending')):
        for descent in descending:
            duration = descent.slice.stop - descent.slice.start
            if duration > settings.CLIMB_OR_DESCENT_MIN_DURATION:
                index, value = min_value(rate_of_climb.array, descent.slice)
                self.create_kpv(index, value)


# FIXME: Bounced Landing name duplicated between KPV and Section!
class BouncedLanding(KeyPointValueNode):
    def derive(self, bounced_landing=S('Bounced Landing Section')):
        return NotImplemented


class AltitudeAtFirstConfigChangeAfterLiftoff(KeyPointValueNode):
    def derive(self, flap=P('Flap'), alt_aal=P('Altitude AAL'),airs=S('Airborne')):
        for air in airs:
            # find where flap changes
            change_indexes = np.ma.where(np.ma.diff(flap.array[air.slice]))[0]
            if len(change_indexes):
                # create at first change
                index = (air.slice.start or 0) + change_indexes[0]
                self.create_kpv(index, value_at_index(alt_aal.array, index))


class HeadingDeviationOnTakeoffAbove100Kts(KeyPointValueNode):
    """
    The heading deviation is measured as the peak-to-peak deviation between
    100kts and 5 deg nose pitch up, at which time the weight is clearly off
    the wheel (we avoid using weight on nosewheel as this is often not
    recorded).
    The value is annotated half way between the end conditions.
    """
    def derive(self, head=P('Heading Continuous'), airspeed=P('Airspeed'),
               pitch=P('Pitch'), toffs=S('Takeoff')):
        for toff in toffs:
            start = index_at_value(airspeed.array, 100.0, _slice=toff.slice)
            stop = index_at_value(pitch.array, 5.0, _slice=toff.slice)
            head_dev = np.ma.ptp(head.array[start:stop])
            self.create_kpv((start+stop)/2, head_dev)
    

class HeadingDeviation500To20Ft(KeyPointValueNode):
    def derive(self, head=P('Heading Continuous'), alt_aal=P('Altitude AAL For Flight Phases')):
        for band in alt_aal.slices_from_to(500, 20):
            dev = np.ma.ptp(head.array[band])
            self.create_kpv(band.stop, dev)
        

class HeadingDeviationTouchdownPlus4SecTo60Kts(KeyPointValueNode):
    def derive(self, head=P('Heading Continuous'), tdwns=KTI('Touchdown'), airspeed=P('Airspeed')):
        for tdwn in tdwns:
            begin = tdwn.index + 4.0*head.frequency
            end = index_at_value(airspeed.array, 60.0, slice(begin,None))
            if end:
                # We found a suitable endpoint, so create a KPV...
                dev = np.ma.ptp(head.array[begin:end+1])
                self.create_kpv(end, dev)


class HeadingDeviationOnLandingAbove100Kts(KeyPointValueNode):
    """
    See heading deviation on takeoff comments. For landing the Altitude AAL
    is used to detect start of landing, again to avoid variation from the use
    of different aircraft recording configurations.
    """
    def derive(self, head=P('Heading Continuous'), airspeed=P('Airspeed'),
               alt=P('Altitude AAL For Flight Phases'), lands=S('Landing')):
        for land in lands:
            begin = index_at_value(alt.array, 1.0, _slice=land.slice)
            end = index_at_value(airspeed.array, 100.0, _slice=land.slice)
            if begin > end:
                break # Landed below 100kts. Can happen!
            else:
                head_dev = np.ma.ptp(head.array[begin:end+1])
                self.create_kpv((begin+end)/2, head_dev)
            
            
class HeadingVacatingRunway(KeyPointValueNode):
    '''
    Heading vacating runway is only used to try to identify handed
    runways in the absence of better information. See the
    flight_attribute Approaches and its _create_approach method.
    '''
    def derive(self, head=P('Heading Continuous'), 
               off_rwys=KTI('Landing Turn Off Runway')):
        # To save taking modulus of the entire array, we'll do this in stages.
        for off_rwy in off_rwys:
            # We try to extend the index by five seconds to make a clear
            # heading change. The KTI is at the point of turnoff at which
            # moment the heading change can be very small.
            index = min(off_rwy.index+5, len(head.array))
            value = head.array[index]%360.0
            self.create_kpv(index, value)
            

class AltitudeMinsToTouchdown(KeyPointValueNode):
    #TODO: TESTS
    #Q: Review and improve this technique of building KPVs on KTIs.
    from analysis_engine.key_time_instances import MinsToTouchdown
    NAME_FORMAT = "Altitude AAL " + MinsToTouchdown.NAME_FORMAT
    NAME_VALUES = MinsToTouchdown.NAME_VALUES
    
    def derive(self, alt_aal=P('Altitude AAL'), t_tdwns=KTI('Mins To Touchdown')):
        for t_tdwn in t_tdwns:
            #WARNING: This assumes Mins time will be the first value and only two digit
            # TODO: Confirm *.array is correct (DJ)
            self.create_kpv(t_tdwn.index, alt_aal.array[t_tdwn.index], time=int(t_tdwn.name[:2]))
            

class HeightLost1000To2000FtMax(KeyPointValueNode):
    def derive(self, ht_loss=P('Descend For Flight Phases'), 
               alt_aal=P('Altitude AAL For Flight Phases')):
        climbs = alt_aal.slices_from_to(1000, 2000)
        for climb in climbs:
            index = np.ma.argmin(ht_loss.array[climb])
            if index == 0:
                break
            else:
                index += climb.start
                drop = ht_loss.array[index]
                self.create_kpv(index, drop)
                

class HeightLost50To1000Max(KeyPointValueNode):
    def derive(self, ht_loss=P('Descend For Flight Phases'), 
               alt_aal=P('Altitude AAL For Flight Phases')):
        climbs = alt_aal.slices_from_to(50, 1000)
        for climb in climbs:
            index = np.ma.argmin(ht_loss.array[climb])
            if index == 0:
                break
            else:
                index += climb.start
                drop = ht_loss.array[index]
                self.create_kpv(index, drop)


class FlapAtGearSelectionDown(KeyPointValueNode):
    def derive(self, flap=P('Flap'), gear_sel_down=KTI('Gear Selection Down')):
        self.create_kpvs_at_ktis(flap.array, gear_sel_down)


class FlapWithGearUpMax(KeyPointValueNode):
    def derive(self, flap=P('Flap'), gear_down=P('Gear Down')):
        gear_up = np.ma.masked_equal(gear_down.array, 1)
        gear_up_slices = np.ma.clump_unmasked(gear_up)
        self.create_kpvs_within_slices(flap.array, gear_up_slices, max_value)


class FlapAtTouchdown(KeyPointValueNode):
    def derive(self, flap=P('Flap'), touchdowns=KTI('Touchdown')):
        self.create_kpvs_at_ktis(flap.array, touchdowns)

   
class FlapAtLiftoff(KeyPointValueNode):
    def derive(self, flap=P('Flap'), liftoffs=KTI('Liftoff')):
        self.create_kpvs_at_ktis(flap.array, liftoffs)
  

class FlapWithSpeedbrakesDeployedMax(KeyPointValueNode):
    #TODO: TESTS
    def derive(self, flap=P('Flap'), speedbrake=P('Speedbrake'), airs=S('Airborne')):
        # mask all values where speedbrake isn't deployed
        # Requires Speedbrake == 0 means not_deployed
        flap.array[speedbrake.array == 0] = np.ma.masked
        index, value = max_value(mask_outside_slices(flap.array, [s.slice for s in airs]))
        # It is normal for flights to be flown without speedbrake and flap
        # together, so trap this case to avoid nuisance warnings.
        if index and value:
            self.create_kpv(index, value)


class FlareTime20FtToTouchdown(KeyPointValueNode):
    #TODO: Tests
    def derive(self, alt_aal=P('Altitude AAL For Flight Phases'), tdowns=KTI('Touchdown'), lands=S('Landing')):
        for tdown in tdowns:
            this_landing = lands.get_surrounding(tdown.index)[0]
            if this_landing:
                # Scan backwards from touchdown to the start of the landing
                # which is defined as 50ft, so will include passing through
                # 20ft AAL.
                idx_20 = index_at_value(alt_aal.array, 20.0, _slice=slice(tdown.index,this_landing.start_edge,-1))
                self.create_kpv(tdown.index, (tdown.index-idx_20)/alt_aal.frequency)


class FlareDistance20FtToTouchdown(KeyPointValueNode):
    #TODO: Tests
    def derive(self, alt_aal=P('Altitude AAL For Flight Phases'), tdowns=KTI('Touchdown'), lands=S('Landing'), gspd=P('Groundspeed')):
        for tdown in tdowns:
            this_landing = lands.get_surrounding(tdown.index)[0]
            if this_landing:
                idx_20 = index_at_value(alt_aal.array, 20.0, _slice=slice(tdown.index,this_landing.slice.start,-1))
                # Integrate returns an array, so we need to take the max
                # value to yield the KTP value.
                dist = max(integrate(gspd.array[idx_20:tdown.index], gspd.hz))
                self.create_kpv(tdown.index, dist)


class AltitudeAtSuspectedLevelBust(KeyPointValueNode):
    def derive(self, alt_std=P('Altitude STD')):
        bust = 300 # ft
        bust_time = 3*60 # 3 mins
        
        alt_hyst = hysteresis(alt_std.array, bust)
        hyst_rate = np.ma.ediff1d(alt_hyst, to_end=0.0)
        # Given application of hysteresis and taking differences, we can be
        # sure of zero values where data is constant.
        changes = np.ma.clump_unmasked(np.ma.masked_equal(hyst_rate, 0.0))
        
        if len(changes) < 3:
            return # You can't have a level bust if you just go up and down.
        
        for num in range(len(changes)-1):
            begin = changes[num].stop
            end = changes[num+1].start
            if hyst_rate[begin-1] * hyst_rate[end] < 0.0:
                duration = (end-begin)/alt_std.frequency
                
                if duration < bust_time:
                    alt_before = alt_std.array[changes[num].start]
                    alt_after = alt_std.array[changes[num+1].stop-1]
                    peak_idx = np.ma.argmax(
                        np.ma.abs(alt_std.array[begin:end]-
                                  alt_std.array[begin]))\
                        + begin
                    
                    alt_peak = alt_std.array[peak_idx]
                    
                    if alt_peak>(alt_before+alt_after)/2:
                        overshoot = min(alt_peak-alt_before,
                                        alt_peak-alt_after)
                        
                    else:
                        # Strictly this is an undershoot, but keeping the
                        # name the same saves a line of code
                        overshoot = max(alt_peak-alt_before,
                                        alt_peak-alt_after)
                        
                    self.create_kpv(peak_idx,overshoot)
                    
            

        """
        idxs, peaks = cycle_finder(alt_std.array, min_step=bust)

        if idxs == None:
            return
        for num, idx in enumerate(idxs[1:-1]):
            begin = index_at_value(np.ma.abs(alt_std.array-peaks[num+1]), bust, _slice=slice(idx,None,-1))
            end = index_at_value(np.ma.abs(alt_std.array-peaks[num+1]), bust, _slice=slice(idx,None))
            if begin and end:
                duration = (end-begin)/alt_std.frequency
                if duration < bust_time:
                    a=alt_std.array[idxs[num]] # One before the peak of interest
                    b=alt_std.array[idxs[num+1]] # The peak of interst
                    c=alt_std.array[idxs[num+2]] # The next one
                    if b>(a+c)/2:
                        overshoot = min(b-a,b-c)
                        self.create_kpv(idx,overshoot)
                    else:
                        undershoot = max(b-a,b-c)
                        self.create_kpv(idx,undershoot)
                        """
                        

        

class EngOilPressMax(KeyPointValueNode):
    #TODO: TESTS
    name = 'Eng Oil Press Max'
    def derive(self, eng_oil_press=P('Eng (*) Oil Press Max')):
        index, value = max_value(eng_oil_press.array)
        self.create_kpv(index, value)
        

class EngOilPressMin(KeyPointValueNode):
    #TODO: TESTS
    name = 'Eng Oil Press Min'
    def derive(self, eng_oil_press=P('Eng (*) Oil Press Min'), 
               airs=S('Airborne')):
        # Only check in flight to avoid zero pressure readings for stationary engines.
        for air in airs:
            index, value = min_value(eng_oil_press.array)
            self.create_kpv(index, value)


class EngOilQtyMin(KeyPointValueNode):
    def derive(self, q1=P('Eng (1) Oil Qty'), q2=P('Eng (2) Oil Qty'),
               q3=P('Eng (3) Oil Qty'), q4=P('Eng (4) Oil Qty'),
               airs=S('Airborne')):
        qmin = np.ma.minimum(q1.array,q2.array,q3.array,q4.array)
        self.create_kpvs_within_slices(qmin, airs, min_value)

class EngOilQtyMax(KeyPointValueNode):
    def derive(self, q1=P('Eng (1) Oil Qty'), q2=P('Eng (2) Oil Qty'), 
               q3=P('Eng (3) Oil Qty'), q4=P('Eng (4) Oil Qty'),
               airs=S('Airborne')):
        qmax = np.ma.maximum(q1.array,q2.array,q3.array,q4.array)
        self.create_kpvs_within_slices(qmax, airs, max_value)


class FuelQtyAtLiftoff(KeyPointValueNode):
    def derive(self, fuel_qty=P('Fuel Qty'), liftoffs=KTI('Liftoff')):
        self.create_kpvs_at_ktis(fuel_qty.array, liftoffs)


class FuelQtyAtTouchdown(KeyPointValueNode):
    def derive(self, fuel_qty=P('Fuel Qty'), touchdowns=KTI('Touchdown')):
        self.create_kpvs_at_ktis(fuel_qty.array, touchdowns)


class GrossWeightAtLiftoff(KeyPointValueNode):
    def derive(self, gross_weight=P('Gross Weight Smoothed'), 
               liftoffs=KTI('Liftoff')):
        self.create_kpvs_at_ktis(gross_weight.array, liftoffs)


class GrossWeightAtTouchdown(KeyPointValueNode):
    def derive(self, gross_weight=P('Gross Weight Smoothed'),
               touchdowns=KTI('Touchdown')):
        self.create_kpvs_at_ktis(gross_weight.array, touchdowns)


class GroundspeedTaxiingStraightMax(KeyPointValueNode):
    '''
    Groundspeed while not turning is rarely an issue, so we compute only one
    KPV for taxi out and one for taxi in. The straight sections are
    identified by masking the turning phases and then testing the resulting
    data.
    '''
    def derive(self, gspeed=P('Groundspeed'), taxis=S('Taxiing'), 
               turns=S('Turning On Ground')):
        gspd = np.ma.copy(gspeed.array) # Prepare to change mask here.
        for turn in turns:
            gspd[turn.slice]=np.ma.masked
        self.create_kpvs_within_slices(gspd, taxis, max_value)


class GroundspeedTaxiingTurnsMax(KeyPointValueNode):
    def derive(self, gspeed=P('Groundspeed'), 
               turns=S('Turning On Ground')):
        self.create_kpvs_within_slices(gspeed.array, turns, max_value)

    
class GroundspeedRTOMax(KeyPointValueNode):
    name = 'Groundspeed RTO Max'
    def derive(self, gndspd=P('Groundspeed'),
               rejected_takeoffs=S('Rejected Takeoff')):
        for rejected_takeoff in rejected_takeoffs:
            self.create_kpvs_within_slices(gndspd.array, 
                                           rejected_takeoff.slice, max_value)


class GroundspeedAtTouchdown(KeyPointValueNode):
    def derive(self, gspd=P('Groundspeed'), touchdowns=KTI('Touchdown')):
        self.create_kpvs_at_ktis(gspd.array, touchdowns)


class GroundspeedOnGroundMax(KeyPointValueNode):
    def derive(self, gspd=P('Groundspeed'), grounds=S('On Ground')):
        self.create_kpvs_within_slices(gspd.array, grounds, max_value)


class GroundspeedVacatingRunway(KeyPointValueNode):
    def derive(self, gspd=P('Groundspeed'), off_rwy=KTI('Landing Turn Off Runway')):
        self.create_kpvs_at_ktis(gspd.array, off_rwy)
        



'''
# These funcitons fail because eng_clipped has only been computed
# for the period alt_slice, whereas min_value searches for
# alt_slice WITHIN eng_clipped. Need to be able to offset
# this function - better than computing eng_clipped for
# the whole flight.

class LowPowerInFinalApproachFor10Sec(KeyPointValueNode):
    #TODO: TESTS
    def derive(self, eng_n1_avg=P('Eng (*) N1 Avg'), fin_apps=S('Final Approach')):
        for fin_app in fin_apps:
            eng_clipped = clip(eng_n1_avg.array[fin_app.slice], 10, eng_n1_avg.hz, remove='troughs')
            self.create_kpv(*min_value(eng_clipped, fin_app.slice))

    
class LowPowerBelow500FtFor10Sec(KeyPointValueNode):
    #TODO: TESTS
    def derive(self, eng_n1_avg=P('Eng (*) N1 Avg'), alt=P('Altitude AAL'), fin_apps=S('Final Approach')):
        for alt_slice in alt.slices_from_to(500, 0):
            for fin_app in fin_apps:
                if slices_overlap(alt_slice, fin_app.slice):
                   eng_clipped = clip(eng_n1_avg.array[alt_slice], 10, eng_n1_avg.hz, remove='troughs')
                   self.create_kpv(*min_value(eng_clipped, alt_slice))
'''

class PitchCyclesInFinalApproach(KeyPointValueNode):
    '''
    Counts the number of half-cycles of pitch attitude that exceed 3 deg in
    pitch from peak to peak and with a maximum cycle period of 10 seconds
    during the final approach phase.
    '''
    def derive(self, pitch=P('Pitch'), fapps = S('Final Approach')):
        for fapp in fapps:
            self.create_kpv(*cycle_counter(pitch.array[fapp.slice], 3.0, 10.0, pitch.hz, fapp.slice.start))


class Pitch5FtToTouchdownMax(KeyPointValueNode):
    def derive(self, pitch=P('Pitch'), tdwns=KTI('Touchdown'),
               alt_aal=P('Altitude AAL For Flight Phases')):
        self.create_kpvs_within_slices(pitch.array,
                                       alt_aal.slices_to_kti(5, tdwns),
                                       max_value)


class PitchAtLiftoff(KeyPointValueNode):
    def derive(self, pitch=P('Pitch'), liftoffs=KTI('Liftoff')):
        self.create_kpvs_at_ktis(pitch.array, liftoffs)


class PitchAt35FtInClimb(KeyPointValueNode):
    def derive(self, pitch=P('Pitch'), alt_aal = P('Altitude AAL For Flight Phases'), climbs=S('Climb')):
        for climb in climbs:
            index= index_at_value(alt_aal.array, 35.0, climb.slice)
            if index:
                value = value_at_index(pitch.array, index)
                self.create_kpv(index, value)


class Pitch35To1000FtMin(KeyPointValueNode):
    def derive(self, pitch=P('Pitch'), alt_aal=P('Altitude AAL For Flight Phases')):
        self.create_kpvs_within_slices(pitch.array,
                                       alt_aal.slices_from_to(35, 1000),
                                       min_value)


class PitchUpTo1000FtMax(KeyPointValueNode):
    def derive(self, pitch=P('Pitch'), alt_aal=P('Altitude AAL For Flight Phases')):
        self.create_kpvs_within_slices(pitch.array,
                                       alt_aal.slices_from_to(0, 1000),
                                       max_value)


class PitchLiftoffTo35FtMax(KeyPointValueNode):
    def derive(self, pitch=P('Pitch'), takeoffs=S('Takeoff')):
        self.create_kpvs_within_slices(pitch.array, takeoffs, max_value)


class PitchAtTouchdown(KeyPointValueNode):
    def derive(self, pitch=P('Pitch'), touchdowns=KTI('Touchdown')):
        self.create_kpvs_at_ktis(pitch.array, touchdowns)


class Pitch1000To100FtMax(KeyPointValueNode):
    def derive(self, pitch=P('Pitch'), alt_aal=P('Altitude AAL For Flight Phases')):
        self.create_kpvs_within_slices(pitch.array,
                                       alt_aal.slices_from_to(1000, 100),
                                       max_value)


class Pitch1000To100FtMin(KeyPointValueNode):
    def derive(self, pitch=P('Pitch'), alt_aal=P('Altitude AAL For Flight Phases')):
        self.create_kpvs_within_slices(pitch.array,
                                       alt_aal.slices_from_to(1000, 100),
                                       min_value)


class Pitch1000To500FtMin(KeyPointValueNode):
    def derive(self, pitch=P('Pitch'), alt_aal=P('Altitude AAL For Flight Phases')):
        self.create_kpvs_within_slices(pitch.array,
                                       alt_aal.slices_from_to(1000, 500),
                                       min_value)


class Pitch500To100FtMin(KeyPointValueNode):
    def derive(self, pitch=P('Pitch'), alt_aal=P('Altitude AAL For Flight Phases')):
        self.create_kpvs_within_slices(pitch.array,
                                       alt_aal.slices_from_to(500, 100),
                                       min_value)


class Pitch500To20FtMin(KeyPointValueNode):
    def derive(self, pitch=P('Pitch'), alt_aal=P('Altitude AAL For Flight Phases')):
        self.create_kpvs_within_slices(pitch.array,
                                       alt_aal.slices_from_to(500, 20),
                                       min_value)


class Pitch20FtTo0FtMin(KeyPointValueNode):
    def derive(self, pitch=P('Pitch'), alt_aal=P('Altitude AAL For Flight Phases')):
        self.create_kpvs_within_slices(pitch.array,
                                       alt_aal.slices_from_to(20, 0), min_value)


class Pitch35To400FtMax(KeyPointValueNode):
    def derive(self, pitch=P('Pitch'), alt_aal=P('Altitude AAL For Flight Phases')):
        self.create_kpvs_within_slices(pitch.array,
                                       alt_aal.slices_from_to(35, 400),
                                       max_value)


class Pitch35To400FtMin(KeyPointValueNode):
    def derive(self, pitch=P('Pitch'), alt_aal=P('Altitude AAL For Flight Phases')):
        self.create_kpvs_within_slices(pitch.array,
                                       alt_aal.slices_from_to(35, 400),
                                       min_value)


class PitchRate35To1000FtMax(KeyPointValueNode):
    def derive(self, pitch_rate=P('Pitch Rate'), alt_aal=P('Altitude AAL For Flight Phases')):
        self.create_kpvs_within_slices(pitch_rate.array,
                                       alt_aal.slices_from_to(35, 1000),
                                       max_value)


class PitchRate20FtToTouchdownMin(KeyPointValueNode):
    def derive(self, pitch_rate=P('Pitch Rate'), alt_aal=P('Altitude AAL For Flight Phases')):
        self.create_kpvs_within_slices(pitch_rate.array, 
                                       alt_aal.slices_from_to(20, 0),
                                       min_value)


class PitchRate20FtToTouchdownMax(KeyPointValueNode):
    def derive(self, pitch_rate=P('Pitch Rate'), alt_aal=P('Altitude AAL For Flight Phases')):
        self.create_kpvs_within_slices(pitch_rate.array, 
                                       alt_aal.slices_from_to(20, 0),
                                       max_value)


class PitchRateDuringTakeoffMin(KeyPointValueNode):
    def derive(self, pitch_rate=P('Pitch Rate'), takeoffs=S('Takeoff'), 
               lifts=KTI('Liftoff')):
        for toff in takeoffs:
            for lift in lifts:
                if slices_overlap(toff.slice, slice(lift.index)):
                    index, value = min_value(pitch_rate.array,
                                             _slice=slice(lift.index,
                                                          toff.slice.stop))
                    self.create_kpv(index, value)


class PitchRateDuringTakeoffMax(KeyPointValueNode):
    def derive(self, pitch_rate=P('Pitch Rate'), takeoffs=S('Takeoff')):
        self.create_kpvs_within_slices(pitch_rate.array, takeoffs, max_value)


class PitchRateDuringLandingMin(KeyPointValueNode):
    def derive(self, pitch_rate=P('Pitch Rate'), lands=S('Landing')):
        self.create_kpvs_within_slices(pitch_rate.array, lands, min_value)


class PitchRate2DegPitchTo35FtMin(KeyPointValueNode):
    #TODO: TESTS
    def derive(self, pitch_rate=P('Pitch Rate'), pitch=P('Pitch'), 
               takeoffs=S('Takeoff')):
        for takeoff in takeoffs:
            # Endpoint closing allows for the case where the aircraft is at
            # more than 2 deg of pitch at takeoff.
            reversed_slice = slice(takeoff.slice.stop, takeoff.slice.start, -1)
            pitch_2_deg_idx = index_at_value(pitch.array, 2, reversed_slice,
                                         endpoint='closing') #- takeoff.slice.start
            index, value = min_value(pitch_rate.array,
                                     slice(pitch_2_deg_idx, takeoff.slice.stop))
            self.create_kpv(index, value)


class PitchRate2DegPitchTo35FtMax(KeyPointValueNode):
    #TODO: TESTS
    def derive(self, pitch_rate=P('Pitch Rate'), pitch=P('Pitch'), 
               takeoffs=S('Takeoff')):
        for takeoff in takeoffs:
            reversed_slice = slice(takeoff.slice.stop, takeoff.slice.start, -1)
            pitch_2_deg_idx = index_at_value(pitch.array, 2, reversed_slice,
                                         endpoint='closing') #- takeoff.slice.start
            index, value = max_value(pitch_rate.array,
                                     slice(pitch_2_deg_idx, takeoff.slice.stop))
            self.create_kpv(index, value)


class Time2DegPitchTo35Ft(KeyPointValueNode):
    #TODO: TESTS
    def derive(self, pitch_rate=P('Pitch Rate'), pitch=P('Pitch'), 
               takeoffs=S('Takeoff')):
        for takeoff in takeoffs:
            # Endpoint closing allows for the case where the aircraft is at
            # more than 2 deg of pitch at takeoff.
            reversed_slice = slice(takeoff.slice.stop, takeoff.slice.start, -1)
            pitch_2_deg_idx = index_at_value(pitch.array, 2, reversed_slice,
                                         endpoint='closing') #- takeoff.slice.start
            begin = pitch_2_deg_idx
            end = takeoff.slice.stop
            value = (end - begin) / pitch_rate.frequency
            index = (begin + end) / 2.0
            self.create_kpv(index, value)


class PitchRate2DegPitchTo35FtAverage(KeyPointValueNode):
    #TODO: TESTS
    def derive(self, pitch_rate=P('Pitch Rate'), pitch=P('Pitch'), 
               takeoffs=S('Takeoff')):
        for takeoff in takeoffs:
            # Endpoint closing allows for the case where the aircraft is at
            # more than 2 deg of pitch at takeoff.
            reversed_slice = slice(takeoff.slice.stop, takeoff.slice.start, -1)
            pitch_2_deg_idx = index_at_value(pitch.array, 2, reversed_slice,
                                         endpoint='closing') #- takeoff.slice.start
            begin = pitch_2_deg_idx
            end = takeoff.slice.stop
            pitch_35_ft = value_at_index(pitch.array, end)
            value = (pitch_35_ft - 2.0) / (end - begin) * pitch_rate.frequency
            index = (begin + end) / 2.0
            self.create_kpv(index, value)


class RateOfDescentTopOfDescentTo10000FtMax(KeyPointValueNode):
    def derive(self, roc=P('Rate Of Climb'),alt_aal=P('Altitude AAL For Flight Phases'),
               descents=S('Descent')):
        for descent in descents:
            above_10k = np.ma.masked_less(alt_aal.array, 10000)
            drops = np.ma.clump_unmasked(above_10k)
            self.create_kpvs_within_slices(roc.array, drops, min_value)


class RateOfDescent10000To5000FtMax(KeyPointValueNode):
    def derive(self, roc=P('Rate Of Climb'),alt_aal=P('Altitude AAL For Flight Phases')):
        self.create_kpvs_within_slices(roc.array,
                                       alt_aal.slices_from_to(10000, 5000),
                                       min_value)

class RateOfDescent5000To3000FtMax(KeyPointValueNode):
    def derive(self, roc=P('Rate Of Climb'), alt_aal=P('Altitude AAL For Flight Phases')):
        self.create_kpvs_within_slices(roc.array,
                                       alt_aal.slices_from_to(5000, 3000),
                                       min_value)
        
class RateOfDescent3000To2000FtMax(KeyPointValueNode):
    def derive(self, roc=P('Rate Of Climb'), alt_aal=P('Altitude AAL For Flight Phases')):
        self.create_kpvs_within_slices(roc.array,
                                       alt_aal.slices_from_to(3000, 2000),
                                       min_value)

class RateOfDescent2000To1000FtMax(KeyPointValueNode):
    def derive(self, roc=P('Rate Of Climb'), alt_aal=P('Altitude AAL For Flight Phases')):
        self.create_kpvs_within_slices(roc.array,
                                       alt_aal.slices_from_to(2000, 1000),
                                       min_value)

class RateOfDescent1000To500FtMax(KeyPointValueNode):
    def derive(self, roc=P('Rate Of Climb'),alt_aal=P('Altitude AAL For Flight Phases')):
        self.create_kpvs_within_slices(roc.array,
                                       alt_aal.slices_from_to(1000, 500),
                                       min_value)

class RateOfDescent500FtTo20FtMax(KeyPointValueNode):
    def derive(self, roc=P('Rate Of Climb'), alt_aal=P('Altitude AAL For Flight Phases')):
        self.create_kpvs_within_slices(roc.array, 
                                       alt_aal.slices_from_to(500, 20),
                                       min_value)

class RateOfDescent500FtToTouchdownMax(KeyPointValueNode):
    def derive(self, roc=P('Rate Of Climb'), 
               alt_aal=P('Altitude AAL For Flight Phases'),tdwns=KTI('Touchdown')):
        self.create_kpvs_within_slices(roc.array,
                                       alt_aal.slices_to_kti(500, tdwns),
                                       min_value)

class RateOfDescent20ToTouchdownMax(KeyPointValueNode):
    def derive(self, roc=P('Rate Of Climb'), alt_aal=P('Altitude AAL For Flight Phases'),
               tdwns=KTI('Touchdown')):
        self.create_kpvs_within_slices(roc.array, 
                                       alt_aal.slices_to_kti(20, tdwns),
                                       min_value)
        
        
class RateOfDescentAtTouchdown(KeyPointValueNode):
    def derive(self, roc=P('Rate Of Climb'), tdwn=S('Touchdown')):
        self.create_kpvs_at_ktis(roc.array, tdwn)


class RollCyclesInFinalApproach(KeyPointValueNode):
    '''
    Counts the number of half-cycles of roll attitude that exceed 5 deg from
    peak to peak and with a maximum cycle period of 10 seconds during the
    final approach phase.
    '''
    def derive(self, roll=P('Roll'), fapps = S('Final Approach')):
        for fapp in fapps:
            self.create_kpv(*cycle_counter(roll.array[fapp.slice], 5.0, 10.0, roll.hz, fapp.slice.start))
            

class RollFromTakeoffTo20FtMax(KeyPointValueNode):
    def derive(self, roll=P('Roll'), alt_rad=P('Altitude Radio')):
        self.create_kpvs_within_slices(roll.array, alt_rad.slices_from_to(1,20),
                                       max_abs_value)


class RollFrom20FtToLandingMax(KeyPointValueNode):
    def derive(self, roll=P('Roll'), alt_rad=P('Altitude Radio')):
        self.create_kpvs_within_slices(roll.array, alt_rad.slices_from_to(20,1),
                                       max_abs_value)


class RollBetween20And400FtMax(KeyPointValueNode):
    def derive(self, roll=P('Roll'), alt_aal=P('Altitude AAL For Flight Phases')):
        self.create_kpvs_within_slices(roll.array,
                                       alt_aal.slices_between(20, 400),
                                       max_abs_value)


class RollBetween400And1000FtMax(KeyPointValueNode):
    def derive(self, roll=P('Roll'), alt_aal=P('Altitude AAL For Flight Phases')):
        self.create_kpvs_within_slices(roll.array,
                                       alt_aal.slices_between(500, 1500),
                                       max_abs_value)


class RollAbove1000FtMax(KeyPointValueNode):
    def derive(self, roll=P('Roll'), alt_aal=P('Altitude AAL For Flight Phases')):
        self.create_kpvs_within_slices(roll.array, alt_aal.slices_above(1000),
                                       max_abs_value)



class RollBetween1000And300FtMax(KeyPointValueNode):
    def derive(self, roll=P('Roll'), alt_aal=P('Altitude AAL For Flight Phases')):
        self.create_kpvs_within_slices(roll.array,
                                       alt_aal.slices_between(1000, 300),
                                       max_abs_value)


class RollBetween300And20FtMax(KeyPointValueNode):
    def derive(self, roll=P('Roll'), alt_aal=P('Altitude AAL For Flight Phases')):
        self.create_kpvs_within_slices(roll.array,
                                       alt_aal.slices_between(300, 20),
                                       max_abs_value)


class RudderReversalAbove50Ft(KeyPointValueNode):
    '''
    Looks for sharp rudder reversal. Excludes operation below 50ft as this is
    normal use of the rudder to kick off drift. Uses the standard cycle
    counting process but looking for only one pair of half-cycles.
    '''
    def derive(self, rudder=P('Rudder'), alt_aal=P('Altitude AAL For Flight Phases')):
        # above_50s = np.ma.clump_unmasked(np.ma.masked_less(alt_aal.array, 50.0))
        for above_50 in alt_aal.slices_above(50.0):
            self.create_kpv(*cycle_counter(rudder.array[above_50], 6.25, 2.0, 
                                           rudder.hz, above_50.start))

            
class SpeedbrakesDeployed1000To20FtDuration(KeyPointValueNode):
    def derive(self, speedbrake=P('Speedbrake'), alt_aal=P('Altitude AAL For Flight Phases')):
        descents = alt_aal.slices_from_to(1000, 20)
        for descent in descents:
            event = np.ma.masked_less(speedbrake.array[descent],0.5) 
            # 0 = stowed, 1+ = deployed
            duration = np.ma.count(event) / speedbrake.frequency
            if duration:
                index = descent.stop
                self.create_kpv(index, duration)


class SpeedbrakesDeployedInGoAroundDuration(KeyPointValueNode):
    def derive(self, speedbrake=P('Speedbrake'), gas=S('Go Around And Climbout')):
        for ga in gas:
            event = np.ma.masked_less(speedbrake.array[ga.slice],0.5) 
            duration = np.ma.count(event) / speedbrake.frequency
            if duration:
                # Probably open at the start of the go-around, so when were they closed?
                when = np.ma.clump_unmasked(event)
                index = when[-1].stop 
                self.create_kpv(index, duration)


class SpeedbrakesDeployedWithPowerOnDuration(KeyPointValueNode):
    '''
    Each time the aircraft is flown with more than 50% N1 average power and
    the speedbrakes are open, something odd is going on! Let's record the
    duration this happened for, and allow the analyst to find out the cause.
    '''
    def derive(self, speedbrake=P('Speedbrake'), 
               power=P('Eng (*) N1 Avg'), airs=S('Airborne')):
        speedbrake_in_flight = mask_outside_slices(speedbrake.array, [s.slice for s in airs])
        speedbrakes_applied_in_flight = np.ma.clump_unmasked(np.ma.masked_less(speedbrake_in_flight,0.5))
        high_power = np.ma.clump_unmasked(np.ma.masked_less(power.array, 50.0))
        # Speedbrake and Power => s_and_p
        s_and_ps = slices_and(speedbrakes_applied_in_flight, high_power)
        for s_and_p in s_and_ps:
            index = s_and_p.start + np.ma.argmax(power.array[s_and_p])
            value = (s_and_p.stop - s_and_p.start - 1) / speedbrake.hz
            if value:
                self.create_kpv(index, value)


class SpeedbrakesDeployedWithFlapDuration(KeyPointValueNode):
    '''
    TODO: Check "With flap" equates to more than flap 0 - or get better suggestion.
    '''
    def derive(self, speedbrake=P('Speedbrake'), flap=P('Flap'), airs=S('Airborne')):
        for air in airs:
            brakes = np.ma.clump_unmasked(np.ma.masked_less(speedbrake.array[air.slice],0.5))
            with_flap = np.ma.clump_unmasked(np.ma.masked_less(flap.array[air.slice], 0.0))
            # Speedbrake and Flap => s_and_f
            s_and_fs = slices_and(brakes, with_flap)
            for s_and_f in s_and_fs:
                index = s_and_f.start + (airs.get_first().slice.start or 0)
                value = (s_and_f.stop - s_and_f.start) / speedbrake.hz
                if value:
                    self.create_kpv(index, value)


class SpeedbrakesDeployedWithConfDuration(KeyPointValueNode):
    '''
    Conf used here, but not tried or tested. Presuming conf 2 / conf 3 should not be used with speedbrakes.
    '''
    def derive(self, speedbrake=P('Speedbrake'), conf=P('Conf')):
        pos = np.ma.masked_where(speedbrake.array == 0, conf.array, copy=True)
        pos = np.ma.masked_where(conf.array >= 2.0, pos)
        clumps = np.ma.clump_unmasked(pos)
        for clump in clumps:
            index = clump.start
            value = (clump.stop - clump.start) / speedbrake.hz
            if value:
                self.create_kpv(index, value)


class SpeedbrakesDeployedWithPowerOnInHeightBandsDuration(KeyPointValueNode):
    '''
    Specific to certain operators.
    '''
    NAME_FORMAT = 'Speedbrake Deployed With N1>%(eng_n1)d Between %(upper)d And %(lower)d Ft Duration'
    NAME_VALUES = {'eng_n1': [50, 60],
                   'upper':[35000, 20000, 6000], 
                   'lower':[20000, 6000, 0]}
    def derive(self, speedbrake=P('Speedbrake'), power=P('Eng (*) N1 Avg'), 
               alt_aal=P('Altitude AAL For Flight Phases'), airs=S('Airborne')):
        
        for eng_speed in self.NAME_VALUES['eng_n1']:
            for up in self.NAME_VALUES['upper']:
                for low in self.NAME_VALUES['lower']:
                    if up <= low:
                        break
                    speedbrake_in_band = mask_outside_slices(speedbrake.array, alt_aal.slices_between(up, low))
                    speedbrakes_applied_in_flight = np.ma.clump_unmasked(np.ma.masked_less(speedbrake_in_band,0.5))
                    high_power = np.ma.clump_unmasked(np.ma.masked_less(power.array, eng_speed))
                    # Speedbrake and Power => s_and_p
                    s_and_ps = slices_and(speedbrakes_applied_in_flight, high_power)
                    for s_and_p in s_and_ps:
                        # Mark the point at highest power applied
                        index = s_and_p.start + np.ma.argmax(power.array[s_and_p])
                        value = (s_and_p.stop - s_and_p.start - 1) / speedbrake.hz
                        if value:
                            self.create_kpv(index, value, 
                                            eng_n1=eng_speed, upper=up, lower=low)


class TimeStickPusherActivated(KeyPointValueNode):
    '''
    We annotate the stick pusher event with the duration of the event.
    TODO: Check that this triggers correctly as stick push events are probably single samples.
    '''
    def derive(self, stick_push=P('Stick Pusher')):
        pushes = np.ma.clump_unmasked(
            np.ma.masked_equal(stick_push.array, 0.0))
        for push in pushes:
            index = push.start
            value = (push.stop - push.start) / stick_push.hz
            self.create_kpv(index, value)
            
            
class TimeStickShakerActivated(KeyPointValueNode):
    '''
    We annotate the stick shaker event with the duration of the event.
    '''
    def derive(self, stick_shaker=P('Stick Shaker')):
        shakes = np.ma.clump_unmasked(
            np.ma.masked_equal(stick_shaker.array, 0.0))
        for shake in shakes:
            index = shake.start
            value = (shake.stop - shake.start) / stick_shaker.hz
            self.create_kpv(index, value)


class TailClearanceOnTakeoffMin(KeyPointValueNode):
    def derive(self, alt_tail=P('Altitude Tail'), toffs=S('Takeoff')):
        self.create_kpvs_within_slices(alt_tail.array, toffs, min_value)


class TailClearanceOnLandingMin(KeyPointValueNode):
    def derive(self, alt_tail=P('Altitude Tail'), lands=S('Landing')):
        self.create_kpvs_within_slices(alt_tail.array, lands, min_value)


class TailClearanceOnApproach(KeyPointValueNode):
    def derive(self, alt_aal=P('Altitude AAL'), alt_tail=P('Altitude Tail'), 
                 dtl=P('Distance To Landing')):
        '''
        This finds abnormally low tail clearance during the approach down to
        100ft. It searches for the minimum angular separation between the
        flightpath and the terrain, so a 500ft clearance at 2500ft AAL is
        considered more significant than 500ft at 1500ft AAL. The value
        stored is the tail clearance. A matching KTI will allow these to be
        located on the approach chart.
        '''
        for desc_slice in alt_aal.slices_from_to(3000, 100):
            angle_array = alt_tail.array[desc_slice]/(dtl.array[desc_slice]*FEET_PER_NM)
            index, value = min_value(angle_array)
            if index:
                sample = index + desc_slice.start
                self.create_kpv(sample, alt_tail.array[sample])
    

class Tailwind100FtToTouchdownMax(KeyPointValueNode):
    """
    This event uses a masked tailwind array to that headwind conditions do
    not raise any KPV.
    """
    def derive(self, tailwind=P('Tailwind'), alt_aal=P('Altitude AAL For Flight Phases')):
        self.create_kpvs_within_slices(np.ma.masked_less(tailwind.array,0.0),
                                       alt_aal.slices_from_to(100, 0),
                                       max_value)            
    

class TAWSAlert(KeyPointValueNode):
    name = 'TAWS Alert'
    def derive(self, taws_alert=P('TAWS Alert'), airborne=S('Airborne')):
        self.create_kpvs_from_discretes(taws_alert.array, taws_alert.hz, phase=airborne, min_duration=2)

class TAWSSinkRateWarning(KeyPointValueNode):
    name = 'TAWS Sink Rate Warning'
    def derive(self, taws_sink_rate=P('TAWS Sink Rate'), airborne=S('Airborne')):
        self.create_kpvs_from_discretes(taws_sink_rate.array, taws_sink_rate.hz, phase=airborne, min_duration=2)

class TAWSTooLowFlapWarning(KeyPointValueNode):
    name = 'TAWS Too Low Flap Warning'
    def derive(self, taws_too_low_flap=P('TAWS Terrain'), airborne=S('Airborne')):
        self.create_kpvs_from_discretes(taws_too_low_flap.array, taws_too_low_flap.hz, phase=airborne, min_duration=2)

class TAWSTerrainWarning(KeyPointValueNode):
    name = 'TAWS Terrain Warning'
    def derive(self, taws_terrain=P('TAWS Terrain Ahead'), airborne=S('Airborne')):
        self.create_kpvs_from_discretes(taws_terrain.array, taws_terrain.hz, phase=airborne, min_duration=2)

class TAWSTerrainPullUpWarning(KeyPointValueNode):
    name = 'TAWS Terrain Pull Up Warning'
    def derive(self, taws_terrain_pull_up=P('TAWS Terrain Ahead Pull Up'), airborne=S('Airborne')):
        self.create_kpvs_from_discretes(taws_terrain_pull_up.array, taws_terrain_pull_up.hz, phase=airborne, min_duration=2)

class TAWSGlideslopeWarning(KeyPointValueNode):
    name = 'TAWS Glideslope Warning'
    def derive(self, taws_glideslope=P('TAWS Glideslope'), airborne=S('Airborne')):
        self.create_kpvs_from_discretes(taws_glideslope.array, taws_glideslope.hz, phase=airborne, min_duration=2)

class TAWSTooLowTerrainWarning(KeyPointValueNode):
    name = 'TAWS Too Low Terrain Warning'
    def derive(self, taws_too_low_terrain=P('TAWS Too Low Terrain'), airborne=S('Airborne')):
        self.create_kpvs_from_discretes(taws_too_low_terrain.array, taws_too_low_terrain.hz, phase=airborne, min_duration=2)

class TAWSTooLowGearWarning(KeyPointValueNode):
    name = 'TAWS Too Low Gear Warning'
    def derive(self, taws_too_low_gear=P('TAWS Too Low Gear'), airborne=S('Airborne')):
        self.create_kpvs_from_discretes(taws_too_low_gear.array, taws_too_low_gear.hz, phase=airborne, min_duration=2)

class TAWSPullUpWarning(KeyPointValueNode):
    name='TAWS Pull Up Warning'
    def derive(self, taws_pull_up=P('TAWS Pull Up'), airborne=S('Airborne')):
        self.create_kpvs_from_discretes(taws_pull_up.array, taws_pull_up.hz, phase=airborne, min_duration=2)

class TAWSDontSinkWarning(KeyPointValueNode):
    name='TAWS Dont Sink Warning'
    def derive(self, taws_dont_sink=P('TAWS Dont Sink'), airborne=S('Airborne')):
        self.create_kpvs_from_discretes(taws_dont_sink.array, taws_dont_sink.hz, phase=airborne, min_duration=2)

class TAWSWindshearWarningBelow1500Ft(KeyPointValueNode):
    name='TAWS Windshear Warning Below 1500 Ft'
    def derive(self, taws_windshear=P('TAWS Windshear Warning'), 
               alt_aal=P('Altitude AAL For Flight Phases')):
        for descent in alt_aal.slices_from_to(1500,0):
            self.create_kpvs_from_discretes(taws_windshear.array[descent], taws_windshear.hz, min_duration=2)


class ThrottleCyclesInFinalApproach(KeyPointValueNode):
    '''
    Counts the number of half-cycles of throttle lever movement that exceed
    10 deg peak to peak and with a maximum cycle period of 14 seconds during
    the final approach phase.
    '''
    def derive(self, lever=P('Throttle Levers'), fapps = S('Final Approach')):
        for fapp in fapps:
            self.create_kpv(*cycle_counter(lever.array[fapp.slice], 10.0, 10.0, 
                                           lever.hz, fapp.slice.start))


class TimeTouchdownToElevatorDown(KeyPointValueNode):
    def derive(self, airspeed=P('Airspeed'), elevator=P('Elevator'),
               tdwns=KTI('Touchdown')):
        for tdwn in tdwns:
            index_elev = index_at_value(elevator.array, -14.0, slice(tdwn.index,None))
            if index_elev:
                e_14 = (index_elev - tdwn.index) / elevator.frequency
                self.create_kpv(index_elev, e_14)


class TimeTouchdownTo60Kts(KeyPointValueNode):
    """
    Ideally compute using groundspeed, otherwise use airspeed.
    """
    @classmethod
    def can_operate(cls, available):
        return 'Airspeed' in available and 'Touchdown' in available
    
    def derive(self, airspeed=P('Airspeed'), groundspeed=P('Groundspeed'), 
               tdwns=KTI('Touchdown')):
        
        if groundspeed:
            speed=groundspeed.array
            freq=groundspeed.frequency
        else:
            speed=airspeed.array
            freq=airspeed.frequency
            
        for tdwn in tdwns:
            index_60kt = index_at_value(speed, 60.0, slice(tdwn.index,None))
            if index_60kt:
                t__60kt = (index_60kt - tdwn.index) / freq
                self.create_kpv(index_60kt, t__60kt)
            


class WindSpeedInDescent(KeyPointValueNode):
    NAME_FORMAT = 'Windspeed At %(altitude)d Ft AAL In Descent'
    NAME_VALUES = {'parameter':['Wind Speed'],
                   'altitude':[2000,1500,1000,500,100,50]}
    def derive(self, wspd=P('Wind Speed'),
               alt_aal=P('Altitude AAL For Flight Phases')):
        for this_descent_slice in alt_aal.slices_from_to(2100, 0):
            for alt in self.NAME_VALUES['altitude']:
                index = index_at_value(alt_aal.array, alt, this_descent_slice)
                if index:
                    speed = value_at_index(wspd.array, index)
                    if speed:
                        self.create_kpv(index, speed, 
                                        parameter='Wind Speed', 
                                        altitude=alt)
                    

class WindDirectionInDescent(KeyPointValueNode):
    NAME_FORMAT = 'Wind Direction At %(altitude)d Ft AAL In Descent'
    NAME_VALUES = {'parameter':['Wind Direction Continuous'],
                   'altitude':[2000,1500,1000,500,100,50]}
    def derive(self, wdir=P('Wind Direction Continuous'),
               alt_aal=P('Altitude AAL For Flight Phases')):
        for this_descent_slice in alt_aal.slices_from_to(2100, 0):
            for alt in self.NAME_VALUES['altitude']:
                index = index_at_value(alt_aal.array, alt, this_descent_slice)
                if index:
                    # We check that the direction is not masked at this point
                    # before 'risking' the %360 function.
                    direction = value_at_index(wdir.array, index)
                    if direction:
                        self.create_kpv(index, direction%360.0,
                                        parameter='Wind Direction Continuous', 
                                        altitude=alt)


class WindAcrossLandingRunwayAt50Ft(KeyPointValueNode):
    def derive(self, walr = P('Wind Across Landing Runway'),
               lands = S('Landing')):
        for land in lands:
            index = land.slice.start # Because by definition landings start at 50ft
            value = walr.array[index]
            if value: # Trap None condition as this is common for this parameter
                self.create_kpv(index, value)
    
    
class ZeroFuelWeight(KeyPointValueNode):
    """
    The aircraft zero fuel weight is computed from the recorded gross weight
    and fuel data.
    
    See also the GrossWeightSmoothed calculation which uses fuel flow data to
    obtain a higher sample rate solution to the aircraft weight calculation,
    with a best fit to the available weight data.
    """
    def derive(self, fuel=P('Fuel Qty'), gw=P('Gross Weight')):
        zfw=np.ma.median(gw.array-fuel.array)
        self.create_kpv(0,zfw)
        
        
class DualStickInput(KeyPointValueNode):
    def derive(self, x=P('Not Yet')):
        return NotImplemented


class EngineBleedValvesAtLiftoff(KeyPointValueNode):
    def derive(self, b1=P('Eng (1) Bleed'), b2=P('Eng (2) Bleed'),
               lifts=KTI('Liftoff')):
        # b1 & b2 are integer arrays, but to index them correctly we need to
        # align the KTI to match these arrays. The alignment will cause the
        # integer arrays to blur at transitions, so int(b1+b2) is used to
        # remove this effect as the bleeds are changing state.
        bleeds = np.ma.array(b1.array+b2.array, dtype=int)
        for lift in lifts:
            valves = bleeds[lift.index]
            if valves:
                self.create_kpv(lift.index, valves)
        

class EngineTorqueTakeoffMax(KeyPointValueNode):
    def derive(self, x=P('Not Yet')):
        return NotImplemented


class EngineTorqueAbove10000FtMax(KeyPointValueNode):
    def derive(self, x=P('Not Yet')):
        return NotImplemented
        
        
class TimeHolding(KeyPointValueNode):
    def derive(self, x=P('Not Yet')):
        return NotImplemented

class ControlForcesTimesThree(KeyPointValueNode):
    def derive(self, x=P('Not Yet')):
        return NotImplemented

class StickPusher(KeyPointValueNode):
    def derive(self, x=P('Not Yet')):
        return NotImplemented

class AlphaFloorWarning(KeyPointValueNode):
    def derive(self, x=P('Not Yet')):
        return NotImplemented

class AlternateLawActivated(KeyPointValueNode):
    def derive(self, x=P('Not Yet')):
        return NotImplemented


<|MERGE_RESOLUTION|>--- conflicted
+++ resolved
@@ -1158,28 +1158,6 @@
         self.create_kpvs_within_slices(mach.array, airs, max_value)
 
 
-<<<<<<< HEAD
-class AltitudeAtMachMax(KeyPointValueNode):
-    name = 'Altitude At Mach Max'
-    def derive(self, alt_std=P('Altitude STD'), max_mach=KPV('Mach Max')):
-        # Aligns Altitude to Mach to ensure we have the most accurate
-        # altitude reading at the point of Maximum Mach
-        self.create_kpvs_at_kpvs(alt_std.array, max_mach)
-
-
-class GroundSpeedOnGroundMax(KeyPointValueNode):
-    def derive(self, groundspeed=P('Groundspeed'), on_grounds=S('On Ground')):
-        self.create_kpvs_within_slices(groundspeed.array, on_grounds, max_value)
-
-
-class FlapAtTouchdown(KeyPointValueNode):
-    def derive(self, flap=P('Flap'), touchdowns=KTI('Touchdown')):
-        self.create_kpvs_at_ktis(flap.array, touchdowns)
-        
-#################
-# TODO: Review whether Engine measurements should be overall or for sections 
-# in flight (e.g. split by airborne / on ground?)
-=======
 class MachMax3Sec(KeyPointValueNode):
     def derive(self, mach=P('Mach'), airs=S('Airborne')):
         self.create_kpvs_within_slices(clip(mach.array, 3.0, mach.hz),
@@ -1259,7 +1237,6 @@
         index, value = max_value(egt) # i.e. maximum excluding takeoff periods
         self.create_kpv(index, value)
 
->>>>>>> 02274744
 
 class EngGasTempTakeoffMax(KeyPointValueNode):
     name = 'Eng Gas Temp Takeoff Max'
