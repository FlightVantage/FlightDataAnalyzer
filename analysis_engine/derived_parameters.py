--- conflicted
+++ resolved
@@ -2912,12 +2912,8 @@
         masks = []
         for thrust in thrusts:
             masks.append(thrust.array.mask)
-<<<<<<< HEAD
-            array[thrust.array == 'Requested'] = 'Requested'
-=======
             array[thrust.array == 'Required'] = 'Required'
->>>>>>> e2af6b0b
-            
+        
         array.mask = merge_masks(masks)
         self.array = array
         
