--- conflicted
+++ resolved
@@ -4408,8 +4408,6 @@
         return 'Speedbrake Deployed' in x \
             or ('Frame' in x and 'Speedbrake Handle' in x)\
             or ('Frame' in x and 'Speedbrake' in x)
-            
-
 
     def derive(self,
             deployed=M('Speedbrake Deployed'),
@@ -4417,15 +4415,7 @@
             handle=P('Speedbrake Handle'),
             spdbrk=P('Speedbrake'),
             frame=A('Frame')):
-        '''
-        '''
-<<<<<<< HEAD
         frame_name = frame.value if frame else ''
-        
-=======
-        frame_name = frame.value if frame else None
-                
->>>>>>> 1fc8740e
         if deployed:
             # set initial state to 'Stowed'
             array = np.ma.zeros(len(deployed.array))
