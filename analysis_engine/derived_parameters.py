--- conflicted
+++ resolved
@@ -164,13 +164,8 @@
 
 class AirspeedMinusV2For5Sec(DerivedParameterNode):
     #TODO: TESTS
-<<<<<<< HEAD
-    def derive(self, airspeed=P('Airspeed Minus V2')):
-        self.array = clip(airspeed.array, 5.0, airspeed.frequency)
-=======
     def derive(self, spd_v2=P('Airspeed Minus V2')):
         self.array = clip(spd_v2.array, 5.0, spd_v2.frequency)
->>>>>>> 43b172e4
         
 
 class AirspeedMinusVref(DerivedParameterNode):
