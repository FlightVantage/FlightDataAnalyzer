import numpy as np
from math import floor, radians

from analysis_engine.model_information import (get_config_map,
                                               get_flap_map,
                                               get_slat_map)
from analysis_engine.node import A, DerivedParameterNode, KPV, KTI, P, S
from analysis_engine.library import (align,
                                     bearings_and_distances,
                                     blend_two_parameters,
                                     clip,
                                     coreg,
                                     cycle_finder,
                                     first_valid_sample,
                                     first_order_lag,
                                     first_order_washout,
                                     ground_track,
                                     hysteresis,
                                     index_at_value,
                                     index_of_datetime,
                                     integrate,
                                     ils_localizer_align,
                                     interpolate_and_extend,
                                     is_index_within_slice,
                                     is_slice_within_slice,
                                     last_valid_sample,
                                     latitudes_and_longitudes,
                                     merge_two_parameters,
                                     np_ma_ones_like,
                                     np_ma_masked_zeros_like,
                                     np_ma_zeros_like,
                                     rate_of_change, 
                                     repair_mask,
                                     rms_noise,
                                     round_to_nearest,
                                     runway_distances,
                                     runway_heading,
                                     runway_length,
                                     slices_and,
                                     slices_not,
                                     slices_overlap,
                                     smooth_track,
                                     step_values,
                                     straighten_headings,
                                     track_linking,
                                     value_at_index,
                                     vstack_params,
                                     alt2press,
                                     alt2sat,
                                     cas2dp,
                                     cas_alt2mach,
                                     dp_over_p2mach,
                                     dp2tas,
                                     machtat2sat)

from settings import (AZ_WASHOUT_TC,
                      AT_WASHOUT_TC,
                      FEET_PER_NM,
                      GROUNDSPEED_LAG_TC,
                      HYSTERESIS_FPALT_CCD,
                      HYSTERESIS_FPIAS,
                      HYSTERESIS_FPROC,
                      GRAVITY_IMPERIAL,
                      GRAVITY_METRIC,
                      KTS_TO_FPS,
                      KTS_TO_MPS,
                      METRES_TO_FEET,
                      RATE_OF_CLIMB_LAG_TC)

from data_validation.rate_of_change import validate_rate_of_change

# There is no numpy masked array function for radians, so we just multiply thus:
deg2rad = radians(1.0)


class DataFrameError(Exception):
    '''
    Error handling for cases where new LFLs require a derived parameter
    algorithm which has not yet been programmed.
    '''
    def __init__(self, param, frame):
        '''
        :param param: Recorded parameter where frame specific processing is required.
        :type param: String
        :param frame: Data frame identifier. For this parameter, no frame condition evaluates true.
        :type frame: String
        '''
        self.msg = '%s not in LFL and no procedure for frame %s.'%(param, frame)
        self.param = param
        self.frame = frame
    def __str__(self):
        return self.msg


class AccelerationVertical(DerivedParameterNode):
    """
    Resolution of three accelerations to compute the vertical
    acceleration (perpendicular to the earth surface). Result is in g,
    retaining the 1.0 datum and positive upwards.
    """
    def derive(self, acc_norm=P('Acceleration Normal'), 
               acc_lat=P('Acceleration Lateral'), 
               acc_long=P('Acceleration Longitudinal'), 
               pitch=P('Pitch'), roll=P('Roll')):
        pitch_rad = pitch.array*deg2rad
        roll_rad = roll.array*deg2rad
        resolved_in_roll = acc_norm.array*np.ma.cos(roll_rad)\
            - acc_lat.array * np.ma.sin(roll_rad)
        self.array = resolved_in_roll * np.ma.cos(pitch_rad) \
                     + acc_long.array * np.ma.sin(pitch_rad)
        

class AccelerationForwards(DerivedParameterNode):
    """
    Resolution of three body axis accelerations to compute the forward
    acceleration, that is, in the direction of the aircraft centreline
    when projected onto the earth's surface. 
    
    Forwards = +ve, Constant sensor errors not washed out.
    """
    def derive(self, acc_norm=P('Acceleration Normal'), 
               acc_long=P('Acceleration Longitudinal'), 
               pitch=P('Pitch')):
        pitch_rad = pitch.array*deg2rad
        self.array = acc_long.array * np.ma.cos(pitch_rad)\
                     - acc_norm.array * np.ma.sin(pitch_rad)


class AccelerationAcrossTrack(DerivedParameterNode):
    """
    The forward and sideways ground-referenced accelerations are resolved
    into along track and across track coordinates in preparation for
    groundspeed computations.
    """
    def derive(self, acc_fwd=P('Acceleration Forwards'),
               acc_side=P('Acceleration Sideways'),
               drift=P('Drift')):
        drift_rad = drift.array*deg2rad
        self.array = acc_side.array * np.ma.cos(drift_rad)\
            - acc_fwd.array * np.ma.sin(drift_rad)


class AccelerationAlongTrack(DerivedParameterNode):
    """
    The forward and sideways ground-referenced accelerations are resolved
    into along track and across track coordinates in preparation for
    groundspeed computations.
    """
    def derive(self, acc_fwd=P('Acceleration Forwards'), 
               acc_side=P('Acceleration Sideways'), 
               drift=P('Drift')):
        drift_rad = drift.array*deg2rad
        self.array = acc_fwd.array * np.ma.cos(drift_rad)\
                     + acc_side.array * np.ma.sin(drift_rad)


class AccelerationSideways(DerivedParameterNode):
    """
    Resolution of three body axis accelerations to compute the lateral
    acceleration, that is, in the direction perpendicular to the aircraft centreline
    when projected onto the earth's surface. Right = +ve.
    """
    def derive(self, acc_norm=P('Acceleration Normal'), 
               acc_lat=P('Acceleration Lateral'),
               acc_long=P('Acceleration Longitudinal'), 
               pitch=P('Pitch'), roll=P('Roll')):
        pitch_rad = pitch.array*deg2rad
        roll_rad = roll.array*deg2rad
        # Simple Numpy algorithm working on masked arrays
        resolved_in_pitch = acc_long.array * np.ma.sin(pitch_rad) \
                            + acc_norm.array * np.ma.cos(pitch_rad)
        self.array = resolved_in_pitch * np.ma.sin(roll_rad) \
                     + acc_lat.array * np.ma.cos(roll_rad)


class AirspeedForFlightPhases(DerivedParameterNode):
    def derive(self, airspeed=P('Airspeed')):
        self.array = hysteresis(
            repair_mask(airspeed.array, repair_duration=None),HYSTERESIS_FPIAS)


################################################################################
# Airspeed Minus V2 (Airspeed relative to V2 or a fixed value.)


# TODO: Write some unit tests!
# TODO: Ensure that this derived parameter supports fixed values.
class AirspeedMinusV2(DerivedParameterNode):
    '''
    Airspeed on takeoff relative to:

    - V2    -- Airbus, Boeing, or any other aircraft that has V2.
    - Fixed -- Prop aircraft, or as required.
    
    A fixed value will most likely be zero making this relative airspeed
    derived parameter the same as the original absolute airspeed parameter.
    '''

    def derive(self, airspeed=P('Airspeed'), v2=P('V2')):
        '''
        '''
        self.array = airspeed.array - v2.array


# TODO: Write some unit tests!
class AirspeedMinusV2For3Sec(DerivedParameterNode):
    '''
    Airspeed on takeoff relative to V2 over a 3 second window.

    See the derived parameter 'Airspeed Minus V2'.
    '''

    def derive(self, spd_v2=P('Airspeed Minus V2')):
        '''
        '''
        self.array = clip(spd_v2.array, 3.0, spd_v2.frequency)
        

# TODO: Write some unit tests!
class AirspeedMinusV2For5Sec(DerivedParameterNode):
    '''
    Airspeed on takeoff relative to V2 over a 5 second window.

    See the derived parameter 'Airspeed Minus V2'.
    '''

    def derive(self, spd_v2=P('Airspeed Minus V2')):
        '''
        '''
        self.array = clip(spd_v2.array, 5.0, spd_v2.frequency)
        

################################################################################
# Airspeed Relative (Airspeed relative to Vapp, Vref or a fixed value.)

class AirspeedReference(DerivedParameterNode):
    '''
    Airspeed on approach reference value:

    - Vapp  -- Airbus
    - Vref  -- Boeing
    - Fixed -- Prop aircraft, or as required.

    A fixed value will most likely be zero making this relative airspeed
    derived parameter the same as the original absolute airspeed parameter.
    '''
    def derive (self, spd = P('Airspeed'), param = P('Vapp')):
        #spd = P('Airspeed'), param = P('Vapp'), attrib = A('FDR Vref')):
        '''
        Currently a work in progress. We should use a recorded parameter if
        it's available, failing that a computed forumla reflecting the
        aircraft condition and failing that a single value from the achieved
        flight file.
        '''
        if param:
            self.array = param.array
        
        # How do we enter tabulated values here?
        
        #elif attrib:
            #self.array = np_ma_ones_like(spd.array) * attrib.value
        
        else:
            self.array = np_ma_zeros_like(spd.array) 


# TODO: Write some unit tests!
# TODO: Ensure that this derived parameter supports Vapp and fixed values.
class AirspeedRelative(DerivedParameterNode):
    '''
    See AirspeedReference for details.
    '''
    def derive(self, airspeed=P('Airspeed'), vref=P('Airspeed Reference')):
        '''
        '''
        self.array = airspeed.array - vref.value


# TODO: Write some unit tests!
class AirspeedRelativeFor3Sec(DerivedParameterNode):
    '''
    Airspeed on approach relative to Vapp/Vref over a 3 second window.

    See the derived parameter 'Airspeed Relative'.
    '''

    def derive(self, spd_vref=P('Airspeed Relative')):
        '''
        '''
        self.array = clip(spd_vref.array, 3.0, spd_vref.frequency)

        
# TODO: Write some unit tests!
class AirspeedRelativeFor5Sec(DerivedParameterNode):
    '''
    Airspeed on approach relative to Vapp/Vref over a 5 second window.

    See the derived parameter 'Airspeed Relative'.
    '''

    def derive(self, spd_vref=P('Airspeed Relative')):
        '''
        '''
        self.array = clip(spd_vref.array, 5.0, spd_vref.frequency)


################################################################################

        
class AirspeedTrue(DerivedParameterNode):
    """
    True airspeed is computed from the recorded airspeed and pressure
    altitude. We assume that the recorded airspeed is indicated or computed,
    and that the pressure altitude is on standard (1013mB = 29.92 inHg).
    
    There are a few aircraft still operating which do not record the air
    temperature, so only these two parameters are required for the algorithm
    to run.
    
    Where air temperature is available, we accept Toal Air Temperature (TAT)
    and include this accordingly.
    
    Thanks are due to Kevin Horton of Ottawa for permission to derive the
    code here from his AeroCalc library.
    
    True airspeed is also extended to the ends of the takeoff and landing
    run, in particular so that we can estimate the minimum airspeed at which
    thrust reversers are used.
    """
    @classmethod
    def can_operate(cls, available):
        return 'Airspeed' in available and 'Altitude STD' in available
    
    def derive(self, cas_p = P('Airspeed'),
               alt_std_p = P('Altitude STD'),
               tat_p = P('TAT'), 
               toffs=S('Takeoff'), lands=S('Landing'), 
               gspd=P('Groundspeed'), acc_fwd=P('Acceleration Forwards')):
        
        cas = cas_p.array
        alt_std = alt_std_p.array
        if tat_p:
            tat = tat_p.array
            dp = cas2dp(cas)
            mach = cas_alt2mach(cas, alt_std)
            sat = machtat2sat(mach, tat)
            tas = dp2tas(dp, alt_std, sat)
            combined_mask= np.logical_or(
                np.logical_or(cas_p.array.mask,alt_std_p.array.mask),
                tas.mask)
        else:
            dp = cas2dp(cas)
            sat = alt2sat(alt_std)
            tas = dp2tas(dp, alt_std, sat)
            combined_mask= np.logical_or(cas_p.array.mask,alt_std_p.array.mask)
            
        tas_from_airspeed = np.ma.masked_less(np.ma.array(data=tas, mask=combined_mask),50)
        tas_valids = np.ma.clump_unmasked(tas_from_airspeed)
        
        if gspd:
            # Now see if we can extend this during the takeoff phase, using
            # either recorded groundspeed or failing that integrating
            # acceleration:
            for toff in toffs:
                for tas_valid in tas_valids:
                    tix = tas_valid.start
                    if is_index_within_slice(tix, toff.slice):
                        tas_0 = tas_from_airspeed[tix]
                        wind = tas_0 - gspd.array[tix]
                        scope = slice(toff.slice.start, tix)
                        if gspd:
                            tas_from_airspeed[scope] = gspd.array[scope] + wind
                        else:
                            tas_from_airspeed[scope] = \
                                integrate(acc_fwd.array[scope], acc_fwd.frequency, 
                                          initial_value=tas_0,
                                          scale=GRAVITY_IMPERIAL/KTS_TO_FPS, 
                                          direction='backwards')
                        
            # Then see if we can do the same for the landing phase:
            for land in lands:
                for tas_valid in tas_valids:
                    tix = tas_valid.stop - 1
                    if is_index_within_slice(tix, land.slice):
                        tas_0 = tas_from_airspeed[tix]
                        wind = tas_0 - gspd.array[tix]
                        scope = slice(tix + 1, land.slice.stop)
                        if gspd:
                            tas_from_airspeed[scope] = gspd.array[scope] + wind
                        else:
                            tas_from_airspeed[scope] = \
                                integrate(acc_fwd.array[scope], acc_fwd.frequency,
                                          initial_value=tas_0, 
                                          scale=GRAVITY_IMPERIAL/KTS_TO_FPS)
                    
        self.array = tas_from_airspeed
        

class AltitudeAAL(DerivedParameterNode):
    """
    This is the main altitude measure used during flight analysis.
    
    Where radio altimeter data is available, this is used for altitudes up to
    100ft and thereafter the pressure altitude signal is used. The two are
    "joined" together at the sample above 100ft in the climb or descent as
    appropriate.
    
    If no radio altitude signal is available, the simple measure based on
    pressure altitude only is used, which provides workable solutions except
    that the point of takeoff and landing may be inaccurate.
    
    This parameter includes a rejection of bounced landings of less than 35ft
    height.
    """    
    name = "Altitude AAL"
    units = 'ft'

    @classmethod
    def can_operate(cls, available):
        return all([d in available for d in ('Altitude STD', 'Fast')])
    
    def compute_aal(self, mode, alt_std, low_hb, high_gnd, *args):
        alt_result = np_ma_zeros_like(alt_std)

        if len(args) == 1:
            alt_rad = args[0]
            alt_rad_aal = np.ma.maximum(alt_rad, 0.0)
            if mode == 'land':
                ralt_sections = np.ma.clump_unmasked(
                    np.ma.masked_outside(alt_rad_aal, 0.0, 100.0))
            
                baro_sections = slices_not(ralt_sections, begin_at=0, end_at=len(alt_std))

                for ralt_section in ralt_sections:
                    alt_result[ralt_section] = alt_rad_aal[ralt_section]
                    
                    for baro_section in baro_sections:
                        up_diff = None
                        begin_index = baro_section.start
                        alt_diff = alt_std-alt_rad
    
                        if ralt_section.stop == baro_section.start:
                            slip, up_diff =  first_valid_sample(alt_diff[begin_index:begin_index+60])
                            if slip>0:
                                # alt_std is invalid at the point of handover so stretch the radio signal until we can handover.
                                fix_slice = slice(begin_index,begin_index+slip) 
                                alt_result[fix_slice] = alt_rad[fix_slice]
                                begin_index += slip
                            alt_result[begin_index:] = alt_std[begin_index:] - up_diff
            else:
                alt_result = alt_std - high_gnd

            return alt_result

        else:
            pit = np.ma.min(alt_std)
            alt_result = alt_std - pit
            
            # This backstop trap for negative values is necessary as aircraft
            # without rad alts will indicate negative altitudes as they land.
            return np.ma.maximum(alt_result, 0.0)
        
        
        
    def derive(self, alt_rad = P('Altitude Radio'),
               alt_std = P('Altitude STD'),
               speedies = S('Fast')):
       
        # Altitude Radio is taken as the prime reference to ensure the
        # minimum ground clearance passing peaks is accurately reflected.
        # (Comment: This may give a problem with aircraft that do not have a
        # radio altimeter; not yet tested).
        
        # alt_aal will be zero on the airfield, so initialise to zero.
        alt_aal = np_ma_zeros_like(alt_std.array)
  
        for speedy in speedies:
            quick = speedy.slice
            if speedy.slice == slice(None,None,None):
                self.array = alt_aal
                break
            
            alt_idxs, alt_vals = cycle_finder(alt_std.array[quick], min_step=100.0)
            if alt_idxs==None:
                break # In the case where speedy was trivially short
            
            alt_idxs += quick.start or 0 # Reference to start of arrays for simplicity hereafter.
            
            n=0
            dips=[]
            # List of lists, with each sublist containing:
            
            # Type of item 'land' or 'over_gnd' or 'high'
            
            # The slice for this part of the data
            # if 'land' the land section comes at the beginning of the slice (i.e. takeoff slices are normal, landing slices are reversed)
            # 'over_gnd' or 'air' are normal slices.

            # Altitude STD as:
            # 'land' = the pressure altitude on the ground
            # 'over_gnd' = the pressure altitude when flying closest to the ground
            # 'air' = the lowest pressure altitude in this slice

            # The height of the highest ground in this area
            # 'land' = the pressure altitude on the ground
            # 'over_gnd' = the pressure altitude minus the radio altitude when flying closest to the ground
            # 'air' = None (the aircraft was too high for the radio altimeter to register valid data
            
            n_vals = len(alt_vals)
            while n < n_vals-1:
                if alt_vals[n+1] > alt_vals[n]:
                    # Just a rising section
                    dips.append(['land', slice(alt_idxs[n],alt_idxs[n+1]), alt_vals[n], alt_vals[n]])
                    n = n+1
                else:
                    if n+2 < n_vals:
                        if alt_vals[n+2] > alt_vals[n+1]:
                            # A down and up section.
                            down_up = slice(alt_idxs[n], alt_idxs[n+2])
                            if alt_rad:
                                # Let's find the lowest rad alt reading 
                                #(this may not be exactly the highest ground, but 
                                # it was probably the point of highest concern!)
                                arg_hg_max = np.ma.argmin(alt_rad.array[down_up]) + alt_idxs[n]
                                hg_max = alt_std.array[arg_hg_max] - alt_rad.array[arg_hg_max]
                                if np.ma.count(hg_max):
                                    # The rad alt measured height above a peak...
                                    dips.append(['over_gnd', down_up, alt_std.array[arg_hg_max], hg_max])
                            else:
                                # We have no rad alt data.
                                # TODO: alt_std code needs careful checking. 
                                if dips !=[] and dips[-1][0]=='high':
                                    # Join this dip onto the previous one
                                    dips[-1][1] = slice(dips[-1][1].start, alt_idxs[n+2])
                                    dips[-1][2] = min(dips[-1][2],alt_vals[n+1])
                                else:
                                    dips.append(['high', down_up, alt_vals[n+1], None])
                            n = n+2
                        else:
                            raise ValueError, 'Problem in Altitude AAL where data should dip, has a peak.'
                    else:
                        # Just a falling section. Slice it backwards to use the same code as for takeoffs.
                        dips.append(['land', slice(alt_idxs[n+1]-1,alt_idxs[n]-1, -1), alt_vals[n+1], alt_vals[n+1]])
                        n = n+1


            for n, item in enumerate(dips):
                if item[0] == 'high':
                    if n == 0:
                        if len(dips) == 1:
                            dips[n][3]=dips[n][4]+1000 # Arbitrary offset in indeterminate case.
                        else:
                            dips[n][3] = dips[n][2]-dips[n+1][2]+dips[n+1][3]
                    elif n == len(dips)-1:
                        dips[n][3] = dips[n][2]-dips[n-1][2]+dips[n-1][3]
                    else:
                        # Here is the most commonly used, and somewhat
                        # arbitrary code. For a dip where no radio
                        # measurement of the ground is available, what height
                        # can you use as the datum? The lowest ground
                        # elevation in the preceding and following sections
                        # is practical, a little optimistic perhaps, but
                        # useable until we find a case otherwise.
                        dips[n][3] = min(dips[n-1][3], dips[n+1][3])

            for dip in dips:
                if alt_rad:
                    alt_aal[dip[1]] = self.compute_aal(dip[0],alt_std.array[dip[1]], 
                                                       dip[2], dip[3], alt_rad.array[dip[1]], )
                else:
                    alt_aal[dip[1]] = self.compute_aal(dip[0],alt_std.array[dip[1]],
                                                       dip[2], dip[3])
            
        self.array = alt_aal

    
class AltitudeAALForFlightPhases(DerivedParameterNode):
    name = 'Altitude AAL For Flight Phases'
    units = 'ft'
    
    # This parameter repairs short periods of masked data, making it suitable
    # for detecting altitude bands on the climb and descent. The parameter
    # should not be used to compute KPV values themselves, to avoid using
    # interpolated values in an event.
    
    def derive(self, alt_aal=P('Altitude AAL')):
        
        self.array = repair_mask(alt_aal.array, repair_duration=None)
   

'''
class AltitudeAALSmoothed(DerivedParameterNode):
    """
    A smoothed version of this altitude signal is available that includes
    inertial smoothing to provide a higher sample rate signal. This may be
    used for accurate determination of variations during turbulence or bumpy
    landings.
    
    """    
    name = "Altitude AAL"
    units = 'ft'

    @classmethod
    def can_operate(cls, available):
        #TODO: Improve accuracy of this method. For example, the code does
        #not cater for the availability of Altitude Radio but Rate Of Climb
        #not being available.
        smoothing_params = all([d in available for d in ('Liftoff',
                                                         'Touchdown',
                                                         'Takeoff',
                                                         'Landing',
                                                         'Rate Of Climb',
                                                         'Altitude STD',
                                                         'Altitude Radio',
                                                         'Airspeed')])
        fallback = 'Altitude AAL For Flight Phases' in available
        return smoothing_params or fallback
    
    def derive(self, liftoffs=KTI('Liftoff'),
               touchdowns=KTI('Touchdown'),
               takeoffs=S('Takeoff'),
               landings=S('Landing'),
               roc = P('Rate Of Climb'),
               alt_std = P('Altitude STD'),
               alt_rad = P('Altitude Radio'),
               airspeed = P('Airspeed'),
               alt_aal_4fp = P('Altitude AAL For Flight Phases'),):
        if liftoffs and touchdowns and landings and roc and alt_std \
           and alt_rad and airspeed:
            # Initialise the array to zero, so that the altitude above the airfield
            # will be 0ft when the aircraft cannot be airborne.
            alt_aal = np_ma_zeros_like(alt_std.array) 
            # Actually creates a masked copy filled with zeros.
            
            ordered_ktis = sorted(liftoffs + touchdowns,
                                  key=attrgetter('index'))
            
            for next_index, first_kti in enumerate(ordered_ktis, start=1):
                # Iterating over pairs of 'Liftoff' and 'Touchdown' KTIs ordered
                # by index. Expecting Touchdowns followed by Liftoffs.
                try:
                    second_kti = ordered_ktis[next_index]
                except IndexError:
                    break
                in_air_slice = slice(first_kti.index, second_kti.index)
                
                             
                # Use pressure altitude to ensure data is filled between
                # Liftoff and Touchdown KTIs.
                alt_aal[in_air_slice] = alt_std.array[in_air_slice]
                peak_index = np.ma.argmax(alt_std.array[in_air_slice]) + \
                                        in_air_slice.start
                if first_kti.name == 'Liftoff':
                    threshold_index = index_at_value(alt_rad.array,
                                                     TRANSITION_ALT_RAD_TO_STD,
                                                     _slice=in_air_slice)
                    join_index = int(threshold_index)
                    difference = alt_rad.array[join_index] - \
                        alt_std.array[join_index]
                    alt_aal[join_index:peak_index] += difference
                    pre_threshold = slice(in_air_slice.start, join_index)
                    alt_aal[pre_threshold] = alt_rad.array[pre_threshold]
                
                if second_kti.name == 'Touchdown':
                    reverse_slice = slice(in_air_slice.stop,
                                          in_air_slice.start, -1)
                    threshold_index = index_at_value(alt_rad.array,
                                                     TRANSITION_ALT_RAD_TO_STD,
                                                     _slice=reverse_slice)
                    join_index = int(threshold_index)+1
                    difference = alt_rad.array[join_index] - \
                        alt_std.array[join_index]
                    alt_aal[peak_index:join_index] += difference
                    post_threshold = slice(join_index, in_air_slice.stop)
                    alt_aal[post_threshold] = alt_rad.array[post_threshold]
        
            # Use the complementary smoothing approach
            roc_lag = first_order_lag(roc.array,
                                      ALTITUDE_AAL_LAG_TC, roc.hz,
                                      gain=ALTITUDE_AAL_LAG_TC/60.0)            
            alt_aal_lag = first_order_lag(alt_aal, ALTITUDE_AAL_LAG_TC, roc.hz)
            alt_aal = alt_aal_lag + roc_lag
            # Force result to zero at low speed and on the ground.
            alt_aal[airspeed.array < AIRSPEED_THRESHOLD] = 0
            #alt_aal[alt_rad.array < 0] = 0
            self.array = np.ma.maximum(0.0,alt_aal)
            
        else:
            self.array = np.ma.copy(alt_aal_4fp.array) 
            '''
    

class AltitudeRadio(DerivedParameterNode):
    """
    There is a wide variety of radio altimeter installations including linear
    and non-linear transducers with various transfer functions, and two or
    three sensors may be installed each with different timing and
    inaccuracies to be compensated.
    
    The input data is stored 'temporarily' in parameters named Altitude Radio
    (A) to (D), and the frame details are augmented by a frame qualifier
    which identifies which formula to apply.
    
    :param frame: The frame attribute, e.g. '737-i'
    :type frame: An attribute
    :param frame_qual: The frame qualifier, e.g. 'Altitude_Radio_D226A101_1_16D'
    :type frame_qual: An attribute
    
    :returns Altitude Radio with values typically taken as the mean between
    two valid sensors.
    :type parameter object.
    """
    align_to_first_dependency = False
    @classmethod
    def can_operate(cls, available):
        if 'Altitude Radio (A)' in available and \
           'Altitude Radio (B)' in available:
            return True
    
    def derive(self, frame = A('Frame'),
               frame_qual = A('Frame Qualifier'),
               source_A = P('Altitude Radio (A)'),
               source_B = P('Altitude Radio (B)'),
               source_C = P('Altitude Radio (C)'),
               source_D = P('Altitude Radio (D)')):
        
        frame_name = frame.value if frame else None
        frame_qualifier = frame_qual.value if frame_qual else None
        
        if frame_name in ['737-3C', '757-DHL']:
            # 737-3C comment:
            # Alternate samples (A) for this frame have latency of over 1
            # second, so do not contribute to the height measurements
            # available. For this reason we only blend the two good sensors.
            
            # 757-DHL comment:
            # Altitude Radio (B) comes from the Right altimeter, and is
            # sampled in word 26 of the frame. Altitude Radio (C) comes from
            # the Centre altimeter, is sample in word 104. Altitude Radio (A)
            # comes from the EFIS system, and includes excessive latency so
            # is not used.
            self.array, self.frequency, self.offset = \
                blend_two_parameters(source_B, source_C)
            
        elif frame_name in ['737-3C', '737-4', '737-4_Analogue', 'CRJ-700-900']:
            self.array, self.frequency, self.offset = \
                blend_two_parameters(source_A, source_B)
        
        elif frame_name in ['737-5']:
            if frame_qualifier and 'Altitude_Radio_EFIS' in frame_qualifier or\
               frame_qualifier and 'Altitude_Radio_ARINC_552' in frame_qualifier:
                self.array, self.frequency, self.offset = \
                    blend_two_parameters(source_A, source_B)
            elif frame_qualifier and 'Altitude_Radio_None' in frame_qualifier:
                pass # Some old 737 aircraft have no rad alt recorded.
            else:
                raise ValueError,'737-5 frame Altitude Radio qualifier not recognised.'

        elif frame_name in ['757-DHL']:
            # Altitude Radio (A) comes from the Right altimeter, and is
            # sampled in word 26 of the frame. Altitude Radio (C) comes from
            # the Centre altimeter, is sample in word 104. Altitude Radio (B)
            # comes from the EFIS system, and includes excessive latency so
            # is not used.
                blend_two_parameters(source_A, source_C)
            
        else:
            raise DataFrameError("Altitude Radio", frame_name)


class AltitudeSTD(DerivedParameterNode):
    """
    
    :param frame: The frame attribute, e.g. '737-i'
    :type frame: An attribute
    
    :returns Altitude STD as the mean between two valid sensors.
    :type parameter object.
    """
    name = "Altitude STD"
    units = 'ft'
    align_to_first_dependency = False
    
    def derive(self, frame = A('Frame'),
               source_A = P('Altitude STD (1)'),
               source_B = P('Altitude STD (2)')):
        
        frame_name = frame.value if frame else None
        
        if frame_name in ['CRJ-700-900']:
            # Alternate samples (1)&(2) are blended.
            self.array, self.frequency, self.offset = \
                blend_two_parameters(source_A, source_B)

        else:
            raise DataFrameError ("Altitude STD", frame_name)


class AltitudeQNH(DerivedParameterNode):
    """
    Altitude Parameter to account for transition altitudes for airports
    between "altitude above mean sea level" and "pressure altitude relative
    to FL100". Ideally use the BARO selection switch when recorded, else the
    Airport elevation where provided, else guess based on location (USA =
    18,000ft, Europe = 3,000ft)

    TODO: Complete this code when airport elevations are included in the database.
    
    This altitude Parameter is for events based upon height above sea level,
    not standard altitude or airfield elevation. For example, in the US the
    speed high below 10,000ft is based on height above sea level. Ideally use
    the BARO selection switch when recorded, else based upon the transition
    height for the departing airport in the climb and the arrival airport in
    the descent. If no such data is available, transition at 18,000 ft (USA
    standard). because there is no European standard transition height.
    """
    name = 'Altitude QNH'
    units = 'ft'
    
    
    def derive(self, alt_aal=P('Altitude AAL'), 
               land = A('FDR Landing Airport'),
               toff = A('FDR Takeoff Airport')):
        # Break the "journey" at the midpoint.
        peak = np.ma.argmax(alt_aal.array)
        alt_qnh = np.ma.copy(alt_aal.array)

        """
        # Add the elevation of the takeoff airport (above sea level) to the
        # climb portion. If this fails, make sure it's inhibited.
        try:
            alt_qnh[:peak]+=toff.value['elevation']
        except:
            alt_qnh[:peak]=np.ma.masked
        
        # Same for the downward leg of the journey.
        try:
            alt_qnh[peak:]+=land.value['elevation']
        except:
            alt_qnh[peak:]=np.ma.masked
        """
        
        self.array = alt_qnh


'''
class AltitudeSTD(DerivedParameterNode):
    """
    This section allows for manipulation of the altitude recordings from
    different types of aircraft. Problems often arise due to combination of
    the fine and coarse parts of the data and many different types of
    correction have been developed to cater for these cases.
    """
    name = 'Altitude STD'
    units = 'ft'
    @classmethod
    def can_operate(cls, available):
        high_and_low = 'Altitude STD Coarse' in available and \
            'Altitude STD Fine' in available
        coarse_and_ivv = 'Altitude STD Coarse' in available and \
            'Rate Of Climb' in available
        return high_and_low or coarse_and_ivv
    
    def _high_and_low(self, alt_std_high, alt_std_low, top=18000, bottom=17000):
        # Create empty array to write to.
        alt_std = np.ma.empty(len(alt_std_high.array))
        alt_std.mask = np.ma.mask_or(alt_std_high.array.mask,
                                     alt_std_low.array.mask)
        difference = top - bottom
        # Create average of high and low. Where average is above crossover,
        # source value from alt_std_high. Where average is below crossover,
        # source value from alt_std_low.
        average = (alt_std_high.array + alt_std_low.array) / 2
        source_from_high = average > top
        alt_std[source_from_high] = alt_std_high.array[source_from_high]
        source_from_low = average < bottom
        alt_std[source_from_low] = alt_std_low.array[source_from_low]
        source_from_high_or_low = np.ma.logical_or(source_from_high,
                                                   source_from_low)
        crossover = np.ma.logical_not(source_from_high_or_low)
        crossover_indices = np.ma.where(crossover)[0]
        high_values = alt_std_high.array[crossover]
        low_values = alt_std_low.array[crossover]
        for index, high_value, low_value in zip(crossover_indices,
                                                high_values,
                                                low_values):
            average_value = average[index]
            high_multiplier = (average_value - bottom) / float(difference)
            low_multiplier = abs(1 - high_multiplier)
            crossover_value = (high_value * high_multiplier) + \
                (low_value * low_multiplier)
            alt_std[index] = crossover_value
        return alt_std
    
    def _coarse_and_ivv(self, alt_std_coarse, ivv):
        alt_std_with_lag = first_order_lag(alt_std_coarse.array, 10,
                                           alt_std_coarse.hz)
        mask = np.ma.mask_or(alt_std_with_lag.mask, ivv.array.mask)
        return np.ma.masked_array(alt_std_with_lag + (ivv.array / 60.0),
                                  mask=mask)
    
    def derive(self, alt_std_coarse=P('Altitude STD Coarse'),
               alt_std_fine=P('Altitude STD Fine'),
               ivv=P('Rate Of Climb')):
        if alt_std_high and alt_std_low:
            self.array = self._high_and_low(alt_std_coarse, alt_std_fine)
            ##crossover = np.ma.logical_and(average > 17000, average < 18000)
            ##crossover_indices = np.ma.where(crossover)
            ##for crossover_index in crossover_indices:
                
            ##top = 18000
            ##bottom = 17000
            ##av = (alt_std_high + alt_std_low) / 2
            ##ratio = (top - av) / (top - bottom)
            ##if ratio > 1.0:
                ##ratio = 1.0
            ##elif ratio < 0.0:
                ##ratio = 0.0
            ##alt = alt_std_low * ratio + alt_std_high * (1.0 - ratio)
            ##alt_std  = alt_std * 0.8 + alt * 0.2
            
            #146-300 945003 (01) 
            #-------------------
            ##Set the thresholds for changeover from low to high scales.
            #top = 18000
            #bottom = 17000
            #
            #av = (ALT_STD_HIGH + ALT_STD_LOW) /2
            #ratio = (top - av) / (top - bottom)
            #
            #IF (ratio > 1.0) THEN ratio = 1.0 ENDIF
            #IF (ratio < 0.0) THEN ratio = 0.0 ENDIF
            #
            #alt = ALT_STD_LOW * ratio + ALT_STD_HIGH * (1.0 - ratio)
            #
            ## Smoothing to reduce unsightly noise in the signal. DJ
            #ALT_STDC = ALT_STDC * 0.8 + alt * 0.2
        elif alt_std_coarse and ivv:
            self.array = self._coarse_and_ivv(alt_std_coarse, ivv)
            #ALT_STDC = (last_alt_std * 0.9) + (ALT_STD * 0.1) + (IVVR / 60.0)
            '''


'''
class Autopilot(DerivedParameterNode):
    name = 'AP Engaged'
    """
    Placeholder for combining multi-channel AP modes into a single consistent status.
    
    Not required for 737-5 frame as AP Engaged is recorded directly.
    """
       

class Autothrottle(DerivedParameterNode):
    name = 'AT Engaged'
    """
    Placeholder for combining multi-channel AP modes into a single consistent status.

    Not required for 737-5 frame as AT Engaged is recorded directly.
    """
    '''
 
        
class AltitudeTail(DerivedParameterNode):
    """
    This function allows for the distance between the radio altimeter antenna
    and the point of the airframe closest to tailscrape.
   
    The parameter gear_to_tail is measured in metres and is the distance from 
    the main gear to the point on the tail most likely to scrape the runway.
    """
    units = 'ft'
    #TODO: Review availability of Attribute "Dist Gear To Tail"
    def derive(self, alt_rad=P('Altitude Radio'), pitch=P('Pitch'),
               ground_to_tail=A('Ground To Lowest Point Of Tail'),
               dist_gear_to_tail=A('Main Gear To Lowest Point Of Tail')):
        # Align the pitch attitude samples to the Radio Altimeter samples,
        # ready for combining them.
        pitch_rad = pitch.array*deg2rad
        # Now apply the offset
        gear2tail = dist_gear_to_tail.value * METRES_TO_FEET
        ground2tail = ground_to_tail.value * METRES_TO_FEET
        self.array = (alt_rad.array + ground2tail - np.ma.sin(pitch_rad)*gear2tail)


class ClimbForFlightPhases(DerivedParameterNode):
    """
    This computes climb segments, and resets to zero as soon as the aircraft
    descends. Very useful for measuring climb after an aborted approach etc.
    """
    def derive(self, alt_std=P('Altitude STD'), airs=S('Fast')):
        self.array = np.ma.zeros(len(alt_std.array))
        repair_mask(alt_std.array) # Remove small sections of corrupt data
        for air in airs:
            deltas = np.ma.ediff1d(alt_std.array[air.slice], to_begin=0.0)
            ups = np.ma.clump_unmasked(np.ma.masked_less(deltas,0.0))
            for up in ups:
                self.array[air.slice][up] = np.ma.cumsum(deltas[up])    

            
class DescendForFlightPhases(DerivedParameterNode):
    """
    This computes descent segments, and resets to zero as soon as the aircraft
    climbs Used for measuring descents, e.g. following a suspected level bust.
    """
    def derive(self, alt_std=P('Altitude STD'), airs=S('Fast')):
        self.array = np.ma.zeros(len(alt_std.array))
        repair_mask(alt_std.array) # Remove small sections of corrupt data
        for air in airs:
            deltas = np.ma.ediff1d(alt_std.array[air.slice], to_begin=0.0)
            downs = np.ma.clump_unmasked(np.ma.masked_greater(deltas,0.0))
            for down in downs:
                self.array[air.slice][down] = np.ma.cumsum(deltas[down])
    
    
class AOA(DerivedParameterNode):
    name = 'AOA'
    def derive(self, aoa_l=P('AOA (L)'), aoa_r=P('AOA (R)')):
        self.array, self.frequency, self.offset = \
            blend_two_parameters(aoa_l, aoa_r)
        

class ControlColumn(DerivedParameterNode):
    '''
    The position of the control column blended from the position of the captain
    and first officer's control columns.
    '''
    align_to_first_dependency = False
    def derive(self,
               posn_capt=P('Control Column (Capt)'),
               posn_fo=P('Control Column (FO)')):
        self.array, self.frequency, self.offset = \
            blend_two_parameters(posn_capt, posn_fo)


class ControlColumnForceCapt(DerivedParameterNode):
    '''
    The force applied by the captain to the control column.  This is dependent
    on who has master control of the aircraft and this derived parameter
    selects the appropriate slices of data from the foreign and local forces.
    '''
    name = 'Control Column Force (Capt)'
    def derive(self,
               force_local=P('Control Column Force (Local)'),
               force_foreign=P('Control Column Force (Foreign)'),
               fcc_master=P('FCC Local Limited Master')):
        self.array = np.ma.where(fcc_master.array != 1,
                                 force_local.array,
                                 force_foreign.array)


class ControlColumnForceFO(DerivedParameterNode):
    '''
    The force applied by the first officer to the control column.  This is
    dependent on who has master control of the aircraft and this derived
    parameter selects the appropriate slices of data from the foreign and local
    forces.
    '''
    name = 'Control Column Force (FO)'
    def derive(self,
               force_local=P('Control Column Force (Local)'),
               force_foreign=P('Control Column Force (Foreign)'),
               fcc_master=P('FCC Local Limited Master')):
        self.array = np.ma.where(fcc_master.array == 1,
                                 force_local.array,
                                 force_foreign.array)


class ControlColumnForce(DerivedParameterNode):
    '''
    The combined force from the captain and the first officer.
    '''
    def derive(self,
               force_capt=P('Control Column Force (Capt)'),
               force_fo=P('Control Column Force (FO)')):
        self.array = force_capt.array + force_fo.array
        # TODO: Check this summation is correct in amplitude and phase.
        # Compare with Boeing charts for the 737NG.



class ControlWheel(DerivedParameterNode):
    '''
    The position of the control wheel blended from the position of the captain
    and first officer's control wheels.
    '''
    align_to_first_dependency = False
    def derive(self,
               posn_capt=P('Control Wheel (Capt)'),
               posn_fo=P('Control Wheel (FO)')):
        self.array, self.frequency, self.offset = \
            blend_two_parameters(posn_capt, posn_fo)


class DistanceToLanding(DerivedParameterNode):
    """
    Ground distance to cover before touchdown.
    
    Note: This parameter gets closer to zero approaching the final touchdown,
    but then increases as the aircraft decelerates on the runway.
    """
    units = 'nm'
    # Q: Is this distance to final landing, or distance to each approach
    # destination (i.e. resets once reaches point of go-around)
    def derive(self, dist=P('Distance Travelled'), tdwns=KTI('Touchdown')):
        if tdwns:
            dist_flown_at_tdwn = dist.array[tdwns.get_last().index]
            self.array = np.ma.abs(dist_flown_at_tdwn - dist.array)
        else:
            self.array = np.zeros_like(dist.array)
            self.array.mask=True        


class DistanceTravelled(DerivedParameterNode):
    """
    Distance travelled in Nautical Miles. Calculated using integral of Groundspeed"
    """
    units = 'nm'
    def derive(self, gspd=P('Groundspeed')):
        self.array = integrate(gspd.array, gspd.frequency, scale=1.0/3600.0)
        
        
class PackValvesOpen(DerivedParameterNode):
    """
    Integer representation of the combined pack configuration.
    
    0 = All closed
    1+ = One or more valves open and increasing flow rates.
    """
    name = "Pack Valves Open"
    align_to_first_dependency = False

    @classmethod
    def can_operate(cls, available):
        # works with any combination of params available
        return any([d in available for d in cls.get_dependency_names()])

    def derive(self, 
               p1=P('ECS Pack (1) On'), p1h=P('ECS Pack (1) High Flow'),
               p2=P('ECS Pack (2) On'), p2h=P('ECS Pack (2) High Flow')):
        # Sum the open engines, allowing 1 for low flow and 1+1 for high flow each side.
        self.array = p1.array*(1+p1h.array)+p2.array*(1+p2h.array)


################################################################################
# Engine EPR


# TODO: Write some unit tests!
class Eng_EPRAvg(DerivedParameterNode):
    '''
    '''

    name = 'Eng (*) EPR Avg'
    @classmethod
    def can_operate(cls, available):
        '''
        '''
        # Works with any combination of parameters available:
        return any([d in available for d in cls.get_dependency_names()])

    def derive(self,
               eng1=P('Eng (1) EPR'),
               eng2=P('Eng (2) EPR'),
               eng3=P('Eng (3) EPR'),
               eng4=P('Eng (4) EPR')):
        '''
        '''
        engines = vstack_params(eng1, eng2, eng3, eng4)
        self.array = np.ma.average(engines, axis=0)


# TODO: Write some unit tests!
class Eng_EPRMax(DerivedParameterNode):
    '''
    '''

    name = 'Eng (*) EPR Max'

    @classmethod
    def can_operate(cls, available):
        '''
        '''
        # Works with any combination of parameters available:
        return any([d in available for d in cls.get_dependency_names()])

    def derive(self,
               eng1=P('Eng (1) EPR'),
               eng2=P('Eng (2) EPR'),
               eng3=P('Eng (3) EPR'),
               eng4=P('Eng (4) EPR')):
        '''
        '''
        engines = vstack_params(eng1, eng2, eng3, eng4)
        self.array = np.ma.max(engines, axis=0)


# TODO: Write some unit tests!
class Eng_EPRMin(DerivedParameterNode):
    '''
    '''

    name = 'Eng (*) EPR Min'

    @classmethod
    def can_operate(cls, available):
        '''
        '''
        # Works with any combination of parameters available:
        return any([d in available for d in cls.get_dependency_names()])

    def derive(self,
               eng1=P('Eng (1) EPR'),
               eng2=P('Eng (2) EPR'),
               eng3=P('Eng (3) EPR'),
               eng4=P('Eng (4) EPR')):
        '''
        '''
        engines = vstack_params(eng1, eng2, eng3, eng4)
        self.array = np.ma.min(engines, axis=0)


################################################################################
# Engine Fuel Flow


# TODO: Write some unit tests!
class Eng_FuelFlow(DerivedParameterNode):
    '''
    '''

    name = 'Eng (*) Fuel Flow'

    @classmethod
    def can_operate(cls, available):
        '''
        '''
        # Works with any combination of parameters available:
        return any([d in available for d in cls.get_dependency_names()])

    def derive(self,
               eng1=P('Eng (1) Fuel Flow'),
               eng2=P('Eng (2) Fuel Flow'),
               eng3=P('Eng (3) Fuel Flow'),
               eng4=P('Eng (4) Fuel Flow')):
        '''
        '''
        engines = vstack_params(eng1, eng2, eng3, eng4)
        self.array = np.ma.sum(engines, axis=0)


################################################################################
# Engine Gas Temperature


# TODO: Write some unit tests!
class Eng_GasTempAvg(DerivedParameterNode):
    '''
    '''

    name = 'Eng (*) Gas Temp Avg'

    @classmethod
    def can_operate(cls, available):
        '''
        '''
        # Works with any combination of parameters available:
        return any([d in available for d in cls.get_dependency_names()])

    def derive(self,
               eng1=P('Eng (1) Gas Temp'),
               eng2=P('Eng (2) Gas Temp'),
               eng3=P('Eng (3) Gas Temp'),
               eng4=P('Eng (4) Gas Temp')):
        '''
        '''
        engines = vstack_params(eng1, eng2, eng3, eng4)
        self.array = np.ma.average(engines, axis=0)


# TODO: Write some unit tests!
class Eng_GasTempMax(DerivedParameterNode):
    '''
    '''

    name = 'Eng (*) Gas Temp Max'

    @classmethod
    def can_operate(cls, available):
        '''
        '''
        # Works with any combination of parameters available:
        return any([d in available for d in cls.get_dependency_names()])

    def derive(self,
               eng1=P('Eng (1) Gas Temp'),
               eng2=P('Eng (2) Gas Temp'),
               eng3=P('Eng (3) Gas Temp'),
               eng4=P('Eng (4) Gas Temp')):
        '''
        '''
        engines = vstack_params(eng1, eng2, eng3, eng4)
        self.array = np.ma.max(engines, axis=0)


# TODO: Write some unit tests!
class Eng_GasTempMin(DerivedParameterNode):
    '''
    '''

    name = 'Eng (*) Gas Temp Min'

    @classmethod
    def can_operate(cls, available):
        '''
        '''
        # Works with any combination of parameters available:
        return any([d in available for d in cls.get_dependency_names()])

    def derive(self,
               eng1=P('Eng (1) Gas Temp'),
               eng2=P('Eng (2) Gas Temp'),
               eng3=P('Eng (3) Gas Temp'),
               eng4=P('Eng (4) Gas Temp')):
        '''
        '''
        engines = vstack_params(eng1, eng2, eng3, eng4)
        self.array = np.ma.min(engines, axis=0)


################################################################################
# Engine N1


class Eng_N1Avg(DerivedParameterNode):
    '''
    '''

    name = 'Eng (*) N1 Avg'

    @classmethod
    def can_operate(cls, available):
        '''
        '''
        # Works with any combination of parameters available:
        return any([d in available for d in cls.get_dependency_names()])

    def derive(self,
               eng1=P('Eng (1) N1'),
               eng2=P('Eng (2) N1'),
               eng3=P('Eng (3) N1'),
               eng4=P('Eng (4) N1')):
        '''
        '''
        engines = vstack_params(eng1, eng2, eng3, eng4)
        self.array = np.ma.average(engines, axis=0)


class Eng_N1Max(DerivedParameterNode):
    '''
    '''

    name = 'Eng (*) N1 Max'

    @classmethod
    def can_operate(cls, available):
        '''
        '''
        # Works with any combination of parameters available:
        return any([d in available for d in cls.get_dependency_names()])

    def derive(self,
               eng1=P('Eng (1) N1'),
               eng2=P('Eng (2) N1'),
               eng3=P('Eng (3) N1'),
               eng4=P('Eng (4) N1')):
        '''
        '''
        engines = vstack_params(eng1, eng2, eng3, eng4)
        self.array = np.ma.max(engines, axis=0)


class Eng_N1Min(DerivedParameterNode):
    '''
    '''

    name = 'Eng (*) N1 Min'

    @classmethod
    def can_operate(cls, available):
        '''
        '''
        # Works with any combination of parameters available:
        return any([d in available for d in cls.get_dependency_names()])

    def derive(self,
               eng1=P('Eng (1) N1'),
               eng2=P('Eng (2) N1'),
               eng3=P('Eng (3) N1'),
               eng4=P('Eng (4) N1')):
        '''
        '''
        engines = vstack_params(eng1, eng2, eng3, eng4)
        self.array = np.ma.min(engines, axis=0)


################################################################################
# Engine N2


class Eng_N2Avg(DerivedParameterNode):
    '''
    '''

    name = 'Eng (*) N2 Avg'

    @classmethod
    def can_operate(cls, available):
        '''
        '''
        # Works with any combination of parameters available:
        return any([d in available for d in cls.get_dependency_names()])

    def derive(self,
               eng1=P('Eng (1) N2'),
               eng2=P('Eng (2) N2'),
               eng3=P('Eng (3) N2'),
               eng4=P('Eng (4) N2')):
        '''
        '''
        engines = vstack_params(eng1, eng2, eng3, eng4)
        self.array = np.ma.average(engines, axis=0)


class Eng_N2Max(DerivedParameterNode):
    '''
    '''

    name = 'Eng (*) N2 Max'

    @classmethod
    def can_operate(cls, available):
        '''
        '''
        # Works with any combination of parameters available:
        return any([d in available for d in cls.get_dependency_names()])

    def derive(self,
               eng1=P('Eng (1) N2'),
               eng2=P('Eng (2) N2'),
               eng3=P('Eng (3) N2'),
               eng4=P('Eng (4) N2')):
        '''
        '''
        engines = vstack_params(eng1, eng2, eng3, eng4)
        self.array = np.ma.max(engines, axis=0)


class Eng_N2Min(DerivedParameterNode):
    '''
    '''

    name = 'Eng (*) N2 Min'

    @classmethod
    def can_operate(cls, available):
        '''
        '''
        # Works with any combination of parameters available:
        return any([d in available for d in cls.get_dependency_names()])

    def derive(self,
               eng1=P('Eng (1) N2'),
               eng2=P('Eng (2) N2'),
               eng3=P('Eng (3) N2'),
               eng4=P('Eng (4) N2')):
        '''
        '''
        engines = vstack_params(eng1, eng2, eng3, eng4)
        self.array = np.ma.min(engines, axis=0)


################################################################################
# Engine N3


class Eng_N3Avg(DerivedParameterNode):
    '''
    '''

    name = 'Eng (*) N3 Avg'

    @classmethod
    def can_operate(cls, available):
        '''
        '''
        # Works with any combination of parameters available:
        return any([d in available for d in cls.get_dependency_names()])

    def derive(self,
               eng1=P('Eng (1) N3'),
               eng2=P('Eng (2) N3'),
               eng3=P('Eng (3) N3'),
               eng4=P('Eng (4) N3')):
        '''
        '''
        engines = vstack_params(eng1, eng2, eng3, eng4)
        self.array = np.ma.average(engines, axis=0)


class Eng_N3Max(DerivedParameterNode):
    '''
    '''

    name = 'Eng (*) N3 Max'

    @classmethod
    def can_operate(cls, available):
        '''
        '''
        # Works with any combination of parameters available:
        return any([d in available for d in cls.get_dependency_names()])

    def derive(self,
               eng1=P('Eng (1) N3'),
               eng2=P('Eng (2) N3'),
               eng3=P('Eng (3) N3'),
               eng4=P('Eng (4) N3')):
        '''
        '''
        engines = vstack_params(eng1, eng2, eng3, eng4)
        self.array = np.ma.max(engines, axis=0)


class Eng_N3Min(DerivedParameterNode):
    '''
    '''

    name = 'Eng (*) N3 Min'

    @classmethod
    def can_operate(cls, available):
        '''
        '''
        # Works with any combination of parameters available:
        return any([d in available for d in cls.get_dependency_names()])

    def derive(self,
               eng1=P('Eng (1) N3'),
               eng2=P('Eng (2) N3'),
               eng3=P('Eng (3) N3'),
               eng4=P('Eng (4) N3')):
        '''
        '''
        engines = vstack_params(eng1, eng2, eng3, eng4)
        self.array = np.ma.min(engines, axis=0)


################################################################################
# Engine Oil Pressure


# TODO: Write some unit tests!
class Eng_OilPressAvg(DerivedParameterNode):
    '''
    '''

    name = 'Eng (*) Oil Press Avg'

    @classmethod
    def can_operate(cls, available):
        '''
        '''
        # Works with any combination of parameters available:
        return any([d in available for d in cls.get_dependency_names()])

    def derive(self,
               eng1=P('Eng (1) Oil Press'),
               eng2=P('Eng (2) Oil Press'),
               eng3=P('Eng (3) Oil Press'),
               eng4=P('Eng (4) Oil Press')):
        '''
        '''
        engines = vstack_params(eng1, eng2, eng3, eng4)
        self.array = np.ma.average(engines, axis=0)


# TODO: Write some unit tests!
class Eng_OilPressMax(DerivedParameterNode):
    '''
    '''

    name = 'Eng (*) Oil Press Max'

    @classmethod
    def can_operate(cls, available):
        '''
        '''
        # Works with any combination of parameters available:
        return any([d in available for d in cls.get_dependency_names()])

    def derive(self,
               eng1=P('Eng (1) Oil Press'),
               eng2=P('Eng (2) Oil Press'),
               eng3=P('Eng (3) Oil Press'),
               eng4=P('Eng (4) Oil Press')):
        '''
        '''
        engines = vstack_params(eng1, eng2, eng3, eng4)
        self.array = np.ma.max(engines, axis=0)


# TODO: Write some unit tests!
class Eng_OilPressMin(DerivedParameterNode):
    '''
    '''

    name = 'Eng (*) Oil Press Min'

    @classmethod
    def can_operate(cls, available):
        '''
        '''
        # Works with any combination of parameters available:
        return any([d in available for d in cls.get_dependency_names()])

    def derive(self,
               eng1=P('Eng (1) Oil Press'),
               eng2=P('Eng (2) Oil Press'),
               eng3=P('Eng (3) Oil Press'),
               eng4=P('Eng (4) Oil Press')):
        '''
        '''
        engines = vstack_params(eng1, eng2, eng3, eng4)
        self.array = np.ma.min(engines, axis=0)


################################################################################
# Engine Oil Quantity


# TODO: Write some unit tests!
class Eng_OilQtyAvg(DerivedParameterNode):
    '''
    '''

    name = 'Eng (*) Oil Qty Avg'

    @classmethod
    def can_operate(cls, available):
        '''
        '''
        # Works with any combination of parameters available:
        return any([d in available for d in cls.get_dependency_names()])

    def derive(self,
               eng1=P('Eng (1) Oil Qty'),
               eng2=P('Eng (2) Oil Qty'),
               eng3=P('Eng (3) Oil Qty'),
               eng4=P('Eng (4) Oil Qty')):
        '''
        '''
        engines = vstack_params(eng1, eng2, eng3, eng4)
        self.array = np.ma.average(engines, axis=0)


# TODO: Write some unit tests!
class Eng_OilQtyMax(DerivedParameterNode):
    '''
    '''

    name = 'Eng (*) Oil Qty Max'

    @classmethod
    def can_operate(cls, available):
        '''
        '''
        # Works with any combination of parameters available:
        return any([d in available for d in cls.get_dependency_names()])

    def derive(self,
               eng1=P('Eng (1) Oil Qty'),
               eng2=P('Eng (2) Oil Qty'),
               eng3=P('Eng (3) Oil Qty'),
               eng4=P('Eng (4) Oil Qty')):
        '''
        '''
        engines = vstack_params(eng1, eng2, eng3, eng4)
        self.array = np.ma.max(engines, axis=0)


# TODO: Write some unit tests!
class Eng_OilQtyMin(DerivedParameterNode):
    '''
    '''

    name = 'Eng (*) Oil Qty Min'

    @classmethod
    def can_operate(cls, available):
        '''
        '''
        # Works with any combination of parameters available:
        return any([d in available for d in cls.get_dependency_names()])

    def derive(self,
               eng1=P('Eng (1) Oil Qty'),
               eng2=P('Eng (2) Oil Qty'),
               eng3=P('Eng (3) Oil Qty'),
               eng4=P('Eng (4) Oil Qty')):
        '''
        '''
        engines = vstack_params(eng1, eng2, eng3, eng4)
        self.array = np.ma.min(engines, axis=0)


################################################################################
# Engine Oil Temperature


# TODO: Write some unit tests!
class Eng_OilTempAvg(DerivedParameterNode):
    '''
    '''

    name = 'Eng (*) Oil Temp Avg'

    @classmethod
    def can_operate(cls, available):
        '''
        '''
        # Works with any combination of parameters available:
        return any([d in available for d in cls.get_dependency_names()])

    def derive(self,
               eng1=P('Eng (1) Oil Temp'),
               eng2=P('Eng (2) Oil Temp'),
               eng3=P('Eng (3) Oil Temp'),
               eng4=P('Eng (4) Oil Temp')):
        '''
        '''
        engines = vstack_params(eng1, eng2, eng3, eng4)
        self.array = np.ma.average(engines, axis=0)


# TODO: Write some unit tests!
class Eng_OilTempMax(DerivedParameterNode):
    '''
    '''

    name = 'Eng (*) Oil Temp Max'

    @classmethod
    def can_operate(cls, available):
        '''
        '''
        # Works with any combination of parameters available:
        return any([d in available for d in cls.get_dependency_names()])

    def derive(self,
               eng1=P('Eng (1) Oil Temp'),
               eng2=P('Eng (2) Oil Temp'),
               eng3=P('Eng (3) Oil Temp'),
               eng4=P('Eng (4) Oil Temp')):
        '''
        '''
        engines = vstack_params(eng1, eng2, eng3, eng4)
        self.array = np.ma.max(engines, axis=0)


# TODO: Write some unit tests!
class Eng_OilTempMin(DerivedParameterNode):
    '''
    '''

    name = 'Eng (*) Oil Temp Min'

    @classmethod
    def can_operate(cls, available):
        '''
        '''
        # Works with any combination of parameters available:
        return any([d in available for d in cls.get_dependency_names()])

    def derive(self,
               eng1=P('Eng (1) Oil Temp'),
               eng2=P('Eng (2) Oil Temp'),
               eng3=P('Eng (3) Oil Temp'),
               eng4=P('Eng (4) Oil Temp')):
        '''
        '''
        engines = vstack_params(eng1, eng2, eng3, eng4)
        self.array = np.ma.min(engines, axis=0)


################################################################################
# Engine Torque


# TODO: Write some unit tests!
class Eng_TorqueAvg(DerivedParameterNode):
    '''
    '''

    name = 'Eng (*) Torque Avg'

    @classmethod
    def can_operate(cls, available):
        '''
        '''
        # Works with any combination of parameters available:
        if any([d in available for d in cls.get_dependency_names()]):
            return True

    def derive(self,
               eng1=P('Eng (1) Torque'),
               eng2=P('Eng (2) Torque'),
               eng3=P('Eng (3) Torque'),
               eng4=P('Eng (4) Torque')):
        '''
        '''
        engines = vstack_params(eng1, eng2, eng3, eng4)
        self.array = np.ma.average(engines, axis=0)


# TODO: Write some unit tests!
class Eng_TorqueMax(DerivedParameterNode):
    '''
    '''

    name = 'Eng (*) Torque Max'

    @classmethod
    def can_operate(cls, available):
        '''
        '''
        # Works with any combination of parameters available:
        return any([d in available for d in cls.get_dependency_names()])

    def derive(self,
               eng1=P('Eng (1) Torque'),
               eng2=P('Eng (2) Torque'),
               eng3=P('Eng (3) Torque'),
               eng4=P('Eng (4) Torque')):
        '''
        '''
        engines = vstack_params(eng1, eng2, eng3, eng4)
        self.array = np.ma.max(engines, axis=0)


# TODO: Write some unit tests!
class Eng_TorqueMin(DerivedParameterNode):
    '''
    '''

    name = 'Eng (*) Torque Min'

    @classmethod
    def can_operate(cls, available):
        '''
        '''
        # Works with any combination of parameters available:
        return any([d in available for d in cls.get_dependency_names()])

    def derive(self,
               eng1=P('Eng (1) Torque'),
               eng2=P('Eng (2) Torque'),
               eng3=P('Eng (3) Torque'),
               eng4=P('Eng (4) Torque')):
        '''
        '''
        engines = vstack_params(eng1, eng2, eng3, eng4)
        self.array = np.ma.min(engines, axis=0)


################################################################################
# Engine Vibration (N1)


# TODO: Write some unit tests!
class Eng_VibN1Max(DerivedParameterNode):
    '''
    This derived parameter condenses all the available first shaft order
    vibration measurements into a single consolidated value.
    '''

    name = 'Eng (*) Vib N1 Max'

    @classmethod
    def can_operate(cls, available):
        '''
        '''
        # Works with any combination of parameters available:
        return any([d in available for d in cls.get_dependency_names()])

    def derive(self,
               eng1=P('Eng (1) Vib N1'),
               eng2=P('Eng (2) Vib N1'),
               eng3=P('Eng (3) Vib N1'),
               eng4=P('Eng (4) Vib N1'),
               fan1=P('Eng (1) Vib N1 Fan'),
               fan2=P('Eng (2) Vib N1 Fan'),
               lpt1=P('Eng (1) Vib N1 LPT'),
               lpt2=P('Eng (2) Vib N1 LPT')):
        '''
        '''
        engines = vstack_params(eng1, eng2, eng3, eng4, fan1, fan2, lpt1, lpt2)
        self.array = np.ma.max(engines, axis=0)


################################################################################
# Engine Vibration (N2)


# TODO: Write some unit tests!
class Eng_VibN2Max(DerivedParameterNode):
    '''
    This derived parameter condenses all the available second shaft order
    vibration measurements into a single consolidated value.
    '''

    name = 'Eng (*) Vib N2 Max'

    @classmethod
    def can_operate(cls, available):
        '''
        '''
        # Works with any combination of parameters available:
        return any([d in available for d in cls.get_dependency_names()])

    def derive(self,
               eng1=P('Eng (1) Vib N2'),
               eng2=P('Eng (2) Vib N2'),
               eng3=P('Eng (3) Vib N2'),
               eng4=P('Eng (4) Vib N2'),
               hpc1=P('Eng (1) Vib N2 HPC'),
               hpc2=P('Eng (2) Vib N2 HPC'),
               hpt1=P('Eng (1) Vib N2 HPT'),
               hpt2=P('Eng (2) Vib N2 HPT')):
        '''
        '''
        engines = vstack_params(eng1, eng2, eng3, eng4, hpc1, hpc2, hpt1, hpt2)
        self.array = np.ma.max(engines, axis=0)


################################################################################
# Engine Vibration (N3)


# TODO: Write some unit tests!
class Eng_VibN3Max(DerivedParameterNode):
    '''
    This derived parameter condenses all the available third shaft order
    vibration measurements into a single consolidated value.
    '''

    name = 'Eng (*) Vib N3 Max'

    @classmethod
    def can_operate(cls, available):
        '''
        '''
        # Works with any combination of parameters available:
        if any([d in available for d in cls.get_dependency_names()]):
            return True

    def derive(self,
               eng1=P('Eng (1) Vib N3'),
               eng2=P('Eng (2) Vib N3'),
               eng3=P('Eng (3) Vib N3'),
               eng4=P('Eng (4) Vib N3')):
        '''
        '''
        engines = vstack_params(eng1, eng2, eng3, eng4)
        self.array = np.ma.max(engines, axis=0)


################################################################################


class FuelQty(DerivedParameterNode):
    '''
    May be supplanted by an LFL parameter of the same name if available.
    
    Sum of fuel in left, right and middle tanks where available.
    '''
    @classmethod
    def can_operate(cls, available):
        # works with any combination of params available
        return any([d in available for d in cls.get_dependency_names()])
    
    def derive(self, 
               fuel_qty1=P('Fuel Qty (1)'),
               fuel_qty2=P('Fuel Qty (2)'),
               fuel_qty3=P('Fuel Qty (3)')):
        # Repair array masks to ensure that the summed values are not too small
        # because they do not include masked values.
        for param in filter(bool, [fuel_qty1, fuel_qty2, fuel_qty3]):
            param.array = repair_mask(param.array)
        stacked_params = vstack_params(fuel_qty1, fuel_qty2, fuel_qty3)
        self.array = np.ma.sum(stacked_params, axis=0)


class GearDown(DerivedParameterNode):
    """
    A simple binary parameter, 0 = gear not down, 1 = gear down.
    Highly aircraft dependent, so likely to be extended.
    """
    align_to_first_dependency = False
    def derive(self, gl=P('Gear (L) Down'),
               gn=P('Gear (N) Down'),
               gr=P('Gear (R) Down'),
               frame=A('Frame')):
        frame_name = frame.value if frame else None
        
        if frame_name in ['737-3C', '737-5']:
            # 737-5 has nose gear sampled alternately with mains. No obvious
            # way to accommodate mismatch of the main gear positions, so
            # assume that the right wheel does the same as the left !
            self.array, self.frequency, self.offset = merge_two_parameters(gl, gn)
        else:
            raise DataFrameError ("Gear Down", frame_name)

class GearSelectedDown(DerivedParameterNode):
    """
    Derivation of gear selection for aircraft without this separately
    recorded. Where Gear Selected Down is recorded, this derived parameter
    will be skipped automatically.
    """
    def derive(self, gear=P('Gear Down'), frame=A('Frame')):
        frame_name = frame.value if frame else None
        
        if frame_name in ['737-3C', '737-5']:
            self.array = gear.array
        else:
            raise DataFrameError ("Gear Selected Down", frame_name)

        
class GearSelectedUp(DerivedParameterNode):
    def derive(self, gear=P('Gear Down'), frame=A('Frame')):
        frame_name = frame.value if frame else None
        
        if frame_name in ['737-3C', '737-5']:
            self.array = 1 - gear.array
        else:
            raise DataFrameError ("Gear Selected Up", frame_name)


class GrossWeightSmoothed(DerivedParameterNode):
    '''
    Gross weight is usually sampled at a low rate and can be very poor in the
    climb, often indicating an increase in weight at takeoff and this effect
    may not end until the aircraft levels in the cruise. Also some aircraft
    weight data saturates at high AUW values, and while the POLARIS Analysis
    Engine can mask this data a subsitute is needed for takeoff weight (hence
    V2) calculations. This can only be provided by extrapolation backwards
    from data available later in the flight.
    
    This routine makes the best of both worlds by using fuel flow to compute
    short term changes in weight and mapping this onto the level attitude
    data. We avoid using the recorded fuel weight in this calculation,
    however it is used in the Zero Fuel Weight calculation.
    '''
    align_to_first_dependency = False
    
    def derive(self, ff = P('Eng (*) Fuel Flow'),
               gw = P('Gross Weight'),
               climbs = S('Climbing'),
               descends = S('Descending'),
               fast = S('Fast')
               ):
        flow = repair_mask(ff.array)
        fuel_to_burn = np.ma.array(integrate (flow/3600.0, ff.frequency,  direction='reverse'))

        to_burn_valid = []
        to_burn_all = []
        gw_valid = []
        gw_all = []
        for gw_index in gw.array.nonzero()[0]:
            # Keep all the values
            gw_all.append(gw.array.data[gw_index])
            ff_time = ((gw_index/gw.frequency)+gw.offset-ff.offset)*ff.frequency
            to_burn_all.append(value_at_index(fuel_to_burn, ff_time))
            
            # Skip values which are within Climbing or Descending phases.
            if any([is_index_within_slice(gw_index, c.slice) for c in climbs]) or \
               any([is_index_within_slice(gw_index, d.slice) for d in descends]):
                continue
            gw_valid.append(gw.array.data[gw_index])
            ff_time = ((gw_index/gw.frequency)+gw.offset-ff.offset)*ff.frequency
            to_burn_valid.append(value_at_index(fuel_to_burn, ff_time))
        
        use_valid = len(gw_valid) > 5
        use_all = len(gw_all) > 2
        offset = None
        
        if use_valid or use_all:
            if use_valid:
                corr, slope, offset = coreg(np.ma.array(gw_valid), indep_var=np.ma.array(to_burn_valid))
            elif use_all:
                corr, slope, offset = coreg(np.ma.array(gw_all), indep_var=np.ma.array(to_burn_all))
            if corr < 0.5:
                offset = gw_all[0] - to_burn_all[0]
        elif len(gw_all) == 1:
            offset = gw_all[0] - to_burn_all[0]
            
        if offset == None:
            self.warning("Cannot smooth Gross Weight. Using the original data")
            self.frequency = ff.frequency
            self.offset = ff.offset
            self.array = align(gw, ff)
        else:
            self.array = fuel_to_burn + offset



class Groundspeed(DerivedParameterNode):
    """
    This caters for cases where some preprocessing is required.
    :param frame: The frame attribute, e.g. '737-i'
    :type frame: An attribute
    :returns groundspeed as the mean between two valid sensors.
    :type parameter object.
    """
    units = 'kts'
    align_to_first_dependency = False
    
    def derive(self, frame = A('Frame'),
               alt = P('Altitude STD'),
               source_A = P('Groundspeed (1)'),
               source_B = P('Groundspeed (2)')):
        
        frame_name = frame.value if frame else None
        
        if frame_name in ['757-DHL']:
            # The coding in this frame is unique as it only uses two bits for
            # the first digit of the BCD-encoded groundspeed, limiting the
            # recorded value range to 399 kts. At altitude the aircraft can
            # exceed this so a fiddle is required to sort this out.
            altitude = align(alt, source_A) # Caters for different sample rates.
            adjust_A = np.logical_and(source_A.array<200, altitude>8000).data*400
            source_A.array += adjust_A
            adjust_B = np.logical_and(source_B.array<200, altitude>8000).data*400
            source_B.array += adjust_B
            self.array, self.frequency, self.offset = \
                blend_two_parameters(source_A, source_B)

        elif frame_name in ['737-5']:
            self.array = self.array
            
        else:
            raise DataFrameError ("Groundspeed", frame_name)


class FlapLever(DerivedParameterNode):
    """
    Steps raw Flap angle from lever into detents.
    """
    def derive(self, flap=P('Flap Lever'), series=A('Series'), family=A('Family')):
        try:
            flap_steps = get_flap_map(series.value, family.value) 
        except KeyError:
            # no flaps mapping, round to nearest 5 degrees
            self.warning("No flap settings - rounding to nearest 5")
            # round to nearest 5 degrees
            self.array = round_to_nearest(flap.array, 5.0)
        else:
            self.array = step_values(flap.array, flap_steps)
        
            
'''
:TODO: Resolve the processing of different base sets of data
'''

class FlapSurface(DerivedParameterNode):
    """
    Gather the recorded flap parameters and convert into a single analogue.
    """
    align_to_first_dependency = False

    @classmethod
    def can_operate(cls, available):
        return ('Altitude AAL' in available) and \
               ('Flap (L)' in available or \
                'Flap (R)' in available)

    def derive(self, flap_A=P('Flap (L)'), flap_B=P('Flap (R)'),
               frame=A('Frame'),
               apps=S('Approach'),               
               alt_aal=P('Altitude AAL')):
        frame_name = frame.value if frame else None

        if frame_name in ['737-3C', '737-5', '737-6', '757-DHL']:
            self.array, self.frequency, self.offset = blend_two_parameters(flap_A,
                                                                           flap_B)

        elif frame_name in ['L382-Hercules']:
            # Flap is not recorded, so invent one of the correct length.
            flap_herc = np.ma.array(np.zeros_like(alt_aal.array))
            if apps:
                for app in apps:
                    # The flap setting is not recorded, so we have to assume that
                    # the flap is probably set to 50% above 1000ft, and 100% from
                    # 500ft down.
                    scope = app.slice
                    flap_herc[scope] = np.ma.where(alt_aal.array[scope]>1000.0,100.0,50.0)
            self.array = np.ma.array(flap_herc)
            self.frequency, self.offset = alt_aal.frequency, alt_aal.offset

        else:
            raise DataFrameError ("Flap Surface", frame_name)
                   
                            
class Flap(DerivedParameterNode):
    """
    Steps raw Flap angle from surface into detents.
    """
    def derive(self, flap=P('Flap Surface'),
               series=A('Series'), family=A('Family')):
        
        """
        Steps raw Flap angle into detents.
        """
        try:
            flap_steps = get_flap_map(series.value, family.value) 
        except KeyError:
            # no flaps mapping, round to nearest 5 degrees
            self.warning("No flap settings - rounding to nearest 5")
            # round to nearest 5 degrees
            self.array = round_to_nearest(flap.array, 5.0)
        else:
            self.array = step_values(flap.array, flap_steps)
        
            
class Slat(DerivedParameterNode):
    """
    Steps raw Slat angle into detents.
    """
    def derive(self, slat=P('Slat Surface'), series=A('Series'), family=A('Family')):
        try:
            slat_steps = get_slat_map(series.value, family.value) 
        except KeyError:
            # no slats mapping, round to nearest 5 degrees
            self.warning("No slat settings - rounding to nearest 5")
            # round to nearest 5 degrees
            self.array = round_to_nearest(slat.array, 5.0)
        else:
            self.array = step_values(slat.array, slat_steps)
            
            
class SlopeToLanding(DerivedParameterNode):
    """
    This parameter was developed as part of the Artificical Intelligence
    analysis of approach profiles, 'Identifying Abnormalities in Aircraft
    Flight Data and Ranking their Impact on the Flight' by Dr Edward Smart,
    Institute of Industrial Research, University of Portsmouth.
    http://eprints.port.ac.uk/4141/
    """
    def derive(self, alt_aal=P('Altitude AAL'), dist=P('Distance To Landing')):
        self.array = alt_aal.array / (dist.array * FEET_PER_NM)
    
    
class Config(DerivedParameterNode):
    """
    Multi-state with the following mapping:
    {
        0 : '0',
        1 : '1',
        2 : '1 + F',
        3 : '2(a)',  #Q: should display be (a) or 2* or 1* ?!
        4 : '2',
        5 : '3(b)',
        6 : '3',
        7 : 'FULL',
    }
    (a) corresponds to CONF 1*
    (b) corresponds to CONF 2*
    
    Note: Does not use the Flap Lever position. This parameter reflects the
    actual config state of the aircraft rather than the intended state
    represented by the selected lever position.
    
    Note: Values that do not map directly to a required state are masked with
    the data being random (memory alocated)
    """
    @classmethod
    def can_operate(cls, available):
        return 'Flap' in available and \
               'Slat' in available and \
               'Series' in available and \
               'Family' in available
        
    def derive(self, flap=P('Flap'), slat=P('Slat'), aileron=P('Aileron'), 
               series=A('Series'), family=A('Family')):
        #TODO: manu=A('Manufacturer') - we could ensure this is only done for Airbus?
        
        mapping = get_config_map(series.value, family.value)        
        qty_param = len(mapping.itervalues().next())
        if qty_param == 3 and not aileron:
            # potential problem here!
            self.warning("Aileron not available, so will calculate Config using only slat and flap")
            qty_param = 2
        elif qty_param == 2 and aileron:
            # only two items in values tuple
            self.debug("Aileron available but not required for Config calculation")
            pass
        
        #TODO: Scale each parameter individually to ensure uniqueness
        # sum the required parameters
        summed = vstack_params(*(flap, slat, aileron)[:qty_param]).sum(axis=0)
        
        # create a placeholder array fully masked
        self.array = np.ma.empty_like(flap.array)
        self.array.mask=True
        for state, values in mapping.iteritems():
            s = sum(values[:qty_param])
            # unmask bits we know about
            self.array[summed == s] = state


class GroundspeedAlongTrack(DerivedParameterNode):
    """
    Inertial smoothing provides computation of groundspeed data when the
    recorded groundspeed is unreliable. For example, during sliding motion on
    a runway during deceleration. This is not good enough for long period
    computation, but is an improvement over aircraft where the groundspeed
    data stops at 40kn or thereabouts.
    """
    def derive(self, gndspd=P('Groundspeed'),
               at=P('Acceleration Along Track'),
               alt_aal=P('Altitude AAL'),
               glide = P('ILS Glideslope')):
        at_washout = first_order_washout(at.array, AT_WASHOUT_TC, gndspd.hz, 
                                         gain=GROUNDSPEED_LAG_TC*GRAVITY_METRIC)
        self.array = first_order_lag(gndspd.array*KTS_TO_MPS + at_washout,
                                     GROUNDSPEED_LAG_TC,gndspd.hz)
    
        
        """
        #-------------------------------------------------------------------
        # TEST OUTPUT TO CSV FILE FOR DEBUGGING ONLY
        # TODO: REMOVE THIS SECTION BEFORE RELEASE
        #-------------------------------------------------------------------
        import csv
        spam = csv.writer(open('beans.csv', 'wb'))
        spam.writerow(['at', 'gndspd', 'at_washout', 'self', 'alt_aal','glide'])
        for showme in range(0, len(at.array)):
            spam.writerow([at.array.data[showme], 
                           gndspd.array.data[showme]*KTS_TO_FPS,
                           at_washout[showme], 
                           self.array.data[showme],
                           alt_aal.array[showme],glide.array[showme]])
        #-------------------------------------------------------------------
        # TEST OUTPUT TO CSV FILE FOR DEBUGGING ONLY
        # TODO: REMOVE THIS SECTION BEFORE RELEASE
        #-------------------------------------------------------------------
        """

class HeadingContinuous(DerivedParameterNode):
    """
    For all internal computing purposes we use this parameter which does not
    jump as it passes through North. To recover the compass display, modulus
    ("%360" in Python) returns the value to display to the user.
    """
    units = 'deg'
    def derive(self, head_mag=P('Heading')):
        self.array = repair_mask(straighten_headings(head_mag.array))


class HeadingIncreasing(DerivedParameterNode):
    """
    This parameter is computed to allow holding patterns to be identified. As
    the aircraft can enter a hold turning in one direction, then do a
    teardrop and continue with turns in the opposite direction, we are
    interested in the total angular changes, not the sign of these changes.    
    """
    units = 'deg'
    def derive(self, head=P('Heading Continuous')):
        rot = np.ma.ediff1d(head.array, to_begin = 0.0)
        self.array = integrate(np.ma.abs(rot), head.frequency)
        

class HeadingTrue(DerivedParameterNode):
    """
    Compensates for magnetic variation, which will have been computed previously.
    """
    units = 'deg'
    def derive(self, head=P('Heading Continuous'),
               var = P('Magnetic Variation')):
        self.array = (head.array + var.array)%360.0
        
        """
        # We copy the masked array to transfer the mask array. All the data
        # values will be overwritten, but the mask will not be affected by
        # conversion from magnetic to true headings.
        true_array = np.ma.copy(head.array)        
        start_dt = start_datetime.value
        first_liftoff = liftoffs.get_first()
        if not takeoff_airport.value or \
           not takeoff_airport.value['magnetic_variation'] or not \
           approaches.value or not first_liftoff:
            self.array.mask = True
            return
        orig_index = first_liftoff.index
        orig_mag_var = takeoff_airport.value['magnetic_variation']
        variations = []
        
        for approach in approaches.value:
            dest_index = index_of_datetime(start_dt, approach['datetime'],
                                           self.frequency)
            dest_mag_var = approach['airport'].get('magnetic_variation')
            if not dest_mag_var:
                self.warning("Cannot calculate '%s' with a missing magnetic "
                                "variation for airport with ID '%s'.",
                                self.name, approach['airport']['id'])
                self.array.mask = True
                return
            variations.append({'slice': slice(orig_index, dest_index),
                               'orig_mag_var': orig_mag_var,
                               'dest_mag_var': dest_mag_var})
            orig_index = dest_index
            orig_mag_var = dest_mag_var
        
        start_index = 0
        for variation in variations:
            orig_mag_var = variation['orig_mag_var']
            dest_mag_var = variation['dest_mag_var']
            variation_slice = variation['slice']
            
            orig_slice = slice(start_index, variation_slice.start)
            true_array[orig_slice] = head.array[orig_slice] + orig_mag_var
            mag_var_diff = dest_mag_var - orig_mag_var
            variation_duration = variation_slice.stop - variation_slice.start
            step = mag_var_diff / variation_duration
            true_array[variation_slice] = head.array[variation_slice] + \
                np.arange(orig_mag_var, dest_mag_var, step)
            start_index = variation_slice.stop
        # Apply landing airport magnetic varation to remainder of array.
        end_slice = slice(start_index, None)
        true_array[end_slice] = true_array[end_slice] + dest_mag_var
        self.array = true_array
        """


class ILSFrequency(DerivedParameterNode):
    """
    This code is based upon the normal operation of an Instrument Landing
    System whereby the left and right receivers are tuned to the same runway
    ILS frequency. This allows independent monitoring of the approach by the
    two crew.
    
    If there is a problem with the system, users can inspect the (L) and (R)
    signals separately, although the normal use will show valid ILS data when
    both are tuned to the same frequency.
    
    """
    name = "ILS Frequency"
    align_to_first_dependency = False
    def derive(self, f1=P('ILS (L) Frequency'),f2=P('ILS (R) Frequency'),
               frame = A('Frame')):
        frame_name = frame.value if frame else None
        
        if frame_name in ['737-6']:
            # On this frame only one ILS frequency recording works
            self.array = f1.array
            
        # In all cases other than those identified above we look for both
        # receivers being tuned together to form a valid signal
        else:
            # Mask invalid frequencies
            f1_trim = np.ma.masked_outside(f1.array,108.10,111.95)
            f2_trim = np.ma.masked_outside(f2.array,108.10,111.95)
            # and mask where the two receivers are not matched
            self.array = np.ma.array(data = f1_trim.data,
                                     mask = np.ma.masked_not_equal(f1_trim-f2_trim,0.0).mask)
            

class ILSLocalizer(DerivedParameterNode):
    name = "ILS Localizer"
    align_to_first_dependency = False
    def derive(self, loc_1=P('ILS (L) Localizer'),loc_2=P('ILS (R) Localizer')):
        self.array, self.frequency, self.offset = blend_two_parameters(loc_1, loc_2)
        # TODO: Would like to do this, except the frequencies don't match
        # self.array.mask = np.ma.logical_or(self.array.mask, freq.array.mask)
               
       
class ILSGlideslope(DerivedParameterNode):
    name = "ILS Glideslope"
    align_to_first_dependency = False
    def derive(self, gs_1=P('ILS (L) Glideslope'),gs_2=P('ILS (R) Glideslope')):
        self.array, self.frequency, self.offset = blend_two_parameters(gs_1, gs_2)
        # Would like to do this, except the frequemcies don't match
        # self.array.mask = np.ma.logical_or(self.array.mask, freq.array.mask)
       

class ILSRange(DerivedParameterNode):
    name = "ILS Range"
    """
    Range is computed from the track where available, otherwise estimated
    from available groundspeed or airspeed parameters.
    
    It is in metres from the localizer antenna.
    """
    
    ##@classmethod
    ##def can_operate(cls, available):
        ##return True
    
    def derive(self, lat=P('Latitude Prepared'),
               lon = P('Longitude Prepared'),
               glide = P('ILS Glideslope'),
               gspd = P('Groundspeed'),
               drift = P('Drift'),
               head = P('Heading True'),
               tas = P('Airspeed True'),
               alt_aal = P('Altitude AAL'),
               loc_established = S('ILS Localizer Established'),
               gs_established = S('ILS Glideslope Established'),
               precise = A('Precise Positioning'),
               app_info = A('FDR Approaches'),
               #final_apps = S('Final Approach'),
               start_datetime = A('Start Datetime')
               ):
        ils_range = np_ma_masked_zeros_like(gspd.array)
        
        for this_loc in loc_established:
            # Find the matching runway details
            approach, runway = find_app_rwy(self, app_info, start_datetime, this_loc)
  
            try:
                start_2_loc, gs_2_loc, end_2_loc, pgs_lat, pgs_lon = \
                    runway_distances(runway)
                off_cl = head.array - runway_heading(runway)
            except (KeyError, TypeError):
                self.warning("Runway did not have required information in "
                                "'%s', '%s'.", self.name, runway)
                off_cl = np_ma_zeros_like(head.array)
                continue

            # Use recorded groundspeed where available, otherwise
            # estimate range using true airspeed. This is because there
            # are aircraft which record ILS but not groundspeed data. In
            # either case the speed is referenced to the runway heading
            # in case of large deviations on the approach or runway.
            if gspd:
                speed = gspd.array.data[this_loc.slice] * \
                np.cos(np.radians(off_cl[this_loc.slice]+\
                                  drift.array[this_loc.slice]))
            else:
                speed = tas.array.data[this_loc.slice] * \
                np.cos(np.radians(off_cl[this_loc.slice]))
                
            # Estimate range by integrating back from zero at the end of the
            # phase to high range values at the start of the phase.
            spd_repaired = repair_mask(speed)
            ils_range[this_loc.slice] = integrate(
                spd_repaired, gspd.frequency, scale=KTS_TO_MPS, direction='reverse')
                
            if 'glideslope' in runway:
                # The runway has an ILS glideslope antenna
                
                for this_gs in gs_established:                    
                    if is_slice_within_slice(this_gs.slice, this_loc.slice):
                        break
                else:
                    # we didn't find a period where the glideslope was
                    # established at the same time as the localiser
                    self.warning("No glideslope established at same time as localiser")
                    continue
                    
                # Compute best fit glidepath. The term (1-0.13 x glideslope
                # deviation) caters for the aircraft deviating from the
                # planned flightpath. 1 dot low is about 7% of a 3 degree
                # glidepath. Not precise, but adequate accuracy for the small
                # error we are correcting for here, and empyrically checked.
                
                corr, slope, offset = coreg(ils_range[this_gs.slice],
                    alt_aal.array[this_gs.slice]* (1-0.13*glide.array[this_gs.slice]))

                # This should correlate very well, and any drop in this is a
                # sign of problems elsewhere.
                if corr < 0.995:
                    print 'Low convergence in computing ILS glideslope offset.'

                # Shift the values in this approach so that the range = 0 at
                # 0ft on the projected ILS slope, then reference back to the
                # localizer antenna.                  
                datum_2_loc = gs_2_loc - offset
                
                '''
                It was found when processing 737 Classic data that the slope
                does not exactly correspond to the expected glideslope angle,
                and an experiment was carried out to add a groundspeed
                scaling correction thus:
                
                gs_angle = runway['glideslope']['angle']
                gs_gain = 1.0/(np.tan(radians(gs_angle))*slope*METRES_TO_FEET)

                However, while this correction, which is typically a gain of
                the order of 5-10%, was found to improve the ground distances
                slightly it degraded the airborne track so was removed. Quite
                why the slope is different by this amount remains a mystery.
                '''

            else:
                # Case of an ILS approach using localizer only.

                #####################################################################
                # Code written but not tested yet as we haven't found a flight case #
                #####################################################################
                
                corr, slope, offset = coreg(ils_range[this_loc.slice], 
                                            alt_aal.array[this_loc.slice])
                
                # Touchdown point nominally 1000ft from start of runway
                datum_2_loc = (start_2_loc - 1000/METRES_TO_FEET) - offset
                        
            ils_range[this_loc.slice] += datum_2_loc

        self.array = ils_range




def find_app_rwy(self, app_info, start_datetime, this_loc):
    # Scan through the recorded approaches to find which matches this
    # localizer established phase.
    for approach in app_info.value:
        # line up an approach slice
        start = index_of_datetime(start_datetime.value,
                                  approach['slice_start_datetime'],
                                  self.frequency)
        stop = index_of_datetime(start_datetime.value,
                                 approach['slice_stop_datetime'],
                                 self.frequency)
        approach_slice = slice(start, stop)
        if slices_overlap(this_loc.slice, approach_slice):
            # we've found a matching approach where the localiser was established
            break
    else:
        self.warning("No approach found within slice '%s'.",this_loc)
        return None, None

    runway = approach['runway']
    if not runway:
        self.warning("Approach runway information not available.")
        return approach, None
                
    return approach, runway                

def localizer_scale(reference, runway):
    if 'beam_width' in reference:
        # Compute the localizer scale factor (degrees per dot)
        # Half the beam width is 2.5 dots full scale
        scale = (reference['beam_width']/2.0) / 2.5
    else:
        # Normal scaling of a localizer gives 700ft width at the threshold,
        # so half of this is 350ft=106.68m. This appears to be a single dot
        # scale (to match beam width values).
        scale = np.degrees(np.arctan2(106.68, runway_length(runway)))
    return scale

    

class CoordinatesSmoothed(object):
    '''
    Superclass for SmoothedLatitude and SmoothedLongitude classes as they share
    the adjust_track methods.
    
    _adjust_track_pp is used for aircraft with precise positioning, usually
    GPS based and qualitatively determined by a recorded track that puts the
    aircraft on the correct runway. In these cases we only apply fine
    adjustment of the approach and landing path using ILS localizer data to
    position the aircraft with respect to the runway centreline.
    
    _adjust_track_ip is for aircraft with imprecise positioning. In these
    cases we use all the data available to correct for errors in the recorded
    position at takeoff, approach and landing.
    '''
    def _adjust_track_pp(self,lon,lat,loc_est,ils_range,ils_loc,gspd,hdg,head_mag,
                      tas,precise,first_toff,app_info,toff_rwy,start_datetime):
        # Set up a working space.
        lat_adj = np_ma_masked_zeros_like(head_mag.array)
        lon_adj = np_ma_masked_zeros_like(head_mag.array)
        
        #-----------------------------------------------------------------------
        # Use ILS track for approach and landings in all localizer approches
        #-----------------------------------------------------------------------
        
        if loc_est:
            for this_loc in loc_est:    
                # Find the matching runway details
                approach, runway = find_app_rwy(self, app_info, start_datetime, this_loc)
                
                if 'localizer' in runway:
                    reference = runway['localizer']
                else:
                    self.warning("No localizer for approach runway '%s'.",runway)
                    # Can't improve matters.
                    return None, None
                    
                scale = localizer_scale(reference, runway)
                
                # Adjust the ils data to be degrees from the reference point.
                bearings = ils_loc.array[this_loc.slice] * scale + \
                    runway_heading(runway)+180
                
                # Tweek the localizer position to be on the start:end centreline
                localizer_on_cl = ils_localizer_align(runway)
                
                # Find distances from the localizer
                _, distances = bearings_and_distances(lat.array[this_loc.slice], 
                                                      lon.array[this_loc.slice], 
                                                      localizer_on_cl)
                
                
                # At last, the conversion of ILS localizer data to latitude and longitude
                lat_adj[this_loc.slice], lon_adj[this_loc.slice] = \
                    latitudes_and_longitudes(bearings, distances, localizer_on_cl)
                
                # Alignment of the ILS Range causes corrupt first samples.
                lat_adj[this_loc.slice.start] = np.ma.masked
                lon_adj[this_loc.slice.start] = np.ma.masked
                
            return lat_adj, lon_adj
        else:
            return None, None
    
    
    def _adjust_track_ip(self,lon,lat,loc_est,ils_range,ils_loc,gspd,hdg,head_mag,
                      tas,precise,first_toff,app_info,toff_rwy,start_datetime):
        # Set up a working space.
        lat_adj = np_ma_masked_zeros_like(head_mag.array)
        lon_adj = np_ma_masked_zeros_like(head_mag.array)
    
        #------------------------------------
        # Use synthesized track for takeoffs
        #------------------------------------
        
        # We compute the ground track using best available data.
        if gspd:
            speed = gspd.array
            freq = gspd.frequency
        else:
            speed = tas.array
            freq = tas.frequency
        
        if toff_rwy and first_toff and toff_rwy.value:
            toff_slice = first_toff.slice
            
            # Compute takeoff track from start of runway using integrated
            # groundspeed, down runway centreline to end of takeoff (35ft
            # altitude). An initial value of 100m puts the aircraft at a
            # reasonable position with respect to the runway start.
            rwy_dist = np.ma.array(                        
                data = integrate(speed[toff_slice], freq, initial_value=100, 
                                 scale=KTS_TO_MPS),
                mask = np.ma.getmaskarray(speed[toff_slice]))
    
            # The start location has been read from the database.
            start_locn = toff_rwy.value['start']
    
            # Similarly the runway bearing is derived from the runway endpoints
            # (this gives better visualisation images than relying upon the
            # nominal runway heading). This is converted to a numpy masked array
            # of the length required to cover the takeoff phase.
            rwy_hdg = runway_heading(toff_rwy.value)
            rwy_brg = np_ma_ones_like(speed[toff_slice])*rwy_hdg
            
            # The track down the runway centreline is then converted to
            # latitude and longitude.
            lat_adj[toff_slice], lon_adj[toff_slice] = \
                latitudes_and_longitudes(rwy_brg, 
                                         rwy_dist, 
                                         start_locn)                    
    
        #--------------------------------
        # Use synthesized taxi out track
        #--------------------------------
        
            # Finally we compute a ground track for the taxi out phase.
            [lat_adj[:toff_slice.start],
            lon_adj[:toff_slice.start]] = \
                ground_track(lat_adj.data[toff_slice.start],
                             lon_adj.data[toff_slice.start],
                             speed[:toff_slice.start],
                             hdg.array[:toff_slice.start],
                             freq, 'takeoff')
        else:
            self.warning("Cannot smooth takeoff without runway details.")

        #-----------------------------------------------------------------------
        # Use ILS track for approach and landings in all localizer approches
        #-----------------------------------------------------------------------
        
        if loc_est:
            for this_loc in loc_est:    
                # Join with ILS bearings (inherently from the localizer) and
                # revert the ILS track from range and bearing to lat & long
                # coordinates.
                # Scan through the recorded approaches to find which matches this
                # localizer established phase.
                
                # Find the matching runway details
                approach, runway = find_app_rwy(self, app_info, start_datetime, this_loc)
                                
                if runway and 'localizer' in runway:
                    reference = runway['localizer']
                else:
                    self.warning("No localizer for approach runway '%s'.",runway)
                    # Return with the takeoff adjustment only.
                    return lat_adj, lon_adj
                
                scale = localizer_scale(reference, runway)
                    
                # Adjust the ils data to be degrees from the reference point.
                bearings = ils_loc.array[this_loc.slice] * scale + \
                    runway_heading(runway)+180
                
                # Adjust distance units
                distances = ils_range.array[this_loc.slice]
                
                # Tweek the localizer position to be on the start:end centreline
                localizer_on_cl = ils_localizer_align(runway)
                
                # At last, the conversion of ILS localizer data to latitude and longitude
                lat_adj[this_loc.slice], lon_adj[this_loc.slice] = \
                    latitudes_and_longitudes(bearings, distances, localizer_on_cl)
                
                # Alignment of the ILS Range causes corrupt first samples.
                lat_adj[this_loc.slice.start] = np.ma.masked
                lon_adj[this_loc.slice.start] = np.ma.masked
                
                # Finally, tack the ground track onto the end of the landing run
                if approach['type'] == 'LANDING':
                    # In some cases the bearings and distances computed
                    # from ILS data may be masked at the end of the
                    # approach, so we scan back to connect the ground
                    # track onto the end of the valid data.
                    
                    ##index, _ = first_valid_sample(lat_adj[slice(this_loc.slice.stop,this_loc.slice.start,-1)])
                    ##join_idx = (this_loc.slice.stop or 0) - index
                    
                    join_idx = index_at_value(gspd.array, 40.0, this_loc.slice)
                    
                    if join_idx and (len(lat_adj) > join_idx): # We have some room to extend over.
                        [lat_adj[join_idx:], lon_adj[join_idx:]] = \
                            ground_track(lat_adj.data[join_idx], lon_adj.data[join_idx],
                                         speed[join_idx:], hdg.array[join_idx:], 
                                         freq, 'landing')

        return lat_adj, lon_adj        

class LatitudeSmoothed(DerivedParameterNode, CoordinatesSmoothed):
    # List the minimum acceptable parameters here
    @classmethod
    def can_operate(cls, available):
        # List the minimum required parameters.
        return 'Heading True' in available and 'Latitude Prepared' in available
     
    units = 'deg'
    
    # Note order of longitude and latitude - data aligned to latitude here.
    def derive(self, lat = P('Latitude Prepared'),
               lon = P('Longitude Prepared'),
               loc_est = S('ILS Localizer Established'),
               ils_range = P('ILS Range'),
               ils_loc = P('ILS Localizer'),
               gspd = P('Groundspeed'),
               hdg=P('Heading True'),
               head_mag=P('Heading Continuous'),
               tas = P('Airspeed True'),
               precise =A('Precise Positioning'),
               toff = S('Takeoff'),
               app_info = A('FDR Approaches'),
               toff_rwy = A('FDR Takeoff Runway'),
               start_datetime = A('Start Datetime'),
               ):

        first_toff = toff.get_first()
        if precise.value:
            # Precise Positioning form of adjust track
            lat_adj, _ = self._adjust_track_pp(lon,lat,loc_est,ils_range,ils_loc,
                                                  gspd,hdg,head_mag,tas,precise,first_toff,
                                                  app_info,toff_rwy,start_datetime)
        else:
            # Imprecise Positioning form of adjust track
            lat_adj, _ = self._adjust_track_ip(lon,lat,loc_est,ils_range,ils_loc,
                                              gspd,hdg,head_mag,tas,precise,first_toff,
                                              app_info,toff_rwy,start_datetime)

        # --- Merge Tracks and return ---
        if lat_adj != None:
            self.array = track_linking(lat.array, lat_adj)
        else:
            self.array = lat.array

        
class LongitudeSmoothed(DerivedParameterNode, CoordinatesSmoothed):
    # List the minimum acceptable parameters here
    @classmethod
    def can_operate(cls, available):
        # List the minimum required parameters.
        return 'Heading True' in available and 'Longitude Prepared' in available
    
    units = 'deg'
    
    # Note order of longitude and latitude - data aligned to longitude here.
    def derive(self, lon = P('Longitude Prepared'),
               lat = P('Latitude Prepared'),
               loc_est = S('ILS Localizer Established'),
               ils_range = P('ILS Range'),
               ils_loc = P('ILS Localizer'),
               gspd = P('Groundspeed'),
               hdg = P('Heading True'),
               head_mag=P('Heading Continuous'),
               tas = P('Airspeed True'),
               precise =A('Precise Positioning'),
               toff = S('Takeoff'),
               app_info = A('FDR Approaches'),
               toff_rwy = A('FDR Takeoff Runway'),
               start_datetime = A('Start Datetime'),
               ):

        first_toff = toff.get_first()
        if precise.value:
            # Precise Positioning form of adjust track
            _, lon_adj = self._adjust_track_pp(lon,lat,loc_est,ils_range,ils_loc,
                                                  gspd,hdg,head_mag,tas,precise,first_toff,
                                                  app_info,toff_rwy,start_datetime)
        else:
            # Imprecise Positioning form of adjust track
            _, lon_adj = self._adjust_track_ip(lon,lat,loc_est,ils_range,ils_loc,
                                              gspd,hdg,head_mag,tas,precise,first_toff,
                                              app_info,toff_rwy,start_datetime)

        # --- Merge Tracks and return ---
        if lon_adj != None:
            self.array = track_linking(lon.array, lon_adj)
        else:
            self.array = lon.array

            
class Mach(DerivedParameterNode):
    def derive(self, cas = P('Airspeed'), alt = P('Altitude STD')):
        dp = cas2dp(cas.array)
        p = alt2press(alt.array)
        self.array = dp_over_p2mach(dp/p)
       
class MagneticVariation(DerivedParameterNode):
    """
    This computes local magnetic deviation values on the runways and
    interpolates between one airport and the next. The values at each airport
    are kept constant.
    
    The main idea here is that we can easily identify the ends of the runway
    and the heading on the runway, but it is far harder to find data on the
    magnetic variation at an airport. Especially in difficult locations like
    Africa or post-war zones. Also, by using the aircraft compass values to
    work out the variation, we inherently accommodate compass drift for that
    day.
    """
    def derive(self, head=P('Heading Continuous'),
               head_land = KPV('Heading At Landing'),
               head_toff = KPV('Heading At Takeoff'),
               toff_rwy = A('FDR Takeoff Runway'), 
               land_rwy = A('FDR Landing Runway')):
        
        def first_turn(x):
            # Heading continuous can be huge after a few turns in the hold,
            # so we need this to straighten things out! I bet there's a more
            # Pythonic way to do this, but at least it's simple.
            return x - floor(x/180.0 + 0.5)*180.0        
        
        # Make a masked copy of the heading array, then insert deviations at
        # just the points we know. "interpolate_and_extend" is designed to
        # replace the masked values with linearly interpolated values between
        # two known points, and extrapolate to the ends of the array. It also
        # substitutes a zero array in case neither is available.
        dev = np.ma.masked_all_like(head.array)
        if head_toff:
            takeoff_heading = head_toff.get_first()
            try:
                dev[takeoff_heading.index] = first_turn(\
                    runway_heading(toff_rwy.value) - takeoff_heading.value)
            except:
                dev[takeoff_heading.index] = 0.0
                
        if land_rwy:
            landing_heading = head_land.get_last()
            try:
                dev[landing_heading.index] = first_turn( \
                    runway_heading(land_rwy.value) - landing_heading.value)
            except:
                dev[landing_heading.index] = 0.0
        
        self.array = interpolate_and_extend(dev)

class RateOfClimb(DerivedParameterNode):
    """
    This routine derives the rate of climb from the vertical acceleration, the
    Pressure altitude and the Radio altitude.
    
    We use pressure altitude rate above 100ft and radio altitude rate below
    50ft, with a progressive changeover across that range. Below 100ft the
    pressure altitude information is affected by the flow field around the
    aircraft, while above 50ft there is an increasing risk of changes in
    ground profile affecting the radio altimeter signal.
    
    Complementary first order filters are used to combine the acceleration
    data and the height data. A high pass filter on the altitude data and a
    low pass filter on the acceleration data combine to form a consolidated
    signal.
    
    By merging the altitude rate signals, we avoid problems of altimeter
    datums affecting the transition as these will have been washed out by the
    filter stage first.
    
    Long term errors in the accelerometers are removed by washing out the
    acceleration term with a longer time constant filter before use. The
    consequence of this is that long period movements with continued
    acceleration will be underscaled slightly. As an example the test case
    with a 1ft/sec^2 acceleration results in an increasing rate of climb of
    55 fpm/sec, not 60 as would be theoretically predicted.
    """
    # List the minimum acceptable parameters here
    @classmethod
    def can_operate(cls, available):
        # List the minimum required parameters.
        return 'Altitude STD' in available
    
    def derive(self, 
               az = P('Acceleration Vertical'),
               alt_std = P('Altitude STD'),
               alt_rad = P('Altitude Radio'),
               speed=P('Airspeed')):

        def inertial_rate_of_climb(alt_std_repair, frequency, alt_rad_repair, az_repair):
            # Uses the complementary smoothing approach
            
            # This is the accelerometer washout term, with considerable gain.
            # The initialisation "initial_value=az.array[clump][0]" is very
            # important, as without this the function produces huge spikes at
            # each start of a data period.
            az_washout = first_order_washout (az_repair, 
                                              AZ_WASHOUT_TC, frequency, 
                                              gain=GRAVITY_IMPERIAL,
                                              initial_value=az_repair[0])
            inertial_roc = first_order_lag (az_washout, 
                                            RATE_OF_CLIMB_LAG_TC, 
                                            frequency, 
                                            gain=RATE_OF_CLIMB_LAG_TC)
    
            # Both sources of altitude data are differentiated before
            # merging, as we mix height rate values to minimise the effect of
            # changeover of sources.
            roc_alt_std = first_order_washout(alt_std_repair,
                                              RATE_OF_CLIMB_LAG_TC, frequency,
                                              gain=1/RATE_OF_CLIMB_LAG_TC)
            roc_alt_rad = first_order_washout(alt_rad_repair,
                                              RATE_OF_CLIMB_LAG_TC, frequency,
                                              gain=1/RATE_OF_CLIMB_LAG_TC)
                    
            # Use pressure altitude rate above 100ft and radio altitude rate
            # below 50ft with progressive changeover across that range.
            # up to 50 ft radio 0 < std_rad_ratio < 1 over 100ft radio
            std_rad_ratio = np.maximum(np.minimum((alt_rad_repair-50.0)/50.0,
                                                  1),0)
            roc_altitude = roc_alt_std*std_rad_ratio +\
                roc_alt_rad*(1.0-std_rad_ratio)
            
            return (roc_altitude + inertial_roc) * 60.0

        if az and alt_rad:
            # Make space for the answers
            self.array = np.ma.masked_all_like(alt_std.array)
            
            # Fix minor dropouts
            az_repair = repair_mask(az.array)
            alt_rad_repair = repair_mask(alt_rad.array, frequency=alt_rad.frequency, repair_duration=None)
            alt_std_repair = repair_mask(alt_std.array, frequency=alt_std.frequency)
            
            # np.ma.getmaskarray ensures we have complete mask arrays even if
            # none of the samples are masked (normally returns a single
            # "False" value. We ignore the rad alt mask because we are only
            # going to use the radio altimeter values below 100ft, and short
            # transients will have been repaired. By repairing with the
            # repair_duration=None option, we ignore the masked saturated
            # values at high altitude.
            
            az_masked = np.ma.array(data = az_repair.data, 
                                    mask = np.ma.logical_or(
                                        np.ma.getmaskarray(az_repair),
                                        np.ma.getmaskarray(alt_std_repair)))
            
            # We are going to compute the answers only for ranges where all
            # the required parameters are available.
            clumps = np.ma.clump_unmasked(az_masked)
            for clump in clumps:
                self.array[clump] = inertial_rate_of_climb(
                    alt_std_repair[clump], az.frequency,
                    alt_rad_repair[clump], az_repair[clump])
            
        else:
            # The period for averaging altitude only data has been chosen
            # from careful inspection of Hercules data, where the pressure
            # altitude signal resolution is of the order of 9 ft/bit.
            # Extension to wider timebases, or averaging with more samples,
            # smooths the data more but equally more samples are affected by
            # corrupt source data. So, change the "6" only after careful
            # consideration.
            self.array = rate_of_change(alt_std,6)*60
         
         
class RateOfClimbForFlightPhases(DerivedParameterNode):
    """
    A simple and robust rate of climb parameter suitable for identifying
    flight phases. DO NOT use this for event detection.
    """
    def derive(self, alt_std = P('Altitude STD')):
        # This uses a scaled hysteresis parameter. See settings for more detail.
        threshold = HYSTERESIS_FPROC * max(1, rms_noise(alt_std.array))  
        # The max(1, prevents =0 case when testing with artificial data.
        self.array = hysteresis(rate_of_change(alt_std,6)*60,threshold)


class Relief(DerivedParameterNode):
    """
    Also known as Terrain, this is zero at the airfields. There is a small
    cliff in mid-flight where the Altitude AAL changes from one reference to
    another.
    """
    def derive(self, alt_aal = P('Altitude AAL'),
               alt_rad = P('Altitude Radio')):
        self.array = alt_aal.array - alt_rad.array


class CoordinatesStraighten(object):
    '''
    Superclass for LatitudePrepared and LongitudePrepared.
    '''
    units = 'deg'
    def _smooth_coordinates(self, coord1, coord2):
        """
        Acceleration along track only used to determine the sample rate and
        alignment of the resulting smoothed track parameter.
        
        :param coord1: Either 'Latitude' or 'Longitude' parameter.
        :type coord1: DerivedParameterNode
        :param coord2: Either 'Latitude' or 'Longitude' parameter.
        :type coord2: DerivedParameterNode
        :returns: coord1 smoothed.
        :rtype: np.ma.masked_array
        """        
        coord1_s = coord1.array
        coord2_s = coord2.array
        
        # Join the masks, so that we only consider positional data when both are valid:
        coord1_s.mask = np.ma.logical_or(np.ma.getmaskarray(coord1.array),
                                         np.ma.getmaskarray(coord2.array))
        coord2_s.mask = np.ma.getmaskarray(coord1_s)
        # Preload the output with masked values to keep dimension correct 
        array = np_ma_masked_zeros_like(coord1_s)  
        
        # Now we just smooth the valid sections.
        tracks = np.ma.clump_unmasked(coord1_s)
        for track in tracks:
            # Reject any data with invariant positions, i.e. sitting on stand.
            if np.ma.ptp(coord1_s[track])>0.0 and np.ma.ptp(coord2_s[track])>0.0:
                coord1_s_track, coord2_s_track, cost = \
                    smooth_track(coord1_s[track], coord2_s[track])
                array[track] = coord1_s_track
        return array
        
        
class LongitudePrepared(DerivedParameterNode, CoordinatesStraighten):
    """
    This removes the jumps in longitude arising from the poor resolution of
    the recorded signal.
    """
    def derive(self,
               lon=P('Longitude'),
               lat=P('Latitude')):

        self.array = self._smooth_coordinates(lon, lat)

    
class LatitudePrepared(DerivedParameterNode, CoordinatesStraighten):
    """
    This removes the jumps in latitude arising from the poor resolution of
    the recorded signal.
    """
    def derive(self, 
               lat=P('Latitude'), 
               lon=P('Longitude')):
        self.array = self._smooth_coordinates(lat, lon)


class RateOfTurn(DerivedParameterNode):
    """
    Simple rate of change of heading. 
    """
    def derive(self, head=P('Heading Continuous')):
        self.array = rate_of_change(head, 2)


class Pitch(DerivedParameterNode):
    """
    Combination of pitch signals from two sources where required.
    """
    units = 'deg'
    align_to_first_dependency = False
    def derive(self, p1=P('Pitch (1)'), p2=P('Pitch (2)')):
        self.array, self.frequency, self.offset = \
            blend_two_parameters(p1, p2)


class PitchRate(DerivedParameterNode):
    """
    Computes rate of change of pitch attitude over a two second period.
    
    Comment: A two second period is used to remove excessive short period
    transients which the pilot could not realistically be asked to control.
    It also means that low sample rate data (one airline reported having
    pitch sampled at 1Hz) will still give comparable results. The drawback is
    that very brief transients, for example due to rough handling or
    turbulence, will not be detected.
    """
    def derive(self, pitch=P('Pitch')):
        self.array = rate_of_change(pitch, 2.0)


class Roll(DerivedParameterNode):
    """
    Combination of roll signals from two sources where required.
    """
    units = 'deg'
    align_to_first_dependency = False
    def derive(self, r1=P('Roll (1)'), r2=P('Roll (2)')):
        self.array, self.frequency, self.offset = \
            blend_two_parameters(r1, r2)


class RollRate(DerivedParameterNode):
    # TODO: Tests.
    def derive(self, roll=P('Roll')):
        self.array = rate_of_change(roll, 2.0)


class ThrottleLevers(DerivedParameterNode):
    """
    A synthetic throttle lever angle, based on the average of the two. Allows
    for simple identification of changes in power etc.
    """
    def derive(self,
               tla1=P('Eng (1) Throttle Lever'), 
               tla2=P('Eng (2) Throttle Lever')):
        self.array, self.frequency, self.offset = \
            blend_two_parameters(tla1, tla2)

class ThrustReversers(DerivedParameterNode):
    """
    A single parameter with values 0=all stowed, 1=all deployed, 0.5=in transit.
    This saves subsequent algorithms having to check the various flags for each
    engine.
    """
    def derive(self, e1_left_dep=P('Eng (1) Thrust Reverser (L) Deployed'),
               e1_left_out=P('Eng (1) Thrust Reverser (L) Not Stowed'),
               e1_right_dep=P('Eng (1) Thrust Reverser (R) Deployed'),
               e1_right_out=P('Eng (1) Thrust Reverser (R) Not Stowed'),
               e2_left_dep=P('Eng (2) Thrust Reverser (L) Deployed'),
               e2_left_out=P('Eng (2) Thrust Reverser (L) Not Stowed'),
               e2_right_dep=P('Eng (2) Thrust Reverser (R) Deployed'),
               e2_right_out=P('Eng (2) Thrust Reverser (R) Not Stowed'),
               frame = A('Frame')):
        frame_name = frame.value if frame else None
        
        if frame_name in ['737-5']:
            all_tr = e1_left_dep.array + e1_left_out.array + \
                e1_right_dep.array + e1_right_out.array + \
                e2_left_dep.array + e2_left_out.array + \
                e2_right_dep.array + e2_right_out.array
            self.array = step_values(all_tr/8.0, [0,0.5,1])
            
        else:
            raise DataFrameError ("Thrust Reversers", frame_name)

#------------------------------------------------------------------
# WIND RELATED PARAMETERS
#------------------------------------------------------------------
class WindDirectionContinuous(DerivedParameterNode):
    """
    Like the aircraft heading, this does not jump as it passes through North.
    """
    units = 'deg'
    def derive(self, wind_head=P('Wind Direction')):
        self.array = straighten_headings(wind_head.array)


class Headwind(DerivedParameterNode):
    """
    This is the headwind, negative values are tailwind.
    """
    def derive(self, windspeed=P('Wind Speed'), wind_dir=P('Wind Direction Continuous'), 
               head=P('Heading True')):
        rad_scale = radians(1.0)
        self.array = windspeed.array * np.ma.cos((wind_dir.array-head.array)*rad_scale)
                

class Tailwind(DerivedParameterNode):
    """
    This is the tailwind component.
    """
    def derive(self, hwd=P('Headwind')):
        self.array = -hwd.array
        

class TAT(DerivedParameterNode):
    """
    Blends data from two air temperature sources.
    """
    name = "TAT"
    units = 'C'
    align_to_first_dependency = False
    
    def derive(self, 
               source_1 = P('ADC (1) TAT'),
               source_2 = P('ADC (2) TAT')):
        
        # Alternate samples (1)&(2) are blended.
        self.array, self.frequency, self.offset = \
            blend_two_parameters(source_1, source_2)


class Vapp(DerivedParameterNode):
    '''
    Based on weight and flap at next intended landing.
    '''
    name = 'FDR Vapp'
    def derive(self, flap=P('Flap'), weight=P('Gross Weight Smoothed'),
               app_lows=KTI('Lowest Point On Approach')):
        
        def _vapp(weight, flap):
            #TODO: V Speed calculations replace below...
            if flap > 0:
                return weight/(flap*15) # Silly formula for developing structure only.
            else:
                pass
            
        # Initialize the result space.
        self.array = np_ma_masked_zeros_like(flap.array)
        
        # Fill the array with the last approach (and landing) Vapp, providing
        # that the data does have a final landing of course:-
        if app_lows.get_last():
            pit_idx = app_lows.get_last().index
            pit_wt = weight.array[pit_idx]
            pit_flap = flap.array[pit_idx]
            self.array[:] = _vapp(pit_wt, pit_flap)
            
            # If we made an approach earlier, fill up to the go-around point with
            # the appropriate V2 value.
            while app_lows.get_previous(pit_idx):
                pit_idx = app_lows.get_previous(pit_idx).index
                pit_wt = weight.array[pit_idx]
                pit_flap = flap.array[pit_idx]
                self.array[:pit_idx] = _vapp(pit_wt, pit_flap)
         
         
class V2(DerivedParameterNode):
    '''
    Based on weight and flap at time of landing.
    '''
    def derive(self, flap=P('Flap'), weight_liftoff=KPV('Gross Weight At Liftoff')):
        
        def _v2(weight, flap):
            #TODO: V Speed calculations replace below...
            return 100.0 # Silly formula for developing structure only.
        
        # Initialize the result space.
        self.array = np_ma_masked_zeros_like(flap.array)
        
        end=None
        countdown = range(len(weight_liftoff),0,-1)
        for each_one in countdown:
            each = each_one - 1
            each_weight = weight_liftoff[each].value
            each_index = weight_liftoff[each].index
            each_flap = flap.array[each_index]
            self.array[each_index:end] = _v2(each_weight, each_flap)
            end = each_index # so the next one will precede this.
        
        
class WindAcrossLandingRunway(DerivedParameterNode):
    """
    This is the windspeed across the final landing runway, positive wind from left to right.
    """
    def derive(self, windspeed=P('Wind Speed'), wind_dir=P('Wind Direction Continuous'), 
               land_rwy = A('FDR Landing Runway')):
        land_heading = runway_heading(land_rwy.value)
        if land_heading:
            self.array = windspeed.array * np.ma.sin((land_heading - wind_dir.array)*deg2rad)
        else:
            self.array = np_ma_masked_zeros_like(wind_dir.array)
                

class Aileron(DerivedParameterNode):
    '''
    Blends alternate aileron samples. Note that this technique requires both
    aileron samples to be scaled similarly and have positive sign for
    positive rolling moment. That is, port aileron down and starboard aileron
    up have positive sign.
    '''
    # TODO: TEST
    name = 'Aileron'

    @classmethod
    def can_operate(cls, available):
       a = set(['Aileron (L)', 'Aileron (R)'])
       b = set(['Aileron (L) Inboard', 'Aileron (R) Inboard', 'Aileron (L) Outboard', 'Aileron (R) Outboard'])
       x = set(available)
       return not (a - x) or not (b - x)

    def derive(self,
               al=P('Aileron (L)'),
               ar=P('Aileron (R)'),
               ali=P('Aileron (L) Inboard'),
               ari=P('Aileron (R) Inboard'),
               alo=P('Aileron (L) Outboard'),
               aro=P('Aileron (R) Outboard')):
        
        if al and ar:
            self.array, self.frequency, self.offset = blend_two_parameters(al, ar)
        else:
            return NotImplemented


class AileronTrim(DerivedParameterNode): # RollTrim
    '''
    '''
    # TODO: TEST
    name = 'Aileron Trim' # Roll Trim

    def derive(self,
               atl=P('Aileron Trim (L)'),
               atr=P('Aileron Trim (R)')):
        self.array, self.frequency, self.offset = blend_two_parameters(atl, atr)


class Elevator(DerivedParameterNode):
    '''
    Blends alternate elevator samples
    '''
    def derive(self,
               el=P('Elevator (L)'),
               er=P('Elevator (R)')):
        self.array, self.frequency, self.offset = blend_two_parameters(el, er)


class ElevatorTrim(DerivedParameterNode): # PitchTrim
    '''
    '''
    # TODO: TEST
    name = 'Elevator Trim' # Pitch Trim

    def derive(self,
               etl=P('Elevator Trim (L)'),
               etr=P('Elevator Trim (R)')):
        self.array, self.frequency, self.offset = blend_two_parameters(etl, etr)


class Spoiler(DerivedParameterNode):
    '''
    Spolier angle in degrees, zero flush with the wing and positive up.
    
    Spoiler positions are recorded in different ways on different aircraft,
    hence the frame specific sections in this class.
    '''
    align_to_first_dependency = False

    @classmethod
    def can_operate(cls, available):
        # we cannot access the frame_name within this method to determine which
        # parameter is the requirement
        if 'Frame' in available and\
           (('Spoiler (2)' in available and 'Spoiler (7)' in available)\
            or\
            ('Spoiler (4)' in available and 'Spoiler (9)' in available)\
            ):
            return True
        
    def spoiler_737(self, spoiler_a, spoiler_b):
        '''
        We indicate the angle of either raised spoiler, ignoring sense of
        direction as it augments the roll.
        '''
        offset = (spoiler_a.offset + spoiler_b.offset) / 2.0
        array = np.ma.maximum(spoiler_a.array,spoiler_b.array)
        # Force small angles to indicate zero.
        array = np.ma.where(array < 2.0, 0.0, array)
        return array, offset
        
    def derive(self, spoiler_2=P('Spoiler (2)'), spoiler_7=P('Spoiler (7)'),
               spoiler_4=P('Spoiler (4)'), spoiler_9=P('Spoiler (9)'),
               frame = A('Frame')):
        frame_name = frame.value if frame else None
        
        if frame_name in ['737-3C']:
            self.array, self.offset = self.spoiler_737(spoiler_4, spoiler_9)
            
        elif frame_name in ['737-5', '737-6']:
            self.array, self.offset = self.spoiler_737(spoiler_2, spoiler_7)
                
        else:
            raise DataFrameError ("Spoiler", frame_name)

class Speedbrake(DerivedParameterNode):
    '''
    Speedbrake angle in degrees, zero flush with wing. Where clamshell brake
    is used, degrees of opening.
    '''
    align_to_first_dependency = False
    
    def derive(self, spoiler_2=P('Spoiler (2)'),
               spoiler_7=P('Spoiler (7)'),
               frame = A('Frame')):
        frame_name = frame.value if frame else None
        
        if frame_name in ['737-5', '737-6']:
            '''
            For the 737-5 frame, we do not have speedbrake handle position recorded,
            so the use of the speedbrake is identified by both spoilers being
            extended at the same time.
            '''
            self.offset = (spoiler_2.offset + spoiler_7.offset) / 2.0
            self.array = np.ma.minimum(spoiler_2.array,spoiler_7.array)
            # Force small angles to indicate zero.
            self.array = np.ma.where(self.array < 2.0, 0.0, self.array)

        else:
            raise DataFrameError ("Speedbrake", frame_name)

class StickShaker(DerivedParameterNode):
    '''
    This accounts for the different types of stick shaker system.
    '''    
    align_to_first_dependency = False
    
    @classmethod
    def can_operate(cls, available):
<<<<<<< HEAD
        # we cannot access the frame_name within this method to determine which
        # parameter is the requirement
        if 'Frame' in available and ('Stick Shaker (L)' in available \
                                     or 'Shaker Activation' in available):
            return True
    
    def derive(self, shake = P('Stick Shaker (L)'), 
               shake_act = P('Shaker Activation'), frame=A('Frame')):
        if frame_name in ['CRJ-700-900'] and shake_act:
            self.array, self.frequency, self.offset = \
                shake_act.array, shake_act.frequency, shake_act.offset
        else:
            # elif frame_name in ['737-5', '757-DHL'] and shake:
=======
        if 'Stick Shaker (L)' in available or 'Shaker Activation' in available:
            return True
    
    align_to_first_dependency = False

    def derive(self, frame = A('Frame'), 
               shake_l = P('Stick Shaker (L)'), 
               shake_r = P('Stick Shaker (R)'), 
               shake_act = P('Shaker Activation')):

        frame_name = frame.value if frame else None
        
        if frame_name in ['CRJ-700-900'] and shake_act:
            self.array, self.frequency, self.offset = \
                shake_act.array, shake_act.frequency, shake_act.offset
        
        elif frame_name in ['737-3C', '757-DHL']:
            self.array = np.ma.logical_or(shake_l.array, shake_r.array)
            self.frequency , self.offset = shake_l.frequency, shake_l.offset

        elif frame_name in ['737-5'] and shake_l:
            # Named (L) but in fact (L) and (R) are or'd together at the DAU.
>>>>>>> e2e0fab1
            self.array, self.frequency, self.offset = \
                shake_l.array, shake_l.frequency, shake_l.offset

        # Stick shaker not found in 737-6 frame.
        
        else:
            raise DataFrameError ("Stick Shaker", frame_name)
        <|MERGE_RESOLUTION|>--- conflicted
+++ resolved
@@ -793,7 +793,7 @@
                 blend_two_parameters(source_A, source_B)
 
         else:
-            raise DataFrameError ("Altitude STD", frame_name)
+            raise DataFrameError("Altitude STD", frame_name)
 
 
 class AltitudeQNH(DerivedParameterNode):
@@ -2019,7 +2019,7 @@
             # assume that the right wheel does the same as the left !
             self.array, self.frequency, self.offset = merge_two_parameters(gl, gn)
         else:
-            raise DataFrameError ("Gear Down", frame_name)
+            raise DataFrameError("Gear Down", frame_name)
 
 class GearSelectedDown(DerivedParameterNode):
     """
@@ -2033,7 +2033,7 @@
         if frame_name in ['737-3C', '737-5']:
             self.array = gear.array
         else:
-            raise DataFrameError ("Gear Selected Down", frame_name)
+            raise DataFrameError("Gear Selected Down", frame_name)
 
         
 class GearSelectedUp(DerivedParameterNode):
@@ -2043,7 +2043,7 @@
         if frame_name in ['737-3C', '737-5']:
             self.array = 1 - gear.array
         else:
-            raise DataFrameError ("Gear Selected Up", frame_name)
+            raise DataFrameError("Gear Selected Up", frame_name)
 
 
 class GrossWeightSmoothed(DerivedParameterNode):
@@ -2149,7 +2149,7 @@
             self.array = self.array
             
         else:
-            raise DataFrameError ("Groundspeed", frame_name)
+            raise DataFrameError("Groundspeed", frame_name)
 
 
 class FlapLever(DerivedParameterNode):
@@ -2208,7 +2208,7 @@
             self.frequency, self.offset = alt_aal.frequency, alt_aal.offset
 
         else:
-            raise DataFrameError ("Flap Surface", frame_name)
+            raise DataFrameError("Flap Surface", frame_name)
                    
                             
 class Flap(DerivedParameterNode):
@@ -3283,7 +3283,7 @@
             self.array = step_values(all_tr/8.0, [0,0.5,1])
             
         else:
-            raise DataFrameError ("Thrust Reversers", frame_name)
+            raise DataFrameError("Thrust Reversers", frame_name)
 
 #------------------------------------------------------------------
 # WIND RELATED PARAMETERS
@@ -3512,7 +3512,7 @@
             self.array, self.offset = self.spoiler_737(spoiler_2, spoiler_7)
                 
         else:
-            raise DataFrameError ("Spoiler", frame_name)
+            raise DataFrameError("Spoiler", frame_name)
 
 class Speedbrake(DerivedParameterNode):
     '''
@@ -3538,7 +3538,7 @@
             self.array = np.ma.where(self.array < 2.0, 0.0, self.array)
 
         else:
-            raise DataFrameError ("Speedbrake", frame_name)
+            raise DataFrameError("Speedbrake", frame_name)
 
 class StickShaker(DerivedParameterNode):
     '''
@@ -3548,25 +3548,13 @@
     
     @classmethod
     def can_operate(cls, available):
-<<<<<<< HEAD
         # we cannot access the frame_name within this method to determine which
         # parameter is the requirement
         if 'Frame' in available and ('Stick Shaker (L)' in available \
+                                     or 'Stick Shaker (R)' in available \
                                      or 'Shaker Activation' in available):
+            #WARNING: Does not take into account which parameter for which frame
             return True
-    
-    def derive(self, shake = P('Stick Shaker (L)'), 
-               shake_act = P('Shaker Activation'), frame=A('Frame')):
-        if frame_name in ['CRJ-700-900'] and shake_act:
-            self.array, self.frequency, self.offset = \
-                shake_act.array, shake_act.frequency, shake_act.offset
-        else:
-            # elif frame_name in ['737-5', '757-DHL'] and shake:
-=======
-        if 'Stick Shaker (L)' in available or 'Shaker Activation' in available:
-            return True
-    
-    align_to_first_dependency = False
 
     def derive(self, frame = A('Frame'), 
                shake_l = P('Stick Shaker (L)'), 
@@ -3585,12 +3573,10 @@
 
         elif frame_name in ['737-5'] and shake_l:
             # Named (L) but in fact (L) and (R) are or'd together at the DAU.
->>>>>>> e2e0fab1
             self.array, self.frequency, self.offset = \
                 shake_l.array, shake_l.frequency, shake_l.offset
 
         # Stick shaker not found in 737-6 frame.
-        
         else:
-            raise DataFrameError ("Stick Shaker", frame_name)
+            raise DataFrameError("Stick Shaker", frame_name)
         