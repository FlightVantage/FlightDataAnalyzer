--- conflicted
+++ resolved
@@ -1,7 +1,7 @@
 import logging
 import numpy as np
 
-from collections import OrderedDict, namedtuple, deque
+from collections import OrderedDict, namedtuple
 from datetime import datetime, timedelta
 from hashlib import sha256
 from itertools import izip, izip_longest
@@ -6225,7 +6225,7 @@
     
     frequency = int(frequency)  # only integer frequencies supported
     samples = (seconds * frequency) + 1
-<<<<<<< HEAD
+
     sample_idx = samples - 1
     
     window_array = np_ma_masked_zeros_like(array)
@@ -6256,88 +6256,6 @@
         window_array[i] = last_value
             
     return np.ma.array(window_array)
-=======
-    
-    window_array = np_ma_masked_zeros_like(array)
-    unmasked_slices = np.ma.clump_unmasked(array)
-    for unmasked_slice in unmasked_slices:
-        start, stop = unmasked_slice.start, unmasked_slice.stop
-        last_value = array.item(start)
-        # Sliding window is a deque of length 'samples'.
-        sliding_window = deque(array[start : start+samples], samples)
-        for i in xrange(stop - start - samples ):
-            min_value, max_value = min(sliding_window), max(sliding_window)
-            # Clip the last value between sliding window min and max
-            last_value = min( max(last_value, min_value), max_value)
-            window_array.put(start + i, last_value)
-            # Get the next value in sliding window. The first value in
-            # gets discarded automatically.
-            sliding_window.append(array.item(start + i + samples))
-    
-    ## TODO: Fix for frequency..
-    #arrays = [array]
-    #for roll_value in range((samples / 2) + 1):
-        #positive_roll = np.roll(array, roll_value)
-        #positive_roll[:roll_value] = np.ma.masked
-        #negative_roll = np.roll(array, -roll_value)
-        #negative_roll[-roll_value:] = np.ma.masked
-        #arrays.append(positive_roll)
-        #arrays.append(negative_roll)
-    #combined_array = np.ma.array(arrays)
-    #min_array = np.ma.min(combined_array, axis=0)
-    #max_array = np.ma.max(combined_array, axis=0)
-    #window_array = np_ma_masked_zeros_like(array)
-    #unmasked_slices = np.ma.clump_unmasked(array)
-    #for unmasked_slice in unmasked_slices:
-        #last_value = array[unmasked_slice.start]
-        #algo_slice = slice(unmasked_slice.start + (samples / 2),
-                           #unmasked_slice.stop)
-        #zipped_arrays = zip(array[algo_slice],
-                            #min_array[algo_slice],
-                            #max_array[algo_slice])
-        #for index, (array_value,
-                    #min_window,
-                    #max_window) in enumerate(zipped_arrays,
-                                             #start=unmasked_slice.start):
-            #if array_value is np.ma.masked:
-                #continue
-            #if min_window < last_value < max_window:
-                ## Mixed
-                #window_array[index] = last_value
-            #elif max_window > last_value:
-                ## All greater than.
-                #window_array[index] = last_value = min_window
-            #elif min_window < last_value:
-                ## All less than
-                #window_array[index] = last_value = max_window
-            #else:
-                #window_array[index] = last_value
-        #try:
-            #first_index = np.ma.clump_unmasked(array)[0].start
-        #except IndexError:
-            ## array is entirely masked?
-            #return window_array
-        ##np.ma.array([array, max_array, min_array])
-        
-        #window_array[first_index] = last_value = array[first_index]
-        
-        #for index, (array_value,
-                    #min_window,
-                    #max_window) in enumerate(zip(array[first_index + 1:],
-                                                 #min_array[first_index + 1:],
-                                                 #max_array[first_index + 1:]),
-                                             #start=first_index):
-        ##stacked_array = np.ma.array([array, max_array, min_array])
-        ###for index, values in enumerate(tacked_array[], start=first_index):
-        ##for index in xrange(first_index, stacked_array.shape[1]):
-        ##values = stacked_array[...,index]
-        ##array_value, max_window, min_window = values.tolist()
-    ##from analysis_engine.plot_flight import plot_parameter
-    ##plot_parameter(window_array)
-    ##plot_parameter(array)
-    ##return np.ma.array(window_array)
-
->>>>>>> 85ec38b4
 
 #---------------------------------------------------------------------------
 # Air data calculations adapted from AeroCalc V0.11 to suit POLARIS Numpy
