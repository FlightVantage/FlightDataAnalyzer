import inspect
import logging
import sys

from datetime import datetime, timedelta

from analysis import settings
from analysis.dependency_graph import dependency_order
from analysis.node import (DerivedParameterNode, 
    FlightAttributeNode, FlightPhaseNode, KeyPointValue,
    KeyPointValueNode, KeyTimeInstance, KeyTimeInstanceNode, 
    Node, NodeManager, SectionNode)
from hdfaccess.file import hdf_file
from utilities.dict_helpers import dict_filter



def geo_locate(hdf, kti_list):
    """
    Translate KeyTimeInstance into GeoKeyTimeInstance namedtuples
    
    TODO: Account for different frequency kti indexes.
    """
    if 'Latitude Smoothed' not in hdf \
       or 'Longitude Smoothed' not in hdf:
        return kti_list
    
    lat_pos = hdf['Latitude Smoothed']
    long_pos = hdf['Longitude Smoothed']
    for kti in kti_list:
<<<<<<< HEAD
        kti.latitude = lat_pos[kti.index]
        kti.longitude = long_pos[kti.index]
    return kti_list
=======
        gkti = GeoKeyTimeInstance(kti.index, kti.name,
                                  lat_pos[kti.index], long_pos[kti.index])
        gkti_list.append(gkti)
    return gkti_list
>>>>>>> c88eaf06


def timestamp_kpvs(start_datetime, kpv_list):
    """
    """
    for kpv in kpv_list:
        kpv.datetime = start_datetime + timedelta(seconds=kpv.index)
    return kpv_list

def derive_parameters(hdf, node_mgr, process_order):
    """
    Derives the parameter values and if limits are available, applies
    parameter validation upon each param before storing the resulting masked
    array back into the hdf file.
    
    :param hdf: Data file accessor used to get and save parameter data and attributes
    :type hdf: hdf_file
    :param node_mgr: Used to determine the type of node in the process_order
    :type node_mgr: NodeManager
    :param process_order: Parameter / Node class names in the required order to be processed
    :type process_order: list of strings
    """
    params = {} # store all derived params that aren't masked arrays
    kpv_list = [] # duplicate storage, but maintaining types
    kti_list = []
    phase_list = []  # 'Node Name' : node()  pass in node.get_accessor()
    flight_attrs = []
    
    for param_name in process_order:
        if param_name in node_mgr.lfl:
            if settings.POST_LFL_PARAM_PROCESS:
                # perform any post_processing on LFL params
                param = hdf.get_param(param_name)
                _param = settings.POST_LFL_PARAM_PROCESS(hdf, param)
                if _param:
                    hdf.set_param(_param)
            continue
        
        elif node_mgr.get_attribute(param_name):
            # add attribute to dictionary of available params
            params[param_name] = node_mgr.get_attribute(param_name) #TODO: optimise with only one call to get_attribute
            continue
        
        node_class = node_mgr.derived_nodes[param_name]  #NB raises KeyError if Node is "unknown"
        
        # build ordered dependencies
        deps = []
        for dep_name in node_class.get_dependency_names():
            if dep_name in params:  # already calculated KPV/KTI/Phase
                deps.append(params[dep_name])
            elif dep_name in hdf:  # LFL/Derived parameter
                deps.append(hdf[dep_name])
            else:  # dependency not available
                deps.append(None)
        if not any(deps):
            raise RuntimeError("No dependencies available - Nodes cannot "
                               "operate without ANY dependencies available! "
                               "Node: %s" % node_class.__name__)
        first_dep = next((d for d in deps if d is not None))
        # initialise node
        node = node_class(frequency=first_dep.frequency,
                          offset=first_dep.offset)
        # Derive the resulting value
        result = node.get_derived(deps)
        
        if isinstance(node, KeyPointValueNode):
            #Q: track node instead of result here??
            params[param_name] = result
            kpv_list.extend(result)
        elif isinstance(node, KeyTimeInstanceNode):
            params[param_name] = result
            kti_list.extend(result)
        elif isinstance(node, FlightAttributeNode):
            params[param_name] = result
            flight_attrs.append(Attribute(result.name, result.value)) # only has one Attribute result
        elif isinstance(node, FlightPhaseNode):
            # expect a single slice
            params[param_name] = result
            phase_list.extend(result)
        elif isinstance(node, DerivedParameterNode):
            # perform any post_processing
            if settings.POST_DERIVED_PARAM_PROCESS:
                process_result = settings.POST_DERIVED_PARAM_PROCESS(hdf, result)
                if process_result:
                    result = process_result
            if hdf.duration:
                # check that the right number of results were returned
                assert len(result.array) == hdf.duration * result.frequency, \
                       "Array lengths mismatch."
            hdf.set_param(result)
        else:
            raise NotImplementedError("Unknown Type %s" % node.__class__)
        continue

    return kti_list, kpv_list, phase_list


def get_derived_nodes(module_names):
    """ Get all nodes into a dictionary
    """
    def isclassandsubclass(value, classinfo):
        return inspect.isclass(value) and issubclass(value, classinfo)

    nodes = {}
    for name in module_names:
        #Ref:
        #http://code.activestate.com/recipes/223972-import-package-modules-at-runtime/
        # You may notice something odd about the call to __import__(): why is
        # the last parameter a list whose only member is an empty string? This
        # hack stems from a quirk about __import__(): if the last parameter is
        # empty, loading class "A.B.C.D" actually only loads "A". If the last
        # parameter is defined, regardless of what its value is, we end up
        # loading "A.B.C"
        ##abstract_nodes = ['Node', 'Derived Parameter Node', 'Key Point Value Node', 'Flight Phase Node'
        module = __import__(name, globals(), locals(), [''])
        for c in vars(module).values():
            if isclassandsubclass(c, Node) and c.__module__ != 'analysis.node':
                try:
                    nodes[c.get_name()] = c
                except TypeError:
                    #TODO: Handle the expected error of top level classes
                    # Can't instantiate abstract class DerivedParameterNode
                    # - but don't know how to detect if we're at that level without resorting to 'if c.get_name() in 'derived parameter node',..
                    logging.exception('Failed to import class: %s' % c.get_name())
    return nodes


def process_flight(hdf_path, aircraft_info, start_datetime=datetime.now(), achieved_flight_record={},
                   required_params=[], draw=False):
    """
    aircraft_info API:
    {
        'Tail Number':  # Aircraft Registration
        'Identifier':  # Aircraft Ident
        'Manufacturer': # e.g. Boeing
        'Manufacturer Serial Number': #MSN
        'Model': # e.g. 737-800
        'Frame': # e.g. 737-3C
        'Main Gear To Altitude Radio': # Distance in metres
        'Wing Span': # Distance in metres
    }
    
    achieved_flight_record API:
    {
        # TODO!
    }
    
    :param hdf_path: Path to HDF File
    :type hdf_pat: String
    
    :param aircraft: Aircraft specific attributes
    :type aircraft: dict
    
    :returns: See below:
    :rtype: Dict
    {
<<<<<<< HEAD
        'flight':[Attribute('name value')]  # sample: [Attribute('Takeoff Airport', {'id':1234, 'name':'Int. Airport'}, Attribute('Approaches', [4567,7890]), ...], 
        'kti':[GeoKeyTimeInstance('index state latitude longitude')] if lat/long available else [KeyTimeInstance('index state')]
=======
        'flight':[Attribute('name value')]  # sample: [Attirubte('Takeoff Airport', {'id':1234, 'name':'Int. Airport'}, Attribute('Approaches', [4567,7890]), ...], 
        'kti':[GeoKeyTimeInstance('index name latitude longitude')] if lat/long available else [KeyTimeInstance('index name')]
>>>>>>> c88eaf06
        'kpv':[KeyPointValue('index value name slice')]
    }
    
    """
    # go through modules to get derived nodes
    derived_nodes = get_derived_nodes(settings.NODE_MODULES)
    # if required_params isn't set, try using ALL derived_nodes!
    if not required_params:
        logging.warning("No required_params declared, using all derived nodes")
        required_params = derived_nodes.keys()
    
    # include all flight attributes as required
    required_params += get_derived_nodes(['analysis.flight_attribute']).keys()
        
    # open HDF for reading
    with hdf_file(hdf_path) as hdf:        
        # Track nodes. Assume that all params in HDF are from LFL(!)
        node_mgr = NodeManager(start_datetime, hdf.keys(), required_params, 
                               derived_nodes, aircraft_info, achieved_flight_record)
        
        # calculate dependency tree
        process_order = dependency_order(node_mgr, 
            draw=sys.platform not in ('win32', 'win64') # False for Windows :-(
        ) 
        
        if settings.PRE_FLIGHT_ANALYSIS:
            settings.PRE_FLIGHT_ANALYSIS(hdf, aircraft_info, process_order)
        
        # derive parameters
        kti_list, kpv_list, phase_list, flight_attrs = derive_parameters(
            hdf, node_mgr, process_order)
             
        # geo locate KTIs
        kti_list = geo_locate(hdf, kti_list)

        # timestamp KPVs
        kpv_list = timestamp_kpvs(start_datetime, kpv_list)
        
            
            
    if draw:
        from analysis.plot_flight import plot_flight
        plot_flight(kti_list, kpv_list, phase_list)
        
    return {'flight' : flight_attrs, 
            'kti' : geo_kti_list, 
            'kpv' : kpv_list}


if __name__ == '__main__':
    import argparse
    parser = argparse.ArgumentParser(description="Process a flight.")
    parser.add_argument('file', type=str,
                        help='Path of file to process.')
    parser.add_argument('-p', dest='plot', action='store_true',
                        default=False, help='Plot flight onto a graph.')
    args = parser.parse_args()
    process_flight(args.file, {'Tail Number': 'G-ABCD'}, draw=args.plot)<|MERGE_RESOLUTION|>--- conflicted
+++ resolved
@@ -28,16 +28,9 @@
     lat_pos = hdf['Latitude Smoothed']
     long_pos = hdf['Longitude Smoothed']
     for kti in kti_list:
-<<<<<<< HEAD
         kti.latitude = lat_pos[kti.index]
         kti.longitude = long_pos[kti.index]
     return kti_list
-=======
-        gkti = GeoKeyTimeInstance(kti.index, kti.name,
-                                  lat_pos[kti.index], long_pos[kti.index])
-        gkti_list.append(gkti)
-    return gkti_list
->>>>>>> c88eaf06
 
 
 def timestamp_kpvs(start_datetime, kpv_list):
@@ -46,6 +39,7 @@
     for kpv in kpv_list:
         kpv.datetime = start_datetime + timedelta(seconds=kpv.index)
     return kpv_list
+
 
 def derive_parameters(hdf, node_mgr, process_order):
     """
@@ -194,13 +188,8 @@
     :returns: See below:
     :rtype: Dict
     {
-<<<<<<< HEAD
         'flight':[Attribute('name value')]  # sample: [Attribute('Takeoff Airport', {'id':1234, 'name':'Int. Airport'}, Attribute('Approaches', [4567,7890]), ...], 
         'kti':[GeoKeyTimeInstance('index state latitude longitude')] if lat/long available else [KeyTimeInstance('index state')]
-=======
-        'flight':[Attribute('name value')]  # sample: [Attirubte('Takeoff Airport', {'id':1234, 'name':'Int. Airport'}, Attribute('Approaches', [4567,7890]), ...], 
-        'kti':[GeoKeyTimeInstance('index name latitude longitude')] if lat/long available else [KeyTimeInstance('index name')]
->>>>>>> c88eaf06
         'kpv':[KeyPointValue('index value name slice')]
     }
     
