import logging
import numpy as np

from analysis.parameter import P, Parameter
from analysis.node import DerivedParameterNode
from analysis.library import (align, hysteresis, interleave,
                              rate_of_change, repair_mask,
                              straighten_headings)

from settings import (AZ_WASHOUT_TC,
                      HYSTERESIS_FPALT,
                      HYSTERESIS_FPALT_CCD,
                      HYSTERESIS_FPIAS, 
                      HYSTERESIS_FPROC,
                      RATE_OF_CLIMB_LAG_TC
                      )

#-------------------------------------------------------------------------------
# Derived Parameters


# Q: What do we do about accessing KTIs - params['a kti class name'] is a list of kti's
#   - could have a helper - filter_for('kti_name', take_max=True) # and possibly take_first, take_min, take_last??

# Q: Accessing information like ORIGIN / DESTINATION

# Q: What about V2 Vref etc?


class AccelerationVertical(DerivedParameterNode):
    def derive(self, acc_norm=P('Acceleration Normal'), 
               acc_lat=P('Acceleration Lateral'), 
               acc_long=P('Acceleration Longitudinal'), 
               pitch=P('Pitch'), roll=P('Roll')):
        """
        Resolution of three accelerations to compute the vertical
        acceleration (perpendicular to the earth surface).
        """
        # Align the acceleration and attitude samples to the normal acceleration,
        # ready for combining them.
        # "align" returns an array of the first parameter aligned to the second.
        ax = align(acc_long, acc_norm) 
        pch = np.radians(align(pitch, acc_norm))
        ay = align(acc_lat, acc_norm) 
        rol = np.radians(align(roll, acc_norm))
        
        # Simple Numpy algorithm working on masked arrays
        resolved_in_pitch = ax * np.sin(pch) + acc_norm.array * np.cos(pch)
        self.array = resolved_in_pitch * np.cos(rol) - ay * np.sin(rol)
        

class AirspeedMinusVref(DerivedParameterNode):
    
    def derive(self, airspeed=P('Airspeed'), vref=P('Vref')):
        vref_aligned = align(vref, airspeed)
        self.array = airspeed.array - vref_aligned


class AltitudeAAL(DerivedParameterNode):
    name = 'Altitude AAL'
    def derive(self, alt_std=P('Altitude STD'), alt_rad=P('Altitude Radio')):
        return NotImplemented
    
class AltitudeAALForPhases(DerivedParameterNode):
    name = 'Altitude AAL For Phases'
    # This crude parameter is used for flight phase determination of the 
    # Approach phase, and only uses pressure altitude for robustness.
    def derive(self, alt_std=P('Altitude STD'), airs=P('Fast')):
        
        # Initialise the array to zero, so that the altitude above the airfield
        # will be 0ft when the aircraft cannot be airborne.
        self.array = np.ma.zeros(len(alt_std.array))
        
        repair_mask(alt_std.array) # Remove small sections of corrupt data

        for air in airs:
            begin = air.slice.start
            end = air.slice.stop
            peak = np.ma.argmax(alt_std.array[air.slice])
            self.array[begin:begin+peak] = alt_std.array[begin:begin+peak] - alt_std.array[begin]
            self.array[begin+peak:end] = alt_std.array[begin+peak:end] - alt_std.array[end]
    
    
class AltitudeForClimbCruiseDescent(DerivedParameterNode):
    name = 'Altitude For Climb Cruise Descent'
    def derive(self, alt_std=P('Altitude STD')):
        self.array = hysteresis ( alt_std.array, HYSTERESIS_FPALT_CCD)
    
    
class AltitudeForPhases(DerivedParameterNode):
    name = 'Altitude For Phases'
    def derive(self, alt_std=P('Altitude STD')):
        self.array = hysteresis ( alt_std.array, HYSTERESIS_FPALT)
    
    
class AltitudeRadio(DerivedParameterNode):
    # This function allows for the distance between the radio altimeter antenna
    # and the main wheels of the undercarriage.

    # The parameter raa_to_gear is measured in feet and is positive if the
    # antenna is forward of the mainwheels.
    def derive(self, alt_rad=P('Altitude Radio Sensor'), pitch=P('Pitch'),
               main_gear_to_alt_rad=P('Main Gear To Altitude Radio')): # TODO: Fix once A (aircraft) has been defined.
        # Align the pitch attitude samples to the Radio Altimeter samples,
        # ready for combining them.
        pitch_aligned = np.radians(align(pitch, alt_rad))
        # Now apply the offset if one has been provided
        self.array = alt_rad.array - np.sin(pitch_aligned) * main_gear_to_alt_rad

        
class AltitudeQNH(DerivedParameterNode):
    name = 'Altitude QNH'
    def derive(self):
        return NotImplemented


class AltitudeTail(DerivedParameterNode):
    # This function allows for the distance between the radio altimeter antenna
    # and the point of the airframe closest to tailscrape.
    
    # The parameter gear_to_tail is measured in feet and is the distance from 
    # the main gear to the point on the tail most likely to scrape the runway.
    def derive(self, alt_rad = P('Altitude Radio'), 
               pitch = P('Pitch'),
               dist_gear_to_tail=None):#A('Dist Gear To Tail')): # TODO: Is this name correct?
        # Align the pitch attitude samples to the Radio Altimeter samples,
        # ready for combining them.
        pitch_aligned = np.radians(align(pitch, alt_rad))
        # Now apply the offset
        self.array = alt_rad.array - np.sin(pitch_aligned) * dist_gear_to_tail
        

class DistanceToLanding(DerivedParameterNode):
    def derive(self, alt_aal = P('Altitude AAL'),
               gspd = P('Ground Speed'),
               ils_gs = P('Glideslope Deviation'),
               ldg = P('LandingAirport')):
        return NotImplemented
    

class FlapCorrected(DerivedParameterNode):
    def derive(self, flap=P('Flap')):
        return NotImplemented
    

class FlightPhaseAirspeed(DerivedParameterNode):  #Q: Rename to AirpseedHysteresis ?
    def derive(self, airspeed=P('Airspeed')):
        self.array = hysteresis(airspeed.array, HYSTERESIS_FPIAS)


class FlightPhaseRateOfClimb(DerivedParameterNode):
    def derive(self, alt = P('Altitude STD')):
        self.array = rate_of_change(alt, 4)
        
        #self.array = hysteresis(rate_of_change(alt, 4),
                                #HYSTERESIS_FPROC)


class HeadContinuous(DerivedParameterNode):
    def derive(self, head_mag=P('Heading Magnetic')):
        self.array = straighten_headings(head_mag.array)


class ILSLocaliserGap(DerivedParameterNode):
    def derive(self, ils_loc = P('Localiser Deviation'),
               alt_aal = P('Altitude AAL')):
        return NotImplemented

    
class ILSGlideslopeGap(DerivedParameterNode):
    def derive(self, ils_gs = P('Glideslope Deviation'),
               alt_aal = P('Altitude AAL')):
        return NotImplemented
 
    
'''

This is ex-AGS and I don't know what it does or if we need/want this. DJ

class ILSValLim(DerivedParameterNode):
    # Taken from diagram as: ILS VAL/LIM -- TODO: rename!
    dependencies = [LocaliserGap, GlideslopeGap]
    def derive(self, params):
        return NotImplemented
'''

class MACH(DerivedParameterNode):
    def derive(self, ias = P('Airspeed'),
               tat = P('TAT'), alt = P('Altitude Std')):
        return NotImplemented
        

class RateOfClimb(DerivedParameterNode):
    def derive(self, 
               az = P('Acceleration Vertical'),
               alt_std = P('Altitude STD'),
               alt_rad = P('Altitude_Radio'),
               ige = P('InGroundEfrfect')
               ):
        roc = rate_of_change(align(alt_std, az), 2)
        roc_rad = rate_of_change(align(alt_rad, az), 1)
        
        # Use pressure altitude rate outside ground effect and 
        # radio altitude data inside ground effect.
        for this_ige in ige:
            a = this_ige.slice.start
            b = this_ige.slice.stop
            roc[a:b] = roc_rad[a:b]
        
        # Lag this rate of climb
        lagged_roc = first_order_lag (roc.array, RATE_OF_CLIMB_LAG_TC, roc.hz)
        az_washout = first_order_washout (az.array, AZ_WASHOUT_TC, az.hz, initial_value = 1.0)
        inertial_roc = first_order_lag (az_washout.array, RATE_OF_CLIMB_LAG_TC, az.hz, gain=GRAVITY*RATE_OF_CLIMB_LAG_TC*60.0, initial_value = 1.0)
        return lagged_roc + inertial_roc

<<<<<<< HEAD

class RateOfClimbForFlightPhases(DerivedParameterNode):
    def derive(self, alt_std = P('Altitude STD')):
        self.array = rate_of_change(repair_mask(alt_std),2)*60

=======
>>>>>>> 13186e96

class Relief(DerivedParameterNode):
    # also known as Terrain
    
    # Quickly written without tests as I'm really editing out the old dependencies statements :-(
    def derive(self, alt_aal = P('Altitude AAL'),
               alt_rad = P('Radio Altitude')):
        altitude = align(alt_aal, alt_rad)
        self.array = altitude - alt_rad

'''

Better done together

class SmoothedLatitude(DerivedParameterNode):
    dependencies = ['Latitude', 'True Heading', 'Indicated Airspeed'] ##, 'Altitude Std']
    def derive(self, params):
        return NotImplemented
    
class SmoothedLongitude(DerivedParameterNode):
    dependencies = ['Longitude', 'True Heading', 'Indicated Airspeed'] ##, 'Altitude Std']
    def derive(self, params):
        return NotImplemented
'''

class TrueAirspeed(DerivedParameterNode):
    dependencies = ['SAT', 'VMO', 'MMO', 'Indicated Airspeed', 'Altitude QNH']
    def derive(self, ias = P('Airspeed'),
               alt_std = P('Altitude STD'),
               sat = P('SAT')):
        return NotImplemented
    
class TrueHeading(DerivedParameterNode):
    # Requires the computation of a magnetic deviation parameter linearly 
    # changing from the deviation at the origin to the destination.
    def derive(self, head = P('Heading Continuous'),
               dev = P('Magnetic Deviation')):
        dev_array = align(dev, head)
        self.array = head + dev_array
    

class RateOfTurn(DerivedParameterNode):
    dependencies = [HeadContinuous]
    def derive(self, head = P('Head Continuous')):
        self.array = rate_of_change(head, 1)


class Pitch(DerivedParameterNode):
    def derive(self, p1=P('Pitch (1)'), p2=P('Pitch (2)')):
        self.hz = p1.hz * 2
        self.offset = min(p1.offset, p2.offset)
        self.array = interleave (p1, p2)<|MERGE_RESOLUTION|>--- conflicted
+++ resolved
@@ -213,14 +213,11 @@
         inertial_roc = first_order_lag (az_washout.array, RATE_OF_CLIMB_LAG_TC, az.hz, gain=GRAVITY*RATE_OF_CLIMB_LAG_TC*60.0, initial_value = 1.0)
         return lagged_roc + inertial_roc
 
-<<<<<<< HEAD
 
 class RateOfClimbForFlightPhases(DerivedParameterNode):
     def derive(self, alt_std = P('Altitude STD')):
         self.array = rate_of_change(repair_mask(alt_std),2)*60
 
-=======
->>>>>>> 13186e96
 
 class Relief(DerivedParameterNode):
     # also known as Terrain
