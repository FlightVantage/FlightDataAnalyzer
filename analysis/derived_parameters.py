--- conflicted
+++ resolved
@@ -368,12 +368,7 @@
     
 
 class RateOfTurn(DerivedParameterNode):
-<<<<<<< HEAD
-    def derive(self, head = P('Head Continuous')):
-=======
-    dependencies = [HeadingContinuous]
     def derive(self, head = P('Heading Continuous')):
->>>>>>> 8354b58c
         self.array = rate_of_change(head, 1)
 
 
@@ -386,7 +381,7 @@
 
 
 '''
-================  TODO: NEED TO WORK OUT how to handle multiple engines.  ================
+############  TODO: NEED TO WORK OUT how to handle multiple engines. ###########
 '''
 
 class EngEGT(DerivedParameterNode):
@@ -456,7 +451,7 @@
 
 
 '''
-================  FLIGHT PHASES ================
+########## FLIGHT PHASES ###########
 
 class GoAround(DerivedParameterNode): # Q: is this a parameter?
     def derive(self, param=P('Flap')): # Q: Args?
@@ -470,7 +465,7 @@
 '''
 
 '''
-================  RECORDED  ================
+########## RECORDED ###########
 
 
 class AccelerationLateral(DerivedParameterNode):
