--- conflicted
+++ resolved
@@ -175,12 +175,8 @@
                     
 class Approaches(FlightAttributeNode):
     "All airports which were approached, including the final landing airport"
-<<<<<<< HEAD
-    def derive(self, unknown_dep=P('UNKNOWN')):
-=======
     def derive(self, approaches=S('Approach'),
                final_approaches=S('Final Approaches')):
->>>>>>> c88eaf06
         # approaches need runway, 'TOUCH_AND_GO' or 'APPROACH', and datetime
         approach = {
             'airport' : 123, # Airport ID
