import math
import numpy as np
# Scipy routines used for transfer functions
from scipy.signal import iirfilter, lfilter, lfilter_zi

from datetime import datetime, timedelta
from itertools import izip

#from hdfaccess.parameter import Parameter

#Q: Not sure that there's any point in these? Very easy to define later
#----------------------------------------------------------------------
#def offset(data, offset):
    #return data + offset
    
#def plus(self, offset):
    #self.data = self.data + offset
    #return self

#def minus(self, offset):
    #self.data = self.data - offset
    #return self
    
#def plus (self, to_add):
    #return self.data + shift(self, to_add)

#def times (self, to_multiply):
    #return self.data * shift(self, to_multiply)
#----------------------------------------------------------------------


#2011-10-20 CJ: Redundant - replaced by calculate_timebase
##class ClockWatcher():
    ##def __init__(self):
        ##self.old_datetime = None

    ##def checktime(self, line):
        ### year = try_int(line['Year'], year) - missing from this test file
        ##year = 2010        
        ##month = try_int(line['Month'])
        ##day = try_int(line['Day'])
        ##hr = try_int(line['Hour'])

        #### The data now has minsec as a single parameter
        ####x = try_int(line['MinSec'])
        ####mn = int(x/60)    
        ####sc = x%60
        ### may need this format if time stored in two parameters
        ##mn = try_int(line['Minute'])
        #### sc = try_int(line['Second'])
        ##sc = 0 # Not recorded on ATRs
        
        ##try:
            ##new_datetime = datetime.datetime(year,month,day,hr,mn,sc)
        ##except ValueError:
            ### Trap for missing data from CSV and the 32/1/2011 and 1/13/2012 types of date.
            ##return None
        
        ##if new_datetime == self.old_datetime:
            ### no change
            ##return None
        ##else: #self.old_datetime == None or different
            ##self.old_datetime = new_datetime
            ##return new_datetime

#2011-10-20 CJ: Redundant - replaced by calculate_timebase
##def clock_reading(clock_variation, step):
    ### d = (i - base - count)%4096
    ### Have we seen this value before?
    ##if step in clock_variation:
        ### Yes, so increment our counter.
        ##clock_variation[step] += 1
    ##else:
        ### No, so create a new dictionary entry and start counting from one.
        ##clock_variation[step] = 1
    ##return clock_variation

def align(slave, master, interval='Subframe'):
    """
    This function takes two parameters which will have been sampled at different
    rates and with different offsets, and aligns the slave parameter's samples
    to match the master parameter. In this way the master and aligned slave data
    may be processed without timing errors.
    
    The values of the returned array will be those of the slave 
    parameter, aligned to the master and adjusted by linear interpolation. The initial
    or final values will be extended from the first or last values if they lie 
    outside the timebase of the slave parameter (i.e. we do not extrapolate).
    The offset and hz for the returned masked array will be those of the 
    master parameter.    
    
    :param slave: The parameter to be aligned to the master
    :type slave: Parameter objects
    :param master: The master parameter
    :type master: Parameter objects    
    :param interval: Has possible values 'Subframe' or 'Frame'.  #TODO: explain this!
    :type interval: String
    
    :raises AssertionError: If the interval is neither 'Subframe' or 'Frame'
    :raises AssertionError: If the arrays and sample rates do not equate to the same overall data duration.
    
    :returns: Slave array aligned to master.
    :rtype: np.ma.array
    """
    # Check the interval is one of the two forms we recognise
    assert interval in ['Subframe', 'Frame']
    
    # Here we create a masked array to hold the returned values that will have 
    # the same sample rate and timing offset as the master
    slave_aligned = np.ma.empty_like(master.array)
    ## slave_aligned[:] = 0.0
    ## Clearing the slave_aligned array is unnecessary, but can make testing easier to follow.

    # Get the timing offsets, comprised of word location and possible latency.
    tp = master.offset
    ts = slave.offset

    # Get the sample rates for the two parameters
    wm = master.hz
    ws = slave.hz

    # Express the timing disparity in terms of the slave paramter sample interval
    delta = (tp-ts)*slave.hz

    # If we are working across a complete frame, the number of samples in each case
    # is four times greater.
    if interval == 'Frame':
        wm = int(wm * 4)
        ws = int(ws * 4)
    assert wm in [1,2,4,8,16,32,64]
    assert ws in [1,2,4,8,16,32,64]
    assert len(master.array.data) * ws == len(slave.array.data) * wm
           
    # Compute the sample rate ratio (in range 10:1 to 1:10 for sample rates up to 10Hz)
    r = wm/float(ws)

    # Each sample in the master parameter may need different combination parameters
    for i in range(wm):
        bracket=(i/r+delta)
        # Interpolate between the hth and (h+1)th samples of the slaveary
        h=int(math.floor(bracket))
        h1 = h+1
        # Linear interpolation coefficients
        b = bracket-h
        a=1-b

        if h<0:
            slave_aligned[i+wm::wm]=a*slave.array[h+ws:-ws:ws]+b*slave.array[h1+ws::ws]
            # We can't interpolate the inital values as we are outside the 
            # range of the slave parameters. Take the first value and extend to 
            # the end of the data.
            slave_aligned[i] = slave.array[0]
        elif h1>=ws:
            slave_aligned[i:-wm:wm]=a*slave.array[h:-ws:ws]+b*slave.array[h1::ws]
            # At the other end, we run out of slave parameter values so need to
            # extend to the end of the array.
            slave_aligned[i-wm] = slave.array[-1]
        else:
            # Sheer bliss. We can compute slave_aligned across the whole
            # range of the data without having to take special care at the
            # ends of the array.
            slave_aligned[i::wm]=a*slave.array[h::ws]+b*slave.array[h1::ws]

    return slave_aligned

def calculate_timebase(years, months, days, hours, mins, secs):
    """
    :type years, months, days, hours, mins, secs: iterable
    """
    base_dt = None
    clock_variation = {}
    for step, (yr, mth, day, hr, mn, sc) in enumerate(izip(years, months, days, hours, mins, secs)):
        try:
            dt = datetime(yr, mth, day, hr, mn, sc)
        except (ValueError, TypeError):
            continue
        if not base_dt:
            base_dt = dt # store reference datetime 
        # calc diff from base
        diff = dt - base_dt - timedelta(seconds=step)
        ##print "%02d - %s %s" % (step, dt, diff)
        try:
            clock_variation[diff] += 1
        except KeyError:
            # new difference
            clock_variation[diff] = 1
    if base_dt:
        # return most regular difference
        clock_delta = max(clock_variation, key=clock_variation.get)
        return base_dt + clock_delta
    else:
        # No valid datestamps found
        return None #Q: Invent base datetime, such as taking 1000 years off?!?

    
def create_phase_inside(array, hz, offset, phase_start, phase_end):
    '''
    This function masks all values of the reference array outside of the phase
    range phase_start to phase_end, leaving the valid phase inside these times.
    
    :param array: input data
    :type array: masked array
    :param a: sample rate for the input data (sec-1)
    :type hz: float
    :param offset: fdr offset for the array (sec)
    :type offset: float
    :param phase_start: time into the array where we want to start seeking the threshold transit.
    :type phase_start: float
    :param phase_end: time into the array where we want to stop seeking the threshold transit.
    :type phase_end: float
    :returns: input array with samples outside phase_start and phase_end masked.
    '''
    return _create_phase_mask(array,  hz, offset, phase_start, phase_end, 'inside')

def create_phase_outside(array, hz, offset, phase_start, phase_end):
    '''
    This function masks all values of the reference array inside of the phase
    range phase_start to phase_end, leaving the valid phase outside these times.
    
    :param array: input data
    :type array: masked array
    :param a: sample rate for the input data (sec-1)
    :type hz: float
    :param offset: fdr offset for the array (sec)
    :type offset: float
    :param phase_start: time into the array where we want to start seeking the threshold transit.
    :type phase_start: float
    :param phase_end: time into the array where we want to stop seeking the threshold transit.
    :type phase_end: float
    :returns: input array with samples outside phase_start and phase_end masked.
    '''
    return _create_phase_mask(array, hz, offset, phase_start, phase_end, 'outside')

def _create_phase_mask(array, hz, offset, a, b, which_side):
    # Create Numpy array of same size as array data
    length = len(array)
    m = np.arange(length)
    
    if a > b:
        a, b = b, a # Swap them over to make sure a is the smaller.
    
    # Convert times a,b to indices ia, ib and check they are within the array.
    ia = int((a-offset)*hz)
    if ia < (a-offset)*hz:
        ia += 1
    if ia < 0 or ia > length:
        raise ValueError, 'Phase mask index out of range'
            
    ib = int((b-offset)*hz) + 1
    if ib < 0 or ib > length:
        raise ValueError, 'Phase mask index out of range'

    # Populate the arrays to be False where the flight phase is valid.
    # Adjustments ensure phase is intact and not overwritten by True data.
    if which_side == 'inside':
        m[:ia]  = True
        m[ia:ib] = False
        m[ib:]  = True
    else:
         m[:ia]  = False
         m[ia:ib] = True
         m[ib:]  = False
         
    # Return the masked array containing reference data and the created mask.
    return np.ma.MaskedArray(array, mask = m)
    
def duration(a, period, hz=1.0):
    '''
    This function clips the maxima and minima of a data array such that the 
    values are present (or exceeded) in the original data for the period
    defined. After processing with this function, the resulting array can be 
    used to detect maxima or minima (in exactly the same way as a non-clipped 
    parameter), however the values will have been met or exceeded in the 
    original data for the given duration.
        
    :param a: Masked array of floats
    :type a: Numpy masked array
    :param period: Time for the output values to be sustained(sec)
    :type period: int/float
    :param hz: Frequency of the data_array
    :type hz: float
    '''
    
    if period <= 0.01:
        raise ValueError('Duration called with period outside permitted range')

    if hz <= 0.01:
        raise ValueError('Duration called with sample rate outside permitted range')

    delay = period * hz

    # Compute an array of differences across period, such that each maximum or
    # minimum results in a negative result.
    b = (a[:-delay]-a[delay-1:-1]) * (a[1:1-delay]-a[delay:])
    
    # We now remove the positive values (as these are of no interest), sort the 
    # list to put the negative values first, then index through the arguments: 
    for index in b.clip(max = 0).argsort():
        if b[index]<0: # Data has passed through this level for delay samples.
            if a[index+1] > a[index]:
                # We are truncating a peak, so find the higher end value
                #  TODO: could interpolate ends.
                level = min(a[index], a[index+delay])
                # Replace the values with the preceding value to trim the maxima to those
                # values which are present for at least the required period.
                a[index:index+delay+1] = level
            else:
                # We are truncating a trough, so find the lower end value
                #  TODO: could interpolate ends as above.
                level = max(a[index], a[index+delay])
                a[index:index+delay+1] = level
        else:
            break # No need to process the rest of the array.
    
    '''
    Original version using Fortranesque style :o)
    i = 1 # return of the i!
    while i < len(data_array) - delay:
        # check if ...??
        if (result[i]-result[i-1])*(result[i+delay]-result[i]) < 0: #why?
            for j in range (delay-1):
                result[i] = result[i-1]
                i = i + 1 #argh (i += 1 is only slightly nicer)
        else:
            i = i + 1
    '''
    
    return a

def first_order_lag (in_param, time_constant, hz, gain = 1.0, initial_value = 0.0):
    '''
    Computes the transfer function
            x.G
    y = -----------
         (1 + T.s)
    where:
    x is the input function
    G is the gain
    T is the timeconstant
    s is the Laplace operator
    y is the output
    
    :param in_param: input data (x)
    :type in_param: masked array
    :param time_constant: time_constant for the lag function (T)(sec)
    :type time_constant: float
    :param hz: sample rate for the input data (sec-1)
    :type hz: float
    :param gain: gain of the transfer function (non-dimensional)
    :type gain: float
    :param initial_value: initial value of the transfer function at t=0
    :type initial_value: float
    :returns: masked array of values with first order lag applied
    '''

    result = np.copy(in_param.data)
    
    # Scale the time constant to allow for different data sample rates.
    tc = time_constant / hz
    
    # Trap the condition for stability
    if tc < 0.5:
        raise ValueError, 'Lag timeconstant too small'
    
    x_term = []
    x_term.append (gain / (1.0 + 2.0*tc)) #b[0]
    x_term.append (gain / (1.0 + 2.0*tc)) #b[1]
    x_term = np.array(x_term)
    
    y_term = []
    y_term.append (1.0) #a[0] 
    y_term.append ((1.0 - 2.0*tc)/(1.0 + 2.0*tc)) #a[1]
    y_term = np.array(y_term)
    
    z_initial = lfilter_zi(x_term, y_term) # Prepare for non-zero initial state
    answer, z_final = lfilter(x_term, y_term, result, zi=z_initial*initial_value)
    masked_result = np.ma.array(answer)
    # Note that we cheat by re=applying the mask and pretending that false values
    # do not impact on the subsequent data. Mathematically unacceptable, but
    # a pragmatic solution.
    masked_result.mask = in_param.mask
    return masked_result

def first_order_washout (in_param, time_constant, hz, gain = 1.0, initial_value = 0.0):
    '''
    Computes the transfer function
          x.G.s
    y = -----------
         (1 + T.s)
    where:
    x is the input function
    G is the gain
    T is the timeconstant
    s is the Laplace operator
    y is the output
    
    :param in_param: input data (x)
    :type in_param: masked array
    :param time_constant: time_constant for the lag function (T)(sec)
    :type time_constant: float
    :param hz: sample rate for the input data (sec-1)
    :type hz: float
    :param gain: gain of the transfer function (non-dimensional)
    :type gain: float
    :param initial_value: initial value of the transfer function at t=0
    :type initial_value: float
    :returns: masked array of values with first order lag applied
    '''

    result = np.copy(in_param.data)
    
    # Scale the time constant to allow for different data sample rates.
    tc = time_constant / hz
    
    # Trap the condition for stability
    if tc < 0.5:
        raise ValueError, 'Lag timeconstant too small'
    
    x_term = []
    x_term.append (gain*2.0*tc  / (1.0 + 2.0*tc)) #b[0]
    x_term.append (-gain*2.0*tc / (1.0 + 2.0*tc)) #b[1]
    x_term = np.array(x_term)
    
    y_term = []
    y_term.append (1.0) #a[0] 
    y_term.append ((1.0 - 2.0*tc)/(1.0 + 2.0*tc)) #a[1]
    y_term = np.array(y_term)
    
    z_initial = lfilter_zi(x_term, y_term)
    # For some reason the z_initial value is of the wrong sign in this case.
    answer, z_final = lfilter(x_term, y_term, result, zi=-z_initial*initial_value)
    masked_result = np.ma.array(answer)
    masked_result.mask = in_param.mask
    return masked_result

    
def hysteresis (array, hysteresis):
    """
    Hysteresis is a process used to prevent noisy data from triggering 
    an unnecessary number of events or state changes when the parameter is 
    close to a threshold.
        
    :param array: data values to process
    :type array: masked array
    :param hysteresis: hysteresis range to apply
    :type hysteresis: float
    :returns: masked array of values with hysteresis applied
    """

    # This routine accepts the usual masked array but only processes the
    # data part of the array as the hysteresis process cannot make the
    # values invalid.
   
    half_range = hysteresis / 2.0
    result = np.ma.copy(array)

    for i in xrange(len(result)-1):
        if result.data[i+1] - result.data[i] > half_range:
            result.data[i+1] = result.data[i+1] - half_range
        elif result.data[i+1] - result.data[i] < -half_range:
            result.data[i+1] = result.data[i+1] + half_range
        else:
            result.data[i+1] = result.data[i]

    return result

def interleave (param_1, param_2):
    """
    Interleaves two parameters (usually from different sources) into one
    masked array. Maintains the mask of each parameter.
    
    :param param_1:
    :type param_1: Parameter
    :param param_2:
    :type param_2: Parameter
    
    """
    # Check the conditions for merging are met
    if param_1.hz != param_2.hz:
        raise ValueError, 'Attempt to interleave parameters at differing sample rates'

    dt = param_2.offset - param_1.offset
    if 2*abs(dt) != 1/param_1.hz:
        raise ValueError, 'Attempt to interleave parameters that are not correctly aligned'
    
    merged_array = np.ma.zeros((2, len(param_1.array)))
    if dt > 0:
        merged_array = np.ma.column_stack((param_1.array,param_2.array))
    else:
        merged_array = np.ma.column_stack((param_2.array,param_1.array))
        
    return np.ma.ravel(merged_array)
            
def merge_alternate_sensors (array):
    '''
    This simple process merges the data from two sensors where they are sampled
    alternately. Often pilot and co-pilot attitude and air data signals are
    stored in alternate locations to provide the required sample rate while
    allowing errors in either to be identified for investigation purposes.
    
    For FDM, only a single parameter is required, but mismatches in the two 
    sensors can lead to, taking pitch attitude as an example, apparent "nodding"
    of the aircraft and errors in the derived pitch rate.
    
    :param array: sampled data from an alternate signal source
    :type array: masked array
    :returns: masked array with merging algorithm applied.
    '''
    
    result = np.ma.empty_like(array)
    result[1:-1] = (array[:-2] + array[1:-1]*2.0 + array[2:]) / 4.0
    result[0] = (array[0] + array[1]) / 2.0
    result[-1] = (array[-2] + array[-1]) / 2.0
    return result

<<<<<<< HEAD

=======
>>>>>>> f2e8992e
def rate_of_change(diff_param, half_width):
    '''
    @param to_diff: Parameter object with .array attr (masked array)
    
    Differentiation using the xdot(n) = (x(n+hw) - x(n-hw))/w formula.
    Width w=hw*2 and this approach provides smoothing over a w second period,
    without introducing a phase shift.
    
    :param diff_param: input Parameter
    :type diff_param: Parameter object
    :type diff_param.array : masked array
    :param diff_param.hz : sample rate for the input data (sec-1)
    :type diff_param.hz: float
    :param half_width: half the differentiation time period (sec)
    :type half_width: float
    :returns: masked array of values with differentiation applied
    
    Note: Could look at adapting the np.gradient function, however this does not
    handle masked arrays.
    '''
    hz = diff_param.hz
    to_diff = diff_param.array
    
    hw = half_width * hz
    if hw < 1:
        raise ValueError
    
    # Set up an array of masked zeros for extending arrays.
    slope = np.ma.copy(to_diff)
    slope[hw:-hw] = (to_diff[2*hw:] - to_diff[:-2*hw])\
                       / (2 * float(half_width))
    slope[:hw] = (to_diff[1:hw+1] - to_diff[0:hw]) * hz
    slope[-hw:] = (to_diff[-hw:] - to_diff[-hw-1:-1])* hz
    return slope

def straighten_headings(heading_array):
    """
    We always straighten heading data before checking for spikes. 
    It's easier to process heading data in this format.
    
    If the spike is over 180 diff, that will count as a jump, but it will then
    jump back again on the next sample.
    
    TODO: could return a new numpy array?
    
    :param heading_array: array/list of numeric heading values
    :type heading_array: iterable
    :returns: Straightened headings
    :rtype: Generator of type Float
    """
    # Ref: flight_analysis_library.py
    
    '''

    Original version based on iterating through the data
    
    head_prev = heading_array[0]
    yield head_prev
    offset = 0.0
    for heading in heading_array[1:]:
        diff = heading - head_prev
        if diff > 180:
            offset -= 360
        elif diff < -180:
            offset += 360
        else:
            pass # no change to offset
        head_prev = heading
        yield heading + offset
    '''
    
    # Amended version using Numpy functions.
    head_prev = heading_array[0]
    diff = np.ediff1d(heading_array)
    diff = diff - 360.0 * np.trunc(diff/180.0)
    heading_array[1:] = np.cumsum(diff) + head_prev
    return heading_array

def time_at_value (array, hz, offset, scan_start, scan_end, threshold):
    '''
    This function seeks the moment when the parameter in question first crosses 
    a threshold. It works both forwards and backwards in time. To scan backwards
    just make the start point later than the end point. This is really useful
    for finding things like the point of landing.
    
    For example, to find 50ft Rad Alt on the descent, use something like:
       altitude_radio.seek(t_approach, t_landing, 50)
    
    :param array: input data
    :type array: masked array
    :param hz: sample rate for the input data (sec-1)
    :type hz: float
    :param offset: fdr offset for the array (sec)
    :type offset: float
    :param scan_start: time into the array where we want to start seeking the threshold transit.
    :type scan_start: float
    :param scan_end: time into the array where we want to stop seeking the threshold transit.
    :type scan_end: float
    :param threshold: the value that we expect the array to cross between scan_start and scan_end.
    :type threshold: float
    :returns: interpolated time when the array values crossed the threshold. (One value only).
    :returns type: float
    '''

    if scan_start == scan_end:
        raise ValueError, 'No range for seek function to scan across'
    
    begin = int((scan_start - offset) * hz)
    cease = int((scan_end   - offset) * hz)
    
    step = 1
    if cease > begin : # Normal increasing scan
        cease = cease + 1
    else:
        # Allow for traversing the data backwards
        step = -1
        cease = cease - 1

    if begin < 0 or begin > len(array) or cease < 0 or cease > len(array):
        raise ValueError, 'Attempt to seek outside data range'
        
    # When the data being tested passes the value we are seeking, the 
    # difference between the data and the value will change sign.
    # Therefore a negative value indicates where value has been passed.
    value_passing_array = (array[begin:cease-step:step]-threshold) * (array[begin+step:cease:step]-threshold)
    test_array = np.ma.masked_greater(value_passing_array, 0.0)
    
    if np.ma.all(test_array.mask):
        # The parameter does not pass through threshold in the period in question, so return empty-handed.
        return None
    else:
        n,dummy=np.ma.flatnotmasked_edges(np.ma.masked_greater(value_passing_array, 0.0))
        a = array[begin+step*n]
        b = array[begin+step*(n+1)]
        r = (threshold - a) / (b-a)
        #TODO: Could test 0 < r < 1 for completeness
    return (begin + step * (n + r)) / hz

def value_at_time (array, hz, offset, time_index):
    '''
    Finds the value of the data in array at the time given by the time_index.
    
    :param array: input data
    :type array: masked array
    :param hz: sample rate for the input data (sec-1)
    :type hz: float
    :param offset: fdr offset for the array (sec)
    :type offset: float
    :param time_index: time into the array where we want to find the array value.
    :type time_index: float
    :returns: interpolated value from the array
    '''

    time_into_array = time_index - offset
    location_in_array = time_into_array * hz

    if location_in_array < 0.0 or location_in_array > len(array):
        raise ValueError, 'Seeking value outside data time range'
    
    low = int(location_in_array)
    if (low==location_in_array):
        # I happen to have arrived at exactly the right value by a fluke...
        return array.data[low]
    else:
        high = low + 1
        r = location_in_array - low
        low_value = array.data[low]
        high_value = array.data[high]
        # Crude handling of masked values. Must be a better way !
        if array.mask.any(): # An element is masked
            if array.mask[low] == True:
                if array.mask[high] == True:
                    return None
                else:
                    return high_value
            else:
                if array.mask[high] == True:
                    return low_value
        # In the cases of no mask, or neither sample masked, interpolate.
        return r*high_value + (1-r) * low_value

<|MERGE_RESOLUTION|>--- conflicted
+++ resolved
@@ -513,10 +513,7 @@
     result[-1] = (array[-2] + array[-1]) / 2.0
     return result
 
-<<<<<<< HEAD
-
-=======
->>>>>>> f2e8992e
+
 def rate_of_change(diff_param, half_width):
     '''
     @param to_diff: Parameter object with .array attr (masked array)
