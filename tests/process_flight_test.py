import unittest
import csv
import os
import shutil
import mock
import sys
debug = sys.gettrace() is not None

from datetime import datetime, timedelta
from analysis_engine.plot_flight import track_to_kml
        
from analysis_engine.library import value_at_time
from analysis_engine.node import (Attribute, FlightAttributeNode,
                                  KeyPointValueNode, KeyTimeInstanceNode, P, S)
from analysis_engine.process_flight import (process_flight, derive_parameters,
                                            get_derived_nodes)
from analysis_engine import settings, ___version___

debug = sys.gettrace() is not None
if debug:
    # only import if we're going to use this as it's slow!
    from analysis_engine.plot_flight import plot_flight

class TestProcessFlight(unittest.TestCase):
    
    def setUp(self):
        pass
    
    @unittest.skipIf(not os.path.isfile("test_data/1_7295949_737-3C.hdf5"),
                     "Test file not present")
    @mock.patch('analysis_engine.flight_attribute.get_api_handler')
    def test_1_7295949_737_3C(self, get_api_handler):
        hdf_orig = "test_data/1_7295949_737-3C.hdf5"
        hdf_path = "test_data/1_7295949_737-3C_copy.hdf5"
        if os.path.isfile(hdf_path):
            os.remove(hdf_path)
        shutil.copy(hdf_orig, hdf_path)
        ac_info = {'Frame': '737-3C',
                   'Identifier': '5',
                   'Main Gear To Altitude Radio': 10,
                   'Manufacturer': 'Boeing',
                   'Model Series': '737',
                   'Tail Number': 'G-ABCD',
                   'Precise Positioning': True,
                   'Flap Selections': [0,1,2,5,10,15,25,30,40],
                   }
        
        airport_osl = {"distance":0.93165142982548599,"magnetic_variation":"E001226 0106","code":{"icao":"ENGM","iata":"OSL"},"name":"Oslo Gardermoen","longitude":11.1004,"location":{"city":"Oslo","country":"Norway"},"latitude":60.193899999999999,"id":2461}
        airport_trd = {"distance":0.52169665188063608,"magnetic_variation":"E001220 0706","code":{"icao":"ENVA","iata":"TRD"},"name":"Vaernes","longitude":10.9399,"location":{"city":"Trondheim","country":"Norway"},"latitude":63.457599999999999,"id":2472}
        airport_bgo = {"distance":0.065627843313191145,"magnetic_variation":"W001185 0106","code":{"icao":"ENBR","iata":"BGO"},"name":"Bergen Lufthavn Flesland","longitude":5.21814,"location":{"city":"Bergen","country":"Norway"},"latitude":60.293399999999998,"id":2455}
        airports = \
            {(60.207918026368986, 11.087010689351679):airport_osl,
             (63.457546234130859, 10.920455589077017):airport_trd,
             (60.209332779049873, 11.08782559633255):airport_osl,
             (60.297126313897756, 5.2168199977260254):airport_bgo,
             (60.201646909117699, 11.083488464355469):airport_osl,
             (60.292314738035202, 5.2184030413627625):airport_bgo,
             (60.292314738035202, 5.2184030413627625):airport_bgo,
             (60.295075884447485, 5.2175367817352285):airport_bgo}
        
        runway_osl_19r = {"end":{"latitude":60.184763,"longitude":11.073319},"glideslope":{"latitude":60.213763999999998,"frequency":"332300M","angle":3.0,"longitude":11.088044,"threshold_distance":991},"start":{"latitude":60.216242,"longitude":11.091471},"localizer":{"latitude":60.182059,"beam_width":4.5,"frequency":"111300M","heading":196,"longitude":11.071759},"strip":{"width":147,"length":11811,"surface":"ASP"},"identifier":"19R","id":8152}
        runway_trd_09 = {"end":{"latitude":63.457572,"longitude":10.941974},"glideslope":{"latitude":63.457085999999997,"frequency":"335000M","angle":3.0,"longitude":10.901011,"threshold_distance":1067},"start":{"latitude":63.457614,"longitude":10.894439},"localizer":{"latitude":63.457539,"beam_width":4.5,"frequency":"110300M","heading":89,"longitude":10.947803},"strip":{"width":147,"length":9347,"surface":"ASP"},"identifier":"09","id":8129}
        runway_bgo_17 = {"end":{"latitude":60.282283,"longitude":5.221859},"glideslope":{"latitude":60.300981,"frequency":"333800M","angle":3.1000000000000001,"longitude":5.2140919999999999,"threshold_distance":1161},"start":{"latitude":60.304365,"longitude":5.214447},"localizer":{"latitude":60.278892,"beam_width":4.5,"frequency":"109900M","heading":173,"longitude":5.223010},"strip":{"width":147,"length":9810,"surface":"ASP"},"identifier":"17","id":8193}
        
        runways = \
            {2461: runway_osl_19r, 2472: runway_trd_09, 2455: runway_bgo_17}        
        
        # Mock API handler return values so that we do not make http requests.
        # Will return the same airport and runway for each query, can be
        # avoided with side_effect.
        api_handler = mock.Mock()
        get_api_handler.return_value = api_handler
        api_handler.get_nearest_airport = mock.Mock()
        def mocked_nearest_airport(lon, lat, **kwargs):
            return airports[(lon, lat)]
        api_handler.get_nearest_airport.side_effect = mocked_nearest_airport
        api_handler.get_nearest_runway = mock.Mock()
        def mocked_nearest_runway(airport_id, mag_hdg, **kwargs):
            return runways[airport_id]
        api_handler.get_nearest_runway.side_effect = mocked_nearest_runway
        start_datetime = datetime.now()
        
        res = process_flight(hdf_path, ac_info, draw=False)
        self.assertEqual(len(res), 4)

        track_to_kml(hdf_path, res['kti'], res['kpv'])
        from analysis_engine.plot_flight import csv_flight_details
        csv_flight_details(hdf_path, res['kti'], res['kpv'], res['phases'])
                
        #if debug:
            #plot_flight(hdf_path, res['kti'], res['kpv'], res['phases'])

        #TODO: Further assertions on the results!
        
    #----------------------------------------------------------------------
    # Test 6 = 737-1 frame
    #----------------------------------------------------------------------
    
    @unittest.skipIf(not os.path.isfile("test_data/6_737_1_RD0001851371.hdf5"),
                     "Test file not present")
    @mock.patch('analysis_engine.flight_attribute.get_api_handler')
    def test_6_737_1_RD0001851371(self, get_api_handler):
        hdf_orig = "test_data/6_737_1_RD0001851371.hdf5"
        hdf_path = "test_data/6_737_1_RD0001851371_copy.hdf5"
        if os.path.isfile(hdf_path):
            os.remove(hdf_path)
        shutil.copy(hdf_orig, hdf_path)
        ac_info = {'Frame': '737-1',
                   'Precise Positioning': False,
                   'Flap Selections': [0,1,2,5,10,15,25,30,40],
                   }
        

        airport_osl = {"distance":0.93165142982548599,"magnetic_variation":"E001226 0106","code":{"icao":"ENGM","iata":"OSL"},"name":"Oslo Gardermoen","longitude":11.1004,"location":{"city":"Oslo","country":"Norway"},"latitude":60.193899999999999,"id":2461}
        airport_trd = {"distance":0.52169665188063608,"magnetic_variation":"E001220 0706","code":{"icao":"ENVA","iata":"TRD"},"name":"Vaernes","longitude":10.9399,"location":{"city":"Trondheim","country":"Norway"},"latitude":63.457599999999999,"id":2472}
        airport_bgo = {"distance":0.065627843313191145,"magnetic_variation":"W001185 0106","code":{"icao":"ENBR","iata":"BGO"},"name":"Bergen Lufthavn Flesland","longitude":5.21814,"location":{"city":"Bergen","country":"Norway"},"latitude":60.293399999999998,"id":2455}
        airport_krs = {"distance":0.29270199259899349,"magnetic_variation":"E000091 0106","code":{"icao":"ENCN","iata":"KRS"},"name":"Kristiansand Lufthavn Kjevik","longitude":8.0853699999999993,"location":{"city":"Kjevik","country":"Norway"},"latitude":58.2042,"id":2456}
        airports = \
            {(58.2000732421875, 8.0804443359375):airport_krs,
             (60.18585205078125, 11.1126708984375):airport_osl}
        
        runway_osl_01r = {"end":{"latitude":60.201367,"longitude":11.122289},"glideslope":{"latitude":60.177936000000003,"frequency":"330950M","angle":3.0,"longitude":11.111328,"threshold_distance":945},"start":{"latitude":60.175513,"longitude":11.107355},"localizer":{"latitude":60.204934,"beam_width":4.5,"frequency":"111950M","heading":16,"longitude":11.124370},"strip":{"width":147,"length":9678,"surface":"ASP"},"identifier":"01R","id":8149}       
        runway_osl_19r = {"end":{"latitude":60.185000000000002,"longitude":11.073744},"glideslope":{"latitude":60.213763999999998,"frequency":"332300M","angle":3.0,"longitude":11.088044,"threshold_distance":991},"start":{"latitude":60.216067000000002,"longitude":11.091664},"localizer":{"latitude":60.182102999999998,"beam_width":4.5,"frequency":"111300M","heading":196,"longitude":11.072075},"strip":{"width":147,"length":11811,"surface":"ASP"},"identifier":"19R","id":8152}
        runway_trd_09 = {"end":{"latitude":63.457552769999999,"longitude":10.94666812},"glideslope":{"latitude":63.457085999999997,"frequency":"335000M","angle":3.0,"longitude":10.901011,"threshold_distance":1067},"start":{"latitude":63.457656229999998,"longitude":10.88929278},"localizer":{"latitude":63.457549999999998,"beam_width":4.5,"frequency":"110300M","heading":89,"longitude":10.947803},"strip":{"width":147,"length":9347,"surface":"ASP"},"identifier":"09","id":8129}
        runway_bgo_17 = {"end":{"latitude":60.280150999999996,"longitude":5.2225789999999996},"glideslope":{"latitude":60.300981,"frequency":"333800M","angle":3.1000000000000001,"longitude":5.2140919999999999,"threshold_distance":1161},"start":{"latitude":60.306624939999999,"longitude":5.2137007400000002},"localizer":{"latitude":60.2789,"beam_width":4.5,"frequency":"109900M","heading":173,"longitude":5.2229999999999999},"strip":{"width":147,"length":9810,"surface":"ASP"},"identifier":"17","id":8193}
        runway_krs_22 = {"end":{"latitude":58.196636,"longitude":8.075328},"glideslope":{"latitude":58.208922000000001,"frequency":"330800M","angle":3.6000000000000001,"longitude":8.0932750000000002,"threshold_distance":422},"start":{"latitude":58.211733,"longitude":8.095353},"localizer":{"latitude":58.196164000000003,"beam_width":4.5,"frequency":"110900M","heading":216,"longitude":8.0746920000000006},"strip":{"width":147,"length":6660,"surface":"ASP"},"identifier":"22","id":8128}
        runway_krs_04 = {"end":{"latitude":58.211678,"longitude":8.095269},"localizer":{"latitude":58.212397,"beam_width":4.5,"frequency":"110300M","heading":36,"longitude":8.096228},"glideslope":{"latitude":58.198664,"frequency":"335000M","angle":3.4,"longitude":8.080164,"threshold_distance":720},"start":{"latitude":58.196703,"longitude":8.075406},"strip":{"width":147,"length":6660,"id":4064,"surface":"ASP"},"identifier":"04","id":8127}
        runways = \
            {2461: runway_osl_01r, 2472: runway_trd_09, 2455: runway_bgo_17, 2456: runway_krs_22}        
        
        # Mock API handler return values so that we do not make http requests.
        # Will return the same airport and runway for each query, can be
        # avoided with side_effect.
        api_handler = mock.Mock()
        get_api_handler.return_value = api_handler
        api_handler.get_nearest_airport = mock.Mock()
        def mocked_nearest_airport(lat, lon, **kwargs):
            return airports[(lat, lon)]
        api_handler.get_nearest_airport.side_effect = mocked_nearest_airport
        api_handler.get_nearest_runway = mock.Mock()
        def mocked_nearest_runway(airport_id, mag_hdg, **kwargs):
            return runways[airport_id]
        api_handler.get_nearest_runway.side_effect = mocked_nearest_runway
        start_datetime = datetime.now()
        
        res = process_flight(hdf_path, ac_info, draw=False)
        self.assertEqual(len(res), 4)

        track_to_kml(hdf_path, res['kti'], res['kpv'])
                     
        from analysis_engine.plot_flight import csv_flight_details

        csv_flight_details(hdf_path, res['kti'], res['kpv'], res['phases'])

    #----------------------------------------------------------------------
    # Test 7 = 737-i frame
    #----------------------------------------------------------------------
    
    @unittest.skipIf(not os.path.isfile("test_data/7_737_i_RD0001839773.hdf5"),
                     "Test file not present")
    @mock.patch('analysis_engine.flight_attribute.get_api_handler')
    def test_7_737_i_RD0001839773(self, get_api_handler):
        hdf_orig = "test_data/7_737_i_RD0001839773.hdf5"
        hdf_path = "test_data/7_737_i_RD0001839773_copy.hdf5"
        if os.path.isfile(hdf_path):
            os.remove(hdf_path)
        shutil.copy(hdf_orig, hdf_path)
        ac_info = {'Frame': '737-i',
                   'Precise Positioning': False,
                   'Flap Selections': [0,1,2,5,10,15,25,30,40],
                   }
        
        airport_osl = {"distance":0.93165142982548599,"magnetic_variation":"E001226 0106","code":{"icao":"ENGM","iata":"OSL"},"name":"Oslo Gardermoen","longitude":11.1004,"location":{"city":"Oslo","country":"Norway"},"latitude":60.193899999999999,"id":2461}
        airport_bgo = {"distance":0.065627843313191145,"magnetic_variation":"W001185 0106","code":{"icao":"ENBR","iata":"BGO"},"name":"Bergen Lufthavn Flesland","longitude":5.21814,"location":{"city":"Bergen","country":"Norway"},"latitude":60.293399999999998,"id":2455}
        airports = \
            {(60.296829215117867, 5.2152368000575473):airport_bgo,
             (60.189057247979299, 11.098743506840297):airport_osl}
        
        runway_osl_19r = {"end":{"latitude":60.185000000000002,"longitude":11.073744},"glideslope":{"latitude":60.213678,"frequency":"332300M","angle":3.0,"longitude": 11.087713,"threshold_distance":991},"start":{"latitude":60.216067000000002,"longitude":11.091664},"localizer":{"latitude": 60.182054,"beam_width":4.5,"frequency":"111300M","heading":016,"longitude": 11.071766},"strip":{"width":147,"length":11811,"surface":"ASP"},"identifier":"19R","id":8152}
        runway_bgo_35 = {"start":{"latitude":60.280150999999996,"longitude":5.2225789999999996},"glideslope":{"latitude":60.285492,"frequency":"333800M","angle":3.1000000000000001,"longitude":5.219389,"threshold_distance":1161},"end":{"latitude":60.306624939999999,"longitude":5.2137007400000002},"localizer":{"latitude": 60.307589,"beam_width":4.5,"frequency":"109900M","heading":353,"longitude":  5.213357},"strip":{"width":147,"length":9810,"surface":"ASP"},"identifier":"17","id":8193}
        runways = {2455: runway_bgo_35, 2461: runway_osl_19r}        
        
        # Mock API handler return values so that we do not make http requests.
        # Will return the same airport and runway for each query, can be
        # avoided with side_effect.
        api_handler = mock.Mock()
        get_api_handler.return_value = api_handler
        api_handler.get_nearest_airport = mock.Mock()
        def mocked_nearest_airport(lat, lon, **kwargs):
            return airports[(lat, lon)]
        api_handler.get_nearest_airport.side_effect = mocked_nearest_airport
        api_handler.get_nearest_runway = mock.Mock()
        def mocked_nearest_runway(airport_id, mag_hdg, **kwargs):
            return runways[airport_id]
        api_handler.get_nearest_runway.side_effect = mocked_nearest_runway
        start_datetime = datetime.now()
        
        res = process_flight(hdf_path, ac_info, draw=False)
        self.assertEqual(len(res), 4)
        track_to_kml(hdf_path, res['kti'], res['kpv'])
        from analysis_engine.plot_flight import csv_flight_details
        csv_flight_details(hdf_path, res['kti'], res['kpv'], res['phases'])

    #----------------------------------------------------------------------
    # Test 8 = 737-i frame with short HDF file
    #----------------------------------------------------------------------
    
    @unittest.skipIf(not os.path.isfile("test_data/8_737_i_RD0001835658.hdf5"),
                     "Test file not present")
    @mock.patch('analysis_engine.flight_attribute.get_api_handler')
    def test_8_737_i_RD0001835658(self, get_api_handler):
        hdf_orig = "test_data/8_737_i_RD0001835658.hdf5"
        hdf_path = "test_data/8_737_i_RD0001835658_copy.hdf5"
        if os.path.isfile(hdf_path):
            os.remove(hdf_path)
        shutil.copy(hdf_orig, hdf_path)
        ac_info = {'Frame': '737-i'}
        
        airports = {}
        
        # Mock API handler return values so that we do not make http requests.
        # Will return the same airport and runway for each query, can be
        # avoided with side_effect.
        api_handler = mock.Mock()
        get_api_handler.return_value = api_handler
        api_handler.get_nearest_airport = mock.Mock()
        def mocked_nearest_airport(lat, lon, **kwargs):
            return airports[(lat, lon)]
        api_handler.get_nearest_airport.side_effect = mocked_nearest_airport
        api_handler.get_nearest_runway = mock.Mock()
        def mocked_nearest_runway(airport_id, mag_hdg, **kwargs):
            return runways[airport_id]
        api_handler.get_nearest_runway.side_effect = mocked_nearest_runway
        start_datetime = datetime.now()
        
        res = process_flight(hdf_path, ac_info, draw=False)
        # We want this to fail gracefully as there is no data in the HDF file.

    #----------------------------------------------------------------------
    # Test 9 = 737-5 frame
    #----------------------------------------------------------------------
    
    @unittest.skipIf(not os.path.isfile("test_data/9_737_5_RD0001860694.hdf5"),
                     "Test file not present")
    @mock.patch('analysis_engine.flight_attribute.get_api_handler')
    def test_9_737_5_RD0001860694(self, get_api_handler):
        hdf_orig = "test_data/9_737_5_RD0001860694.hdf5"
        hdf_path = "test_data/9_737_5_RD0001860694_copy.hdf5"
        if os.path.isfile(hdf_path):
            os.remove(hdf_path)
        shutil.copy(hdf_orig, hdf_path)
        ac_info = {'Frame': '737-i',
                   'Precise Positioning': False,
                   'Flap Selections': [0,1,2,5,10,15,25,30,40],
                   }

        airport_osl = {"distance":0.93165142982548599,"magnetic_variation":"E001226 0106","code":{"icao":"ENGM","iata":"OSL"},"name":"Oslo Gardermoen","longitude":11.1004,"location":{"city":"Oslo","country":"Norway"},"latitude":60.193899999999999,"id":2461}
        airport_krs = {"distance":0.29270199259899349,"magnetic_variation":"E000091 0106","code":{"icao":"ENCN","iata":"KRS"},"name":"Kristiansand Lufthavn Kjevik","longitude":8.0853699999999993,"location":{"city":"Kjevik","country":"Norway"},"latitude":58.2042,"id":2456}
        airports = \
            {(58.20556640625, 8.0878186225891113):airport_krs,
             (60.19134521484375, 11.07696533203125):airport_osl}
        
        runway_osl_01l = {"end":{"latitude":60.216113,"longitude":11.091418},"glideslope":{"latitude":60.187709,"frequency":"332300M","angle":3.0,"longitude":11.072739,"threshold_distance":991},"start":{"latitude":60.185048,"longitude":11.073522},"localizer":{"latitude":60.219793,"beam_width":4.5,"frequency":"111300M","heading":196,"longitude":11.093544},"strip":{"width":147,"length":11811,"surface":"ASP"},"identifier":"19R","id":8152}
        runway_krs_04 = {"end":{"latitude":58.211678,"longitude":8.095269},"localizer":{"latitude":58.212397,"beam_width":4.5,"frequency":"110300M","heading":36,"longitude":8.096228},"glideslope":{"latitude":58.198664,"frequency":"335000M","angle":3.4,"longitude":8.080164,"threshold_distance":720},"start":{"latitude":58.196703,"longitude":8.075406},"strip":{"width":147,"length":6660,"id":4064,"surface":"ASP"},"identifier":"04","id":8127}
        runways = \
            {2461: runway_osl_01l, 2456: runway_krs_04}        
        
        # Mock API handler return values so that we do not make http requests.
        # Will return the same airport and runway for each query, can be
        # avoided with side_effect.
        api_handler = mock.Mock()
        get_api_handler.return_value = api_handler
        api_handler.get_nearest_airport = mock.Mock()
        def mocked_nearest_airport(lat, lon, **kwargs):
            return airports[(lat, lon)]
        api_handler.get_nearest_airport.side_effect = mocked_nearest_airport
        api_handler.get_nearest_runway = mock.Mock()
        def mocked_nearest_runway(airport_id, mag_hdg, **kwargs):
            return runways[airport_id]
        api_handler.get_nearest_runway.side_effect = mocked_nearest_runway
        start_datetime = datetime.now()
        
        res = process_flight(hdf_path, ac_info, draw=False)
        self.assertEqual(len(res), 4)
        track_to_kml(hdf_path, res['kti'], res['kpv'])
        from analysis_engine.plot_flight import csv_flight_details
        csv_flight_details(hdf_path, res['kti'], res['kpv'], res['phases'])


    #----------------------------------------------------------------------
    # Test 10 = 737-3C frame 
    #
    #Traceback (most recent call last): File\
        #"/var/local/polaris/virtualenvs/celery/local/lib/python2.7/site-packages/celery/execute/trace.py",\
        #line 47, in trace return cls(states.SUCCESS, retval=fun(*args, **kwargs))\
        #File\
        #"/var/local/polaris/roles/celery/app/PolarisTaskManagement/polaris_tasks/base.py",\
        #line 105, in __call__ return super(FileLoggingTask, self).__call__(*args,
                                                                           #**kwargs) File\
        #"/var/local/polaris/virtualenvs/celery/local/lib/python2.7/site-packages/celery/app/task/__init__.py",\
        #line 247, in __call__ return self.run(*args, **kwargs) File\
        #"/var/local/polaris/roles/celery/app/PolarisTaskManagement/polaris_tasks/analysis_tasks.py",\
        #line 340, in run flight_info, required_params) File\
        #"/var/local/polaris/roles/celery/app/AnalysisEngine/analysis_engine/process_flight.py",\
        #line 261, in process_flight hdf, node_mgr, process_order) File\
        #"/var/local/polaris/roles/celery/app/AnalysisEngine/analysis_engine/process_flight.py",\
        #line 119, in derive_parameters result = node.get_derived(deps) File\
        #"/var/local/polaris/roles/celery/app/AnalysisEngine/analysis_engine/node.py",\
        #line 193, in get_derived res = self.derive(*args) File\
        #"/var/local/polaris/roles/celery/app/AnalysisEngine/analysis_engine/derived_parameters.py",\
        #line 1296, in derive runway_distances(app_info.value[num_loc]['runway'])\
        #File\
        #"/var/local/polaris/roles/celery/app/AnalysisEngine/analysis_engine/library.py",\
        #line 660, in runway_distances start_lat = runway['start']['latitude']\
        #KeyError: 'start'
    ##----------------------------------------------------------------------
    
    @unittest.skipIf(not os.path.isfile("test_data/10_737_3C_RD0001861142.001.hdf5"),
                     "Test file not present")
    @mock.patch('analysis_engine.flight_attribute.get_api_handler')
    def test_10_737_3C_RD0001861142_001(self, get_api_handler):
        hdf_orig = "test_data/10_737_3C_RD0001861142.001.hdf5"
        hdf_path = "test_data/10_737_3C_RD0001861142.001_copy.hdf5"
        if os.path.isfile(hdf_path):
            os.remove(hdf_path)
        shutil.copy(hdf_orig, hdf_path)
        ac_info = {'Frame': '737-3C',
                   'Precise Positioning': True,
                   'Flap Selections': [0,1,2,5,10,15,25,30,40],
                   }

        airport_osl = {"distance":0.93165142982548599,"magnetic_variation":"E001226 0106","code":{"icao":"ENGM","iata":"OSL"},"name":"Oslo Gardermoen","longitude":11.1004,"location":{"city":"Oslo","country":"Norway"},"latitude":60.193899999999999,"id":2461}
        airport_trd = {"distance":0.52169665188063608,"magnetic_variation":"E001220 0706","code":{"icao":"ENVA","iata":"TRD"},"name":"Vaernes","longitude":10.9399,"location":{"city":"Trondheim","country":"Norway"},"latitude":63.457599999999999,"id":2472}
        runway_osl_01l = {"end":{"latitude":60.216113,"longitude":11.091418},"glideslope":{"latitude":60.187709,"frequency":"332300M","angle":3.0,"longitude":11.072739,"threshold_distance":991},"start":{"latitude":60.185048,"longitude":11.073522},"localizer":{"latitude":60.219793,"beam_width":4.5,"frequency":"111300M","heading":196,"longitude":11.093544},"strip":{"width":147,"length":11811,"surface":"ASP"},"identifier":"19R","id":8152}
        runway_trd_09 = {"end":{"latitude":63.457572,"longitude":10.941974},"glideslope":{"latitude":63.457085999999997,"frequency":"335000M","angle":3.0,"longitude":10.901011,"threshold_distance":1067},"start":{"latitude":63.457614,"longitude":10.894439},"localizer":{"latitude":63.457539,"beam_width":4.5,"frequency":"110300M","heading":89,"longitude":10.947803},"strip":{"width":147,"length":9347,"surface":"ASP"},"identifier":"09","id":8129}
        runways = {2461: runway_osl_01l, 2472: runway_trd_09}        
        
        # Mock API handler return values so that we do not make http requests.
        # Will return the same airport and runway for each query, can be
        # avoided with side_effect.
        api_handler = mock.Mock()
        get_api_handler.return_value = api_handler
        api_handler.get_nearest_airport = mock.Mock()
        def mocked_nearest_airport(lat, lon, **kwargs):
            if int(lat) == 63 and int(lon) == 10:
                # we're in TRD:
                return airport_trd
            elif int(lat) == 60 and int(lon) == 11:
                return airport_osl
            else:
                raise ValueError

        api_handler.get_nearest_airport.side_effect = mocked_nearest_airport
        api_handler.get_nearest_runway = mock.Mock()
        def mocked_nearest_runway(airport_id, mag_hdg, **kwargs):
            return runways[airport_id]
        api_handler.get_nearest_runway.side_effect = mocked_nearest_runway
        start_datetime = datetime.now()
        
        res = process_flight(hdf_path, ac_info, draw=False)
        self.assertEqual(len(res), 4)
        track_to_kml(hdf_path, res['kti'], res['kpv'])
        from analysis_engine.plot_flight import csv_flight_details
        csv_flight_details(hdf_path, res['kti'], res['kpv'], res['phases'])


    #----------------------------------------------------------------------
    # Test 11 = 737-3C frame
    #Traceback (most recent call last): File\
        #"/var/local/polaris/virtualenvs/celery/local/lib/python2.7/site-packages/celery/execute/trace.py",\
        #line 47, in trace return cls(states.SUCCESS, retval=fun(*args, **kwargs))\
        #File\
        #"/var/local/polaris/roles/celery/app/PolarisTaskManagement/polaris_tasks/base.py",\
        #line 105, in __call__ return super(FileLoggingTask, self).__call__(*args,
                                                                           #**kwargs) File\
        #"/var/local/polaris/virtualenvs/celery/local/lib/python2.7/site-packages/celery/app/task/__init__.py",\
        #line 247, in __call__ return self.run(*args, **kwargs) File\
        #"/var/local/polaris/roles/celery/app/PolarisTaskManagement/polaris_tasks/analysis_tasks.py",\
        #line 340, in run flight_info, required_params) File\
        #"/var/local/polaris/roles/celery/app/AnalysisEngine/analysis_engine/process_flight.py",\
        #line 261, in process_flight hdf, node_mgr, process_order) File\
        #"/var/local/polaris/roles/celery/app/AnalysisEngine/analysis_engine/process_flight.py",\
        #line 119, in derive_parameters result = node.get_derived(deps) File\
        #"/var/local/polaris/roles/celery/app/AnalysisEngine/analysis_engine/node.py",\
        #line 193, in get_derived res = self.derive(*args) File\
        #"/var/local/polaris/roles/celery/app/AnalysisEngine/analysis_engine/flight_phase.py",\
        #line 42, in derive slice(speedy.slice.start,midpoint)) File\
        #"/var/local/polaris/roles/celery/app/AnalysisEngine/analysis_engine/library.py",\
        #line 1832, in index_at_value raise ValueError, 'No range for seek\
        #function to scan across' ValueError: No range for seek function to scan\
                                 #across
    
    #----------------------------------------------------------------------
    
    @unittest.skipIf(not os.path.isfile("test_data/11_737_3C_RD0001861129.001.hdf5"),
                     "Test file not present")
    @mock.patch('analysis_engine.flight_attribute.get_api_handler')
    def test_11_737_3C_RD0001861129_001(self, get_api_handler):
        hdf_orig = "test_data/11_737_3C_RD0001861129.001.hdf5"
        hdf_path = "test_data/11_737_3C_RD0001861129.001_copy.hdf5"
        if os.path.isfile(hdf_path):
            os.remove(hdf_path)
        shutil.copy(hdf_orig, hdf_path)
        ac_info = {'Frame': '737-3C',
                   'Precise Positioning': True,
                   'Flap Selections': [0,1,2,5,10,15,25,30,40],
                   }

        airport_osl = {"distance":0.93165142982548599,"magnetic_variation":"E001226 0106","code":{"icao":"ENGM","iata":"OSL"},"name":"Oslo Gardermoen","longitude":11.1004,"location":{"city":"Oslo","country":"Norway"},"latitude":60.193899999999999,"id":2461}
        airport_krs = {"distance":0.29270199259899349,"magnetic_variation":"E000091 0106","code":{"icao":"ENCN","iata":"KRS"},"name":"Kristiansand Lufthavn Kjevik","longitude":8.0853699999999993,"location":{"city":"Kjevik","country":"Norway"},"latitude":58.2042,"id":2456}
        airports = \
            {(58.20556640625, 8.0878186225891113):airport_krs,
             (60.19134521484375, 11.07696533203125):airport_osl}
        
        runway_osl_01l = {"end":{"latitude":60.216113,"longitude":11.091418},"glideslope":{"latitude":60.187709,"frequency":"332300M","angle":3.0,"longitude":11.072739,"threshold_distance":991},"start":{"latitude":60.185048,"longitude":11.073522},"localizer":{"latitude":60.219793,"beam_width":4.5,"frequency":"111300M","heading":196,"longitude":11.093544},"strip":{"width":147,"length":11811,"surface":"ASP"},"identifier":"19R","id":8152}
        runway_krs_04 = {"end":{"latitude":58.211678,"longitude":8.095269},"localizer":{"latitude":58.212397,"beam_width":4.5,"frequency":"110300M","heading":36,"longitude":8.096228},"glideslope":{"latitude":58.198664,"frequency":"335000M","angle":3.4,"longitude":8.080164,"threshold_distance":720},"start":{"latitude":58.196703,"longitude":8.075406},"strip":{"width":147,"length":6660,"id":4064,"surface":"ASP"},"identifier":"04","id":8127}
        runways = \
            {2461: runway_osl_01l, 2456: runway_krs_04}        
        
        # Mock API handler return values so that we do not make http requests.
        # Will return the same airport and runway for each query, can be
        # avoided with side_effect.
        api_handler = mock.Mock()
        get_api_handler.return_value = api_handler
        api_handler.get_nearest_airport = mock.Mock()
        def mocked_nearest_airport(lat, lon, **kwargs):
            return airports[(lat, lon)]
        api_handler.get_nearest_airport.side_effect = mocked_nearest_airport
        api_handler.get_nearest_runway = mock.Mock()
        def mocked_nearest_runway(airport_id, mag_hdg, **kwargs):
            return runways[airport_id]
        api_handler.get_nearest_runway.side_effect = mocked_nearest_runway
        start_datetime = datetime.now()
        
        res = process_flight(hdf_path, ac_info, draw=False)
        self.assertEqual(len(res), 4)
        track_to_kml(hdf_path, res['kti'], res['kpv'])
        from analysis_engine.plot_flight import csv_flight_details
        csv_flight_details(hdf_path, res['kti'], res['kpv'], res['phases'])
        
    @unittest.skipIf(not os.path.isfile("test_data/RD0001830229.001.hdf5"),
                         "Test file not present")
    @mock.patch('analysis_engine.flight_attribute.get_api_handler')
    def test_12_RD0001830229(self, get_api_handler):
        hdf_orig = "test_data/RD0001830229.001.hdf5"
        hdf_path = "test_data/RD0001830229.001_copy.hdf5"
        if os.path.isfile(hdf_path):
            os.remove(hdf_path)
        shutil.copy(hdf_orig, hdf_path)
        ac_info = {'Frame': '737-3C',
                   'Precise Positioning': True,
                   'Flap Selections': [0,1,2,5,10,15,25,30,40],
                   }

        airport_osl = {"distance":0.93165142982548599,"magnetic_variation":"E001226 0106","code":{"icao":"ENGM","iata":"OSL"},"name":"Oslo Gardermoen","longitude":11.1004,"location":{"city":"Oslo","country":"Norway"},"latitude":60.193899999999999,"id":2461}
        airport_trd = {"distance":0.52169665188063608,"magnetic_variation":"E001220 0706","code":{"icao":"ENVA","iata":"TRD"},"name":"Vaernes","longitude":10.9399,"location":{"city":"Trondheim","country":"Norway"},"latitude":63.457599999999999,"id":2472}
        airports = \
            {(63.457546234130859, 10.928016315005772):airport_trd,
             (60.181234387708784, 11.111000827986269):airport_osl}
        
        runway_osl_01l = {"end":{"latitude":60.216113,"longitude":11.091418},"glideslope":{"latitude":60.187709,"frequency":"332300M","angle":3.0,"longitude":11.072739,"threshold_distance":991},"start":{"latitude":60.185048,"longitude":11.073522},"localizer":{"latitude":60.219793,"beam_width":4.5,"frequency":"111300M","heading":196,"longitude":11.093544},"strip":{"width":147,"length":11811,"surface":"ASP"},"identifier":"19R","id":8152}
        runway_trd_09 = {"end":{"latitude":63.457572,"longitude":10.941974},"glideslope":{"latitude":63.457085999999997,"frequency":"335000M","angle":3.0,"longitude":10.901011,"threshold_distance":1067},"start":{"latitude":63.457614,"longitude":10.894439},"localizer":{"latitude":63.457539,"beam_width":4.5,"frequency":"110300M","heading":89,"longitude":10.947803},"strip":{"width":147,"length":9347,"surface":"ASP"},"identifier":"09","id":8129}
        runways = \
            {2461: runway_osl_01l, 2472: runway_trd_09}        
        
        # Mock API handler return values so that we do not make http requests.
        # Will return the same airport and runway for each query, can be
        # avoided with side_effect.
        api_handler = mock.Mock()
        get_api_handler.return_value = api_handler
        api_handler.get_nearest_airport = mock.Mock()
        def mocked_nearest_airport(lat, lon, **kwargs):
            return airports[(lat, lon)]
        api_handler.get_nearest_airport.side_effect = mocked_nearest_airport
        api_handler.get_nearest_runway = mock.Mock()
        def mocked_nearest_runway(airport_id, mag_hdg, **kwargs):
            return runways[airport_id]
        api_handler.get_nearest_runway.side_effect = mocked_nearest_runway
        start_datetime = datetime.now()
        
        res = process_flight(hdf_path, ac_info, draw=False)
        self.assertEqual(len(res), 4)
        track_to_kml(hdf_path, res['kti'], res['kpv'])
        from analysis_engine.plot_flight import csv_flight_details
        csv_flight_details(hdf_path, res['kti'], res['kpv'], res['phases'])    


<<<<<<< HEAD
    @unittest.skipIf(not os.path.isfile("test_data/RD0001802061.001.hdf5"),
                             "Test file not present")
    #@mock.patch('analysis_engine.flight_attribute.get_api_handler')
    def test_13_RD0001802061(self):
        hdf_orig = "test_data/RD0001802061.001.hdf5"
        hdf_path = "test_data/RD0001802061.001_copy.hdf5"
        if os.path.isfile(hdf_path):
            os.remove(hdf_path)
        shutil.copy(hdf_orig, hdf_path)
        ac_info = {'Family': u'B737 NG',
                   'Series': u'B737-800',
                   'Tail Number': u'LN-DYV',
                   'Main Gear To Lowest Point Of Tail': None,
                   'Manufacturer Serial Number': u'39009', 
                   'Main Gear To Radio Altimeter Antenna': None,
                   'Precise Positioning': True, 
                   'Model': u'B737-8JP', 
                   'Identifier': u'15', 
                   'Frame': u'737-3C',
                   'Manufacturer': u'Boeing'}

        #airport_osl = {"distance":0.93165142982548599,"magnetic_variation":"E001226 0106","code":{"icao":"ENGM","iata":"OSL"},"name":"Oslo Gardermoen","longitude":11.1004,"location":{"city":"Oslo","country":"Norway"},"latitude":60.193899999999999,"id":2461}
        #airport_trd = {"distance":0.52169665188063608,"magnetic_variation":"E001220 0706","code":{"icao":"ENVA","iata":"TRD"},"name":"Vaernes","longitude":10.9399,"location":{"city":"Trondheim","country":"Norway"},"latitude":63.457599999999999,"id":2472}
        #airports = \
            #{(63.457546234130859, 10.928016315005772):airport_trd,
             #(60.181234387708784, 11.111000827986269):airport_osl}
        
        #runway_osl_01l = {"end":{"latitude":60.216113,"longitude":11.091418},"glideslope":{"latitude":60.187709,"frequency":"332300M","angle":3.0,"longitude":11.072739,"threshold_distance":991},"start":{"latitude":60.185048,"longitude":11.073522},"localizer":{"latitude":60.219793,"beam_width":4.5,"frequency":"111300M","heading":196,"longitude":11.093544},"strip":{"width":147,"length":11811,"surface":"ASP"},"identifier":"19R","id":8152}
        #runway_trd_09 = {"end":{"latitude":63.457572,"longitude":10.941974},"glideslope":{"latitude":63.457085999999997,"frequency":"335000M","angle":3.0,"longitude":10.901011,"threshold_distance":1067},"start":{"latitude":63.457614,"longitude":10.894439},"localizer":{"latitude":63.457539,"beam_width":4.5,"frequency":"110300M","heading":89,"longitude":10.947803},"strip":{"width":147,"length":9347,"surface":"ASP"},"identifier":"09","id":8129}
        #runways = \
            #{2461: runway_osl_01l, 2472: runway_trd_09}        
        
        ## Mock API handler return values so that we do not make http requests.
        ## Will return the same airport and runway for each query, can be
        ## avoided with side_effect.
        #api_handler = mock.Mock()
        #get_api_handler.return_value = api_handler
        #api_handler.get_nearest_airport = mock.Mock()
        #def mocked_nearest_airport(lat, lon, **kwargs):
            #return airports[(lat, lon)]
        #api_handler.get_nearest_airport.side_effect = mocked_nearest_airport
        #api_handler.get_nearest_runway = mock.Mock()
        #def mocked_nearest_runway(airport_id, mag_hdg, **kwargs):
            #return runways[airport_id]
        #api_handler.get_nearest_runway.side_effect = mocked_nearest_runway
=======
    #----------------------------------------------------------------------
    # Test 12 = 737-3C frame
    #----------------------------------------------------------------------
    
    @unittest.skipIf(not os.path.isfile("test_data/12_737_3C_RD000183818.001.hdf5"),
                     "Test file not present")
    @mock.patch('analysis_engine.flight_attribute.get_api_handler')
    def test_12_737_3C_RD000183818_001(self, get_api_handler):
        hdf_orig = "test_data/12_737_3C_RD000183818.001.hdf5"
        hdf_path = "test_data/12_737_3C_RD000183818.001_copy.hdf5"
        if os.path.isfile(hdf_path):
            os.remove(hdf_path)
        shutil.copy(hdf_orig, hdf_path)
        ac_info = {'Frame': '737-3C',
                   'Precise Positioning': True,
                   'Flap Selections': [0,1,2,5,10,15,25,30,40],
                   }

        airport_osl = {"distance":0.93165142982548599,"magnetic_variation":"E001226 0106","code":{"icao":"ENGM","iata":"OSL"},"name":"Oslo Gardermoen","longitude":11.1004,"location":{"city":"Oslo","country":"Norway"},"latitude":60.193899999999999,"id":2461}
        airport_krs = {"distance":0.29270199259899349,"magnetic_variation":"E000091 0106","code":{"icao":"ENCN","iata":"KRS"},"name":"Kristiansand Lufthavn Kjevik","longitude":8.0853699999999993,"location":{"city":"Kjevik","country":"Norway"},"latitude":58.2042,"id":2456}
        airports = \
            {(50.108969665785381, 14.250219723680361):airport_krs,
             (60.18798957977976, 11.114856132439204):airport_osl}
        
        runway_osl_01l = {"end":{"latitude":60.216113,"longitude":11.091418},"glideslope":{"latitude":60.187709,"frequency":"332300M","angle":3.0,"longitude":11.072739,"threshold_distance":991},"start":{"latitude":60.185048,"longitude":11.073522},"localizer":{"latitude":60.219793,"beam_width":4.5,"frequency":"111300M","heading":196,"longitude":11.093544},"strip":{"width":147,"length":11811,"surface":"ASP"},"identifier":"19R","id":8152}
        runway_krs_04 = {"end":{"latitude":58.211678,"longitude":8.095269},"localizer":{"latitude":58.212397,"beam_width":4.5,"frequency":"110300M","heading":36,"longitude":8.096228},"glideslope":{"latitude":58.198664,"frequency":"335000M","angle":3.4,"longitude":8.080164,"threshold_distance":720},"start":{"latitude":58.196703,"longitude":8.075406},"strip":{"width":147,"length":6660,"id":4064,"surface":"ASP"},"identifier":"04","id":8127}
        runways = \
            {2461: runway_osl_01l, 2456: runway_krs_04}        
        
        # Mock API handler return values so that we do not make http requests.
        # Will return the same airport and runway for each query, can be
        # avoided with side_effect.
        api_handler = mock.Mock()
        get_api_handler.return_value = api_handler
        api_handler.get_nearest_airport = mock.Mock()
        def mocked_nearest_airport(lat, lon, **kwargs):
            return airports[(lat, lon)]
        api_handler.get_nearest_airport.side_effect = mocked_nearest_airport
        api_handler.get_nearest_runway = mock.Mock()
        def mocked_nearest_runway(airport_id, mag_hdg, **kwargs):
            return runways[airport_id]
        api_handler.get_nearest_runway.side_effect = mocked_nearest_runway
>>>>>>> bbcf521b
        start_datetime = datetime.now()
        
        res = process_flight(hdf_path, ac_info, draw=False)
        self.assertEqual(len(res), 4)
        track_to_kml(hdf_path, res['kti'], res['kpv'])
        from analysis_engine.plot_flight import csv_flight_details
<<<<<<< HEAD
        csv_flight_details(hdf_path, res['kti'], res['kpv'], res['phases'])    
=======
        csv_flight_details(hdf_path, res['kti'], res['kpv'], res['phases'])



>>>>>>> bbcf521b


        
    def test_time_taken(self):
        from timeit import Timer
        timer = Timer(self.test_1_7295949_737_3C)
        time = min(timer.repeat(1, 1))
        print "Time taken %s secs" % time
        self.assertLess(time, 1.0, msg="Took too long")    

    @unittest.skipIf(not os.path.isfile("test_data/2_6748957_L382-Hercules.hdf5"),
                     "Test file not present")
    def test_2_6748957_L382_Hercules(self):
        hdf_orig = "test_data/2_6748957_L382-Hercules.hdf5"
        hdf_path = "test_data/2_6748957_L382-Hercules_copy.hdf5"
        if os.path.isfile(hdf_path):
            os.remove(hdf_path)
        shutil.copy(hdf_orig, hdf_path)
        ac_info = {'Frame': u'L382-Hercules',
                   'Identifier': u'',
                   'Manufacturer': u'Lockheed',
                   'Manufacturer Serial Number': u'',
                   'Model': u'L382',
                   'Model Series': 'L382',
                   'Tail Number': u'A-HERC',
                   'Precise Positioning': False,
                   }
        afr = {'AFR Destination Airport': 3279,
               'AFR Flight ID': 4041843,
               'AFR Flight Number': u'ISF51VC',
               'AFR Landing Aiport': 3279,
               'AFR Landing Datetime': datetime(2011, 4, 4, 8, 7, 42),
               'AFR Landing Fuel': 0,
               'AFR Landing Gross Weight': 0,
               'AFR Landing Pilot': 'CAPTAIN',
               'AFR Landing Runway': '23*',
               'AFR Off Blocks Datetime': datetime(2011, 4, 4, 6, 48),
               'AFR On Blocks Datetime': datetime(2011, 4, 4, 8, 18),
               'AFR Takeoff Airport': 3282,
               'AFR Takeoff Datetime': datetime(2011, 4, 4, 6, 48, 59),
               'AFR Takeoff Fuel': 0,
               'AFR Takeoff Gross Weight': 0,
               'AFR Takeoff Pilot': 'FIRST_OFFICER',
               'AFR Takeoff Runway': '11*',
               'AFR Type': u'LINE_TRAINING',
               'AFR V2': 149,
               'AFR Vapp': 135,
               'AFR Vref': 120
              }
        res = process_flight(hdf_path, ac_info, achieved_flight_record=afr, 
                             draw=False)
        self.assertEqual(len(res), 4)

        if debug:
            from analysis_engine.plot_flight import csv_flight_details
            csv_flight_details(hdf_path, res['kti'], res['kpv'], res['phases'])
            plot_flight(hdf_path, res['kti'], res['kpv'], res['phases'])

        tdwn = res['kti'].get(name='Touchdown')[0]
        tdwn_minus_1 = res['kti'].get(name='1 Mins To Touchdown')[0]
        
        self.assertAlmostEqual(tdwn.index, 4967.0, places=0)
        self.assertAlmostEqual(tdwn_minus_1.index, 4907.0, places=0)
        self.assertEqual(tdwn.datetime - tdwn_minus_1.datetime, timedelta(minutes=1))
        #TODO: Further assertions on the results!
        

    @unittest.skipIf(not os.path.isfile("test_data/3_6748984_L382-Hercules.hdf5"), "Test file not present")
    def test_3_6748984_L382_Hercules(self):
        # test copied from herc_2 so AFR may not be accurate
        hdf_orig = "test_data/3_6748984_L382-Hercules.hdf5"
        hdf_path = "test_data/3_6748984_L382-Hercules_copy.hdf5"
        if os.path.isfile(hdf_path):
            os.remove(hdf_path)
        shutil.copy(hdf_orig, hdf_path)
        ac_info = {'Frame': u'L382-Hercules',
                   'Identifier': u'',
                   'Manufacturer': u'Lockheed',
                   'Manufacturer Serial Number': u'',
                   'Model': u'L382',
                   'Model Series': 'L382',
                   'Tail Number': u'B-HERC',
                   'Precise Positioning': False,
                   }
        afr = {'AFR Destination Airport': 3279, # TODO: Choose another airport.
               'AFR Flight ID': 4041843,
               'AFR Flight Number': u'ISF51VC',
               'AFR Landing Aiport': 3279,
               'AFR Landing Datetime': datetime(2011, 4, 4, 8, 7, 42),
               'AFR Landing Fuel': 0,
               'AFR Landing Gross Weight': 0,
               'AFR Landing Pilot': 'CAPTAIN',
               'AFR Landing Runway': '23*',
               'AFR Off Blocks Datetime': datetime(2011, 4, 4, 6, 48),
               'AFR On Blocks Datetime': datetime(2011, 4, 4, 8, 18),
               'AFR Takeoff Airport': 3282,
               'AFR Takeoff Datetime': datetime(2011, 4, 4, 6, 48, 59),
               'AFR Takeoff Fuel': 0,
               'AFR Takeoff Gross Weight': 0,
               'AFR Takeoff Pilot': 'FIRST_OFFICER',
               'AFR Takeoff Runway': '11*',
               'AFR Type': u'LINE_TRAINING',
               'AFR V2': 149,
               'AFR Vapp': 135,
               'AFR Vref': 120
              }
        res = process_flight(hdf_path, ac_info, achieved_flight_record=afr, 
                             draw=False)
        self.assertEqual(len(res), 4)
        if debug:
            from analysis_engine.plot_flight import csv_flight_details
            csv_flight_details(hdf_path, res['kti'], res['kpv'], res['phases'])
            plot_flight(hdf_path, res['kti'], res['kpv'], res['phases'])
        #TODO: Further assertions on the results!

   
    @unittest.skipIf(not os.path.isfile("test_data/HERCDIP.hdf5"), "Test file not present")
    def test_3A_L382_Hercules_NODIP(self):
        # test copied from herc_2 so AFR may not be accurate
        hdf_orig = "test_data/HERCNODIP.hdf5"
        hdf_path = "test_data/HERCNODIP_copy.hdf5"
        if os.path.isfile(hdf_path):
            os.remove(hdf_path)
        shutil.copy(hdf_orig, hdf_path)
        ac_info = {'Frame': u'L382-Hercules',
                   'Identifier': u'',
                   'Manufacturer': u'Lockheed',
                   'Manufacturer Serial Number': u'',
                   'Model': u'L382',
                   'Tail Number': u'B-HERC',
                   'Precise Positioning': False,
                   }
        afr = {'AFR Destination Airport': 3279, # TODO: Choose another airport.
               'AFR Flight ID': 4041843,
               'AFR Flight Number': u'ISF51VC',
               'AFR Landing Aiport': 3279,
               'AFR Landing Datetime': datetime(2011, 4, 4, 8, 7, 42),
               'AFR Landing Fuel': 0,
               'AFR Landing Gross Weight': 0,
               'AFR Landing Pilot': 'CAPTAIN',
               'AFR Landing Runway': '23*',
               'AFR Off Blocks Datetime': datetime(2011, 4, 4, 6, 48),
               'AFR On Blocks Datetime': datetime(2011, 4, 4, 8, 18),
               'AFR Takeoff Airport': 3282,
               'AFR Takeoff Datetime': datetime(2011, 4, 4, 6, 48, 59),
               'AFR Takeoff Fuel': 0,
               'AFR Takeoff Gross Weight': 0,
               'AFR Takeoff Pilot': 'FIRST_OFFICER',
               'AFR Takeoff Runway': '11*',
               'AFR Type': u'LINE_TRAINING',
               'AFR V2': 149,
               'AFR Vapp': 135,
               'AFR Vref': 120
              }
        res = process_flight(hdf_path, ac_info, achieved_flight_record=afr, 
                             draw=False)
        self.assertEqual(len(res), 4)
        if debug:
            from analysis_engine.plot_flight import csv_flight_details
            csv_flight_details(hdf_path, res['kti'], res['kpv'], res['phases'])
            plot_flight(hdf_path, res['kti'], res['kpv'], res['phases'])
        #TODO: Further assertions on the results!
    
    @unittest.skipIf(not os.path.isfile("test_data/HERCDIP.hdf5"), "Test file not present")
    def test_3B_L382_Hercules_DIP(self):
        # test copied from herc_2 so AFR may not be accurate
        hdf_orig = "test_data/HERCDIP.hdf5"
        hdf_path = "test_data/HERCDIP_copy.hdf5"
        if os.path.isfile(hdf_path):
            os.remove(hdf_path)
        shutil.copy(hdf_orig, hdf_path)
        ac_info = {'Frame': u'L382-Hercules',
                   'Identifier': u'',
                   'Manufacturer': u'Lockheed',
                   'Manufacturer Serial Number': u'',
                   'Model': u'L382',
                   'Tail Number': u'B-HERC',
                   'Precise Positioning': False,
                   }
        afr = {'AFR Destination Airport': 3279, # TODO: Choose another airport.
               'AFR Flight ID': 4041843,
               'AFR Flight Number': u'ISF51VC',
               'AFR Landing Aiport': 3279,
               'AFR Landing Datetime': datetime(2011, 4, 4, 8, 7, 42),
               'AFR Landing Fuel': 0,
               'AFR Landing Gross Weight': 0,
               'AFR Landing Pilot': 'CAPTAIN',
               'AFR Landing Runway': '23*',
               'AFR Off Blocks Datetime': datetime(2011, 4, 4, 6, 48),
               'AFR On Blocks Datetime': datetime(2011, 4, 4, 8, 18),
               'AFR Takeoff Airport': 3282,
               'AFR Takeoff Datetime': datetime(2011, 4, 4, 6, 48, 59),
               'AFR Takeoff Fuel': 0,
               'AFR Takeoff Gross Weight': 0,
               'AFR Takeoff Pilot': 'FIRST_OFFICER',
               'AFR Takeoff Runway': '11*',
               'AFR Type': u'LINE_TRAINING',
               'AFR V2': 149,
               'AFR Vapp': 135,
               'AFR Vref': 120
              }
        res = process_flight(hdf_path, ac_info, achieved_flight_record=afr, 
                             draw=False)
        self.assertEqual(len(res), 4)
        if debug:
            from analysis_engine.plot_flight import csv_flight_details
            csv_flight_details(hdf_path, res['kti'], res['kpv'], res['phases'])
            plot_flight(hdf_path, res['kti'], res['kpv'], res['phases'])
        #TODO: Further assertions on the results!
     
    @unittest.skipIf(not os.path.isfile("test_data/4_3377853_146_301.hdf5"),
                     "Test file not present")
    @mock.patch('analysis_engine.flight_attribute.get_api_handler')
    def test_4_3377853_146_301(self, get_api_handler):
        # Avoid side effects which may be caused by PRE_FLIGHT_ANALYSIS.
        settings.PRE_FLIGHT_ANALYSIS = None
        hdf_orig = "test_data/4_3377853_146_301.hdf5"
        hdf_path = "test_data/4_3377853_146_301_copy.hdf5"
        if os.path.isfile(hdf_path):
            os.remove(hdf_path)
        shutil.copy(hdf_orig, hdf_path)
        
        ac_info = {'Frame': '146-301',
                   'Identifier': '1',
                   'Manufacturer': 'BAE',
                   'Model Series': '146',
                   'Tail Number': 'G-ABCD',
                   'Flap Selections': [0,18,24,30,33],
                   }
        
        afr_flight_id = 3377853
        afr_landing_fuel = 500
        afr_takeoff_fuel = 1000
        afr = {'AFR Flight ID': afr_flight_id,
               'AFR Landing Fuel': afr_landing_fuel,
               'AFR Takeoff Fuel': afr_takeoff_fuel,
               }
        
        # Mock API handler return values so that we do not make http requests.
        # Will return the same airport and runway for each query.
        api_handler = mock.Mock()
        get_api_handler.return_value = api_handler
        airport = {'id': 100, 'icao': 'EGLL'}
        runway = {'identifier': '09L'}
        api_handler.get_nearest_airport = mock.Mock()
        api_handler.get_nearest_airport.return_value = airport
        api_handler.get_nearest_runway = mock.Mock()
        api_handler.get_nearest_runway.return_value = runway
        start_datetime = datetime.now()
        res = process_flight(hdf_path, ac_info, achieved_flight_record=afr,
                             start_datetime=start_datetime)
        if debug:
            from analysis_engine.plot_flight import csv_flight_details
            csv_flight_details(hdf_path, res['kti'], res['kpv'], res['phases'])
            plot_flight(hdf_path, res['kti'], res['kpv'], res['phases'])
        
        self.assertEqual(len(res), 4)
        self.assertTrue('flight' in res)
        from pprint import pprint
        pprint(res)
        flight_attrs = {attr.name: attr for attr in res['flight']}
        # 'FDR Flight ID' is sourced from 'AFR Flight ID'.
        self.assertEqual(flight_attrs['FDR Flight ID'].value, afr_flight_id)
        # 'FDR Analysis Datetime' is created during processing from
        # datetime.now(). Ensure the value is sensible.
        fdr_analysis_dt = flight_attrs['FDR Analysis Datetime']
        now = datetime.now()
        five_minutes_ago = now - timedelta(minutes=5)
        self.assertTrue(now > fdr_analysis_dt.value > five_minutes_ago)
        
        takeoff_datetime = flight_attrs['FDR Takeoff Datetime'].value
        self.assertEqual(takeoff_datetime - start_datetime,
                         timedelta(0, 427, 250000))
        
        landing_datetime = flight_attrs['FDR Landing Datetime'].value
        self.assertEqual(landing_datetime - start_datetime,
                         timedelta(0, 3243, 900000))
        
        approaches = flight_attrs['FDR Approaches'].value
        self.assertEqual(len(approaches), 1)
        approach = approaches[0]
        self.assertEqual(approach['airport'], airport['id'])
        self.assertEqual(approach['type'], 'LANDING')
        self.assertEqual(approach['runway'], runway['identifier'])
        self.assertEqual(approach['datetime'] - start_datetime,
                         timedelta(0, 3492))
        
        self.assertEqual(flight_attrs['FDR Flight Type'].value, 'COMPLETE')
        
        self.assertEqual(api_handler.get_nearest_airport.call_args_list,
                         [((40418.0, -3339.21875), {}), ((37917.0, -450.0), {}),
                          ((37917.0, -450.0), {})])
        self.assertEqual(api_handler.get_nearest_runway.call_args_list,
                         [((100, 310.22130556082084), {}),
                          ((100, 219.42928588921563), {}),
                          ((100, 219.42928588921563), {})])
        self.assertEqual(flight_attrs['FDR Takeoff Airport'].value, airport)
        self.assertEqual(flight_attrs['FDR Takeoff Runway'].value, runway)
        self.assertEqual(flight_attrs['FDR Landing Airport'].value, airport)
        self.assertEqual(flight_attrs['FDR Landing Runway'].value, runway)
        
        self.assertEqual(flight_attrs['FDR Duration'].value, 2816.65)
        self.assertEqual(flight_attrs['FDR Takeoff Fuel'].value,
                         afr_takeoff_fuel)
        self.assertEqual(flight_attrs['FDR Landing Fuel'].value,
                         afr_landing_fuel)
        self.assertEqual(flight_attrs['FDR Version'].value, ___version___)
        self.assertEqual(\
            flight_attrs['FDR Off Blocks Datetime'].value - start_datetime, 
            timedelta(0, 172))
        self.assertEqual(\
            flight_attrs['FDR On Blocks Datetime'].value - start_datetime, 
            timedelta(0, 3490))
        
        
        # 'FDR Takeoff Gross Weight' and 'FDR Landing Gross Weight' cannot be
        # tested as 'Gross Weight' is not recorded or derived.
        # 'FDR Takeoff Runway' cannot be tested as 'Takeoff Peak Acceleration'
        # does not exist for 'Heading At Takeoff'.
        
        # 
        # ''
        # FIXME: 'TakeoffDatetime' requires missing 'Liftoff' KTI.
        # FIXME: 'Duration' requires missing 'Takeoff Datetime' and 'Landing
        #         Datetime' FlightAttributes.
        # 
        # 'Flight Number' is not recorded.
        #TODO: Further assertions on the results!
        # TODO: Test cases for attributes which should be coming out but are NotImplemented.
        # FlightNumber? May not be recorded.
        # All datetimes.
        # Pilots. (might not be for Herc)
        # V2, Vapp, Version (Herc will be AFR based).
        
        
    def test_time_taken_4_3377853_146_301(self):
        from timeit import Timer
        timer = Timer(self.test_4_3377853_146_301)
        time_taken = min(timer.repeat(2, 1))
        print "Time taken %s secs" % time_taken
        self.assertLess(time_taken, 10.0, msg="Took too long")
    
    @unittest.skip('Not Implemented')
    def test_get_required_params(self):
        self.assertTrue(False)
    
    @unittest.skip('Not Implemented')    
    def test_process_flight(self):
        self.assertTrue(False)
        
    def test_get_derived_nodes(self):
        nodes = get_derived_nodes(['sample_derived_parameters'])
        self.assertEqual(len(nodes), 13)
        self.assertEqual(sorted(nodes.keys())[0], 'Heading Rate')
        self.assertEqual(sorted(nodes.keys())[-1], 'Vertical g')
        
        

if __name__ == '__main__':
    suite = unittest.TestSuite()
    suite.addTest(TestProcessFlight('test_l382_herc_2'))

    ##suite = unittest.TestLoader().loadTestsFromName("test_l382_herc_2")
    unittest.TextTestRunner(verbosity=2).run(suite)
    ##unittest.main()<|MERGE_RESOLUTION|>--- conflicted
+++ resolved
@@ -437,13 +437,18 @@
         track_to_kml(hdf_path, res['kti'], res['kpv'])
         from analysis_engine.plot_flight import csv_flight_details
         csv_flight_details(hdf_path, res['kti'], res['kpv'], res['phases'])
-        
-    @unittest.skipIf(not os.path.isfile("test_data/RD0001830229.001.hdf5"),
-                         "Test file not present")
+
+
+    #----------------------------------------------------------------------
+    # Test 12 = 737-3C frame
+    #----------------------------------------------------------------------
+    
+    @unittest.skipIf(not os.path.isfile("test_data/12_737_3C_RD000183818.001.hdf5"),
+                     "Test file not present")
     @mock.patch('analysis_engine.flight_attribute.get_api_handler')
-    def test_12_RD0001830229(self, get_api_handler):
-        hdf_orig = "test_data/RD0001830229.001.hdf5"
-        hdf_path = "test_data/RD0001830229.001_copy.hdf5"
+    def test_12_737_3C_RD000183818_001(self, get_api_handler):
+        hdf_orig = "test_data/12_737_3C_RD000183818.001.hdf5"
+        hdf_path = "test_data/12_737_3C_RD000183818.001_copy.hdf5"
         if os.path.isfile(hdf_path):
             os.remove(hdf_path)
         shutil.copy(hdf_orig, hdf_path)
@@ -453,15 +458,15 @@
                    }
 
         airport_osl = {"distance":0.93165142982548599,"magnetic_variation":"E001226 0106","code":{"icao":"ENGM","iata":"OSL"},"name":"Oslo Gardermoen","longitude":11.1004,"location":{"city":"Oslo","country":"Norway"},"latitude":60.193899999999999,"id":2461}
-        airport_trd = {"distance":0.52169665188063608,"magnetic_variation":"E001220 0706","code":{"icao":"ENVA","iata":"TRD"},"name":"Vaernes","longitude":10.9399,"location":{"city":"Trondheim","country":"Norway"},"latitude":63.457599999999999,"id":2472}
+        airport_krs = {"distance":0.29270199259899349,"magnetic_variation":"E000091 0106","code":{"icao":"ENCN","iata":"KRS"},"name":"Kristiansand Lufthavn Kjevik","longitude":8.0853699999999993,"location":{"city":"Kjevik","country":"Norway"},"latitude":58.2042,"id":2456}
         airports = \
-            {(63.457546234130859, 10.928016315005772):airport_trd,
-             (60.181234387708784, 11.111000827986269):airport_osl}
+            {(50.108969665785381, 14.250219723680361):airport_krs,
+             (60.18798957977976, 11.114856132439204):airport_osl}
         
         runway_osl_01l = {"end":{"latitude":60.216113,"longitude":11.091418},"glideslope":{"latitude":60.187709,"frequency":"332300M","angle":3.0,"longitude":11.072739,"threshold_distance":991},"start":{"latitude":60.185048,"longitude":11.073522},"localizer":{"latitude":60.219793,"beam_width":4.5,"frequency":"111300M","heading":196,"longitude":11.093544},"strip":{"width":147,"length":11811,"surface":"ASP"},"identifier":"19R","id":8152}
-        runway_trd_09 = {"end":{"latitude":63.457572,"longitude":10.941974},"glideslope":{"latitude":63.457085999999997,"frequency":"335000M","angle":3.0,"longitude":10.901011,"threshold_distance":1067},"start":{"latitude":63.457614,"longitude":10.894439},"localizer":{"latitude":63.457539,"beam_width":4.5,"frequency":"110300M","heading":89,"longitude":10.947803},"strip":{"width":147,"length":9347,"surface":"ASP"},"identifier":"09","id":8129}
+        runway_krs_04 = {"end":{"latitude":58.211678,"longitude":8.095269},"localizer":{"latitude":58.212397,"beam_width":4.5,"frequency":"110300M","heading":36,"longitude":8.096228},"glideslope":{"latitude":58.198664,"frequency":"335000M","angle":3.4,"longitude":8.080164,"threshold_distance":720},"start":{"latitude":58.196703,"longitude":8.075406},"strip":{"width":147,"length":6660,"id":4064,"surface":"ASP"},"identifier":"04","id":8127}
         runways = \
-            {2461: runway_osl_01l, 2472: runway_trd_09}        
+            {2461: runway_osl_01l, 2456: runway_krs_04}        
         
         # Mock API handler return values so that we do not make http requests.
         # Will return the same airport and runway for each query, can be
@@ -482,19 +487,63 @@
         self.assertEqual(len(res), 4)
         track_to_kml(hdf_path, res['kti'], res['kpv'])
         from analysis_engine.plot_flight import csv_flight_details
-        csv_flight_details(hdf_path, res['kti'], res['kpv'], res['phases'])    
-
-
-<<<<<<< HEAD
+        csv_flight_details(hdf_path, res['kti'], res['kpv'], res['phases'])
+
+
+    @unittest.skipIf(not os.path.isfile("test_data/RD0001830229.001.hdf5"),
+                         "Test file not present")
+    @mock.patch('analysis_engine.flight_attribute.get_api_handler')
+    def test_13_RD0001830229(self, get_api_handler):
+        hdf_orig = "test_data/RD0001830229.001.hdf5"
+        hdf_path = "test_data/RD0001830229.001_copy.hdf5"
+        if os.path.isfile(hdf_path):
+            os.remove(hdf_path)
+        shutil.copy(hdf_orig, hdf_path)
+        ac_info = {'Frame': '737-3C',
+                   'Precise Positioning': True,
+                   'Flap Selections': [0,1,2,5,10,15,25,30,40],
+                   }
+
+        airport_osl = {"distance":0.93165142982548599,"magnetic_variation":"E001226 0106","code":{"icao":"ENGM","iata":"OSL"},"name":"Oslo Gardermoen","longitude":11.1004,"location":{"city":"Oslo","country":"Norway"},"latitude":60.193899999999999,"id":2461}
+        airport_trd = {"distance":0.52169665188063608,"magnetic_variation":"E001220 0706","code":{"icao":"ENVA","iata":"TRD"},"name":"Vaernes","longitude":10.9399,"location":{"city":"Trondheim","country":"Norway"},"latitude":63.457599999999999,"id":2472}
+        airports = \
+            {(63.457546234130859, 10.928016315005772):airport_trd,
+             (60.181234387708784, 11.111000827986269):airport_osl}
+        
+        runway_osl_01l = {'ident': '19R', 'items': [{"end":{"latitude":60.216113,"longitude":11.091418},"glideslope":{"latitude":60.187709,"frequency":"332300M","angle":3.0,"longitude":11.072739,"threshold_distance":991},"start":{"latitude":60.185048,"longitude":11.073522},"localizer":{"latitude":60.219793,"beam_width":4.5,"frequency":"111300M","heading":196,"longitude":11.093544},"strip":{"width":147,"length":11811,"surface":"ASP"},"identifier":"19R","id":8152}]}
+        runway_trd_09 = {'ident': '09', 'items': [{"end":{"latitude":63.457572,"longitude":10.941974},"glideslope":{"latitude":63.457085999999997,"frequency":"335000M","angle":3.0,"longitude":10.901011,"threshold_distance":1067},"start":{"latitude":63.457614,"longitude":10.894439},"localizer":{"latitude":63.457539,"beam_width":4.5,"frequency":"110300M","heading":89,"longitude":10.947803},"strip":{"width":147,"length":9347,"surface":"ASP"},"identifier":"09","id":8129}]}
+        runways = \
+            {2461: runway_osl_01l, 2472: runway_trd_09}        
+        
+        # Mock API handler return values so that we do not make http requests.
+        # Will return the same airport and runway for each query, can be
+        # avoided with side_effect.
+        api_handler = mock.Mock()
+        get_api_handler.return_value = api_handler
+        api_handler.get_nearest_airport = mock.Mock()
+        def mocked_nearest_airport(lat, lon, **kwargs):
+            return airports[(lat, lon)]
+        api_handler.get_nearest_airport.side_effect = mocked_nearest_airport
+        api_handler.get_nearest_runway = mock.Mock()
+        def mocked_nearest_runway(airport_id, mag_hdg, **kwargs):
+            return runways[airport_id]
+        api_handler.get_nearest_runway.side_effect = mocked_nearest_runway
+        start_datetime = datetime.now()
+        
+        res = process_flight(hdf_path, ac_info, draw=False)
+        self.assertEqual(len(res), 4)
+        track_to_kml(hdf_path, res['kti'], res['kpv'])
+        from analysis_engine.plot_flight import csv_flight_details
+        csv_flight_details(hdf_path, res['kti'], res['kpv'], res['phases'])  
+
+
     @unittest.skipIf(not os.path.isfile("test_data/RD0001802061.001.hdf5"),
                              "Test file not present")
     #@mock.patch('analysis_engine.flight_attribute.get_api_handler')
-    def test_13_RD0001802061(self):
+    def test_14_RD0001802061(self):
         hdf_orig = "test_data/RD0001802061.001.hdf5"
         hdf_path = "test_data/RD0001802061.001_copy.hdf5"
-        if os.path.isfile(hdf_path):
-            os.remove(hdf_path)
-        shutil.copy(hdf_orig, hdf_path)
+        
         ac_info = {'Family': u'B737 NG',
                    'Series': u'B737-800',
                    'Tail Number': u'LN-DYV',
@@ -506,6 +555,7 @@
                    'Identifier': u'15', 
                    'Frame': u'737-3C',
                    'Manufacturer': u'Boeing'}
+        
 
         #airport_osl = {"distance":0.93165142982548599,"magnetic_variation":"E001226 0106","code":{"icao":"ENGM","iata":"OSL"},"name":"Oslo Gardermoen","longitude":11.1004,"location":{"city":"Oslo","country":"Norway"},"latitude":60.193899999999999,"id":2461}
         #airport_trd = {"distance":0.52169665188063608,"magnetic_variation":"E001220 0706","code":{"icao":"ENVA","iata":"TRD"},"name":"Vaernes","longitude":10.9399,"location":{"city":"Trondheim","country":"Norway"},"latitude":63.457599999999999,"id":2472}
@@ -531,64 +581,13 @@
         #def mocked_nearest_runway(airport_id, mag_hdg, **kwargs):
             #return runways[airport_id]
         #api_handler.get_nearest_runway.side_effect = mocked_nearest_runway
-=======
-    #----------------------------------------------------------------------
-    # Test 12 = 737-3C frame
-    #----------------------------------------------------------------------
-    
-    @unittest.skipIf(not os.path.isfile("test_data/12_737_3C_RD000183818.001.hdf5"),
-                     "Test file not present")
-    @mock.patch('analysis_engine.flight_attribute.get_api_handler')
-    def test_12_737_3C_RD000183818_001(self, get_api_handler):
-        hdf_orig = "test_data/12_737_3C_RD000183818.001.hdf5"
-        hdf_path = "test_data/12_737_3C_RD000183818.001_copy.hdf5"
-        if os.path.isfile(hdf_path):
-            os.remove(hdf_path)
-        shutil.copy(hdf_orig, hdf_path)
-        ac_info = {'Frame': '737-3C',
-                   'Precise Positioning': True,
-                   'Flap Selections': [0,1,2,5,10,15,25,30,40],
-                   }
-
-        airport_osl = {"distance":0.93165142982548599,"magnetic_variation":"E001226 0106","code":{"icao":"ENGM","iata":"OSL"},"name":"Oslo Gardermoen","longitude":11.1004,"location":{"city":"Oslo","country":"Norway"},"latitude":60.193899999999999,"id":2461}
-        airport_krs = {"distance":0.29270199259899349,"magnetic_variation":"E000091 0106","code":{"icao":"ENCN","iata":"KRS"},"name":"Kristiansand Lufthavn Kjevik","longitude":8.0853699999999993,"location":{"city":"Kjevik","country":"Norway"},"latitude":58.2042,"id":2456}
-        airports = \
-            {(50.108969665785381, 14.250219723680361):airport_krs,
-             (60.18798957977976, 11.114856132439204):airport_osl}
-        
-        runway_osl_01l = {"end":{"latitude":60.216113,"longitude":11.091418},"glideslope":{"latitude":60.187709,"frequency":"332300M","angle":3.0,"longitude":11.072739,"threshold_distance":991},"start":{"latitude":60.185048,"longitude":11.073522},"localizer":{"latitude":60.219793,"beam_width":4.5,"frequency":"111300M","heading":196,"longitude":11.093544},"strip":{"width":147,"length":11811,"surface":"ASP"},"identifier":"19R","id":8152}
-        runway_krs_04 = {"end":{"latitude":58.211678,"longitude":8.095269},"localizer":{"latitude":58.212397,"beam_width":4.5,"frequency":"110300M","heading":36,"longitude":8.096228},"glideslope":{"latitude":58.198664,"frequency":"335000M","angle":3.4,"longitude":8.080164,"threshold_distance":720},"start":{"latitude":58.196703,"longitude":8.075406},"strip":{"width":147,"length":6660,"id":4064,"surface":"ASP"},"identifier":"04","id":8127}
-        runways = \
-            {2461: runway_osl_01l, 2456: runway_krs_04}        
-        
-        # Mock API handler return values so that we do not make http requests.
-        # Will return the same airport and runway for each query, can be
-        # avoided with side_effect.
-        api_handler = mock.Mock()
-        get_api_handler.return_value = api_handler
-        api_handler.get_nearest_airport = mock.Mock()
-        def mocked_nearest_airport(lat, lon, **kwargs):
-            return airports[(lat, lon)]
-        api_handler.get_nearest_airport.side_effect = mocked_nearest_airport
-        api_handler.get_nearest_runway = mock.Mock()
-        def mocked_nearest_runway(airport_id, mag_hdg, **kwargs):
-            return runways[airport_id]
-        api_handler.get_nearest_runway.side_effect = mocked_nearest_runway
->>>>>>> bbcf521b
         start_datetime = datetime.now()
         
         res = process_flight(hdf_path, ac_info, draw=False)
         self.assertEqual(len(res), 4)
         track_to_kml(hdf_path, res['kti'], res['kpv'])
         from analysis_engine.plot_flight import csv_flight_details
-<<<<<<< HEAD
         csv_flight_details(hdf_path, res['kti'], res['kpv'], res['phases'])    
-=======
-        csv_flight_details(hdf_path, res['kti'], res['kpv'], res['phases'])
-
-
-
->>>>>>> bbcf521b
 
 
         
