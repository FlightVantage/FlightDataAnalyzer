--- conflicted
+++ resolved
@@ -1,1652 +1,1630 @@
-import unittest
-import sys
-from datetime import datetime, timedelta
-import mock
-import numpy as np
-import os
-
-import utilities.masked_array_testutils as ma_test
-from analysis_engine.settings import GRAVITY_IMPERIAL, HYSTERESIS_FPIAS
-from analysis_engine.node import Attribute, A, KeyTimeInstance, KTI, Parameter, P, Section, S
-from analysis_engine.flight_phase import Fast
-
-from analysis_engine.derived_parameters import (
-    AccelerationVertical,
-    AccelerationForwards,
-    AccelerationSideways,
-    AccelerationAlongTrack,
-    AccelerationAcrossTrack,
-    AirspeedForFlightPhases,
-    AirspeedMinusVref,
-    AirspeedTrue,
-    AltitudeAAL,
-    #AltitudeAALForFlightPhases,
-    AltitudeForFlightPhases,
-    AltitudeRadio,
-    AltitudeRadioForFlightPhases,
-    AltitudeSTD,
-    AltitudeTail,
-    ClimbForFlightPhases,
-    Config,
-    ControlColumn,
-    ControlColumnForce,
-    ControlColumnForceCapt,
-    ControlColumnForceFO,
-    ControlWheel,
-    DescendForFlightPhases,
-    DistanceTravelled,
-    DistanceToLanding,
-    Eng_N1Avg,
-    Eng_N1Max,
-    Eng_N1Min,
-    Eng_N2Avg,
-    Eng_N2Max,
-    Eng_N2Min,
-    Eng_N3Avg,
-    Eng_N3Max,
-    Eng_N3Min,
-    Flap,
-    FuelQty,
-    GrossWeightSmoothed,
-    GroundspeedAlongTrack,
-    HeadingContinuous,
-    HeadingTrue,
-    ILSFrequency,
-    LatitudePrepared,
-    LongitudePrepared,
-    Mach,
-    Pitch,
-    RateOfClimb,
-    RateOfClimbForFlightPhases,
-    RateOfTurn,
-)
-
-debug = sys.gettrace() is not None
-
-class TestAccelerationVertical(unittest.TestCase):
-    def test_can_operate(self):
-        expected = [('Acceleration Normal', 'Acceleration Lateral', 
-                    'Acceleration Longitudinal', 'Pitch', 'Roll')]
-        opts = AccelerationVertical.get_operational_combinations()
-        self.assertEqual(opts, expected)
-        
-    def test_acceleration_vertical_level_on_gound(self):
-        # Invoke the class object
-        acc_vert = AccelerationVertical(frequency=8)
-                        
-        acc_vert.get_derived([
-            Parameter('Acceleration Normal', np.ma.ones(8),8),
-            Parameter('Acceleration Lateral', np.ma.zeros(4),4),
-            Parameter('Acceleration Longitudinal', np.ma.zeros(4),4),
-            Parameter('Pitch', np.ma.zeros(2),2),
-            Parameter('Roll', np.ma.zeros(2),2)
-        ])
-        
-        ma_test.assert_masked_array_approx_equal(acc_vert.array,
-                                                 np.ma.array([1]*8))
-        
-    def test_acceleration_vertical_pitch_up(self):
-        acc_vert = AccelerationVertical(frequency=8)
-
-        acc_vert.get_derived([
-            P('Acceleration Normal',np.ma.ones(8)*0.8660254,8),
-            P('Acceleration Lateral',np.ma.zeros(4),4),
-            P('Acceleration Longitudinal',np.ma.ones(4)*0.5,4),
-            P('Pitch',np.ma.ones(2)*30.0,2),
-            P('Roll',np.ma.zeros(2),2)
-        ])
-
-        ma_test.assert_masked_array_approx_equal(acc_vert.array,
-                                                 np.ma.array([1]*8))
-
-    def test_acceleration_vertical_pitch_up_roll_right(self):
-        acc_vert = AccelerationVertical(frequency=8)
-
-        acc_vert.get_derived([
-            P('Acceleration Normal',np.ma.ones(8)*0.8,8),
-            P('Acceleration Lateral',np.ma.ones(4)*(-0.2),4),
-            P('Acceleration Longitudinal',np.ma.ones(4)*0.3,4),
-            P('Pitch',np.ma.ones(2)*30.0,2),
-            P('Roll',np.ma.ones(2)*20,2)])
-
-        ma_test.assert_masked_array_approx_equal(acc_vert.array,
-                                                 np.ma.array([0.86027777]*8))
-
-    def test_acceleration_vertical_roll_right(self):
-        acc_vert = AccelerationVertical(frequency=8)
-
-        acc_vert.get_derived([
-            P('Acceleration Normal',np.ma.ones(8)*0.7071068,8),
-            P('Acceleration Lateral',np.ma.ones(4)*(-0.7071068),4),
-            P('Acceleration Longitudinal',np.ma.zeros(4),4),
-            P('Pitch',np.ma.zeros(2),2),
-            P('Roll',np.ma.ones(2)*45,2)
-        ])
-
-        ma_test.assert_masked_array_approx_equal(acc_vert.array,
-                                                 np.ma.array([1]*8))
-
-
-class TestAccelerationForwards(unittest.TestCase):
-    def test_can_operate(self):
-        expected = [('Acceleration Normal',
-                    'Acceleration Longitudinal', 'Pitch')]
-        opts = AccelerationForwards.get_operational_combinations()
-        self.assertEqual(opts, expected)
-        
-    def test_acceleration_forward_level_on_gound(self):
-        # Invoke the class object
-        acc_fwd = AccelerationForwards(frequency=4)
-                        
-        acc_fwd.get_derived([
-            Parameter('Acceleration Normal', np.ma.ones(8),8),
-            Parameter('Acceleration Longitudinal', np.ma.ones(4)*0.1,4),
-            Parameter('Pitch', np.ma.zeros(2),2)
-        ])
-        
-        ma_test.assert_masked_array_approx_equal(acc_fwd.array,
-                                                 np.ma.array([0.1]*8))
-        
-    def test_acceleration_forward_pitch_up(self):
-        acc_fwd = AccelerationForwards(frequency=4)
-
-        acc_fwd.get_derived([
-            P('Acceleration Normal',np.ma.ones(8)*0.8660254,8),
-            P('Acceleration Longitudinal',np.ma.ones(4)*0.5,4),
-            P('Pitch',np.ma.ones(2)*30.0,2)
-        ])
-
-        ma_test.assert_masked_array_approx_equal(acc_fwd.array,
-                                                 np.ma.array([0]*8))
-
-
-class TestAccelerationSideways(unittest.TestCase):
-    def test_can_operate(self):
-        expected = [('Acceleration Normal', 'Acceleration Lateral', 
-                    'Acceleration Longitudinal', 'Pitch', 'Roll')]
-        opts = AccelerationSideways.get_operational_combinations()
-        self.assertEqual(opts, expected)
-        
-    def test_acceleration_sideways_level_on_gound(self):
-        # Invoke the class object
-        acc_lat = AccelerationSideways(frequency=8)
-                        
-        acc_lat.get_derived([
-            Parameter('Acceleration Normal', np.ma.ones(8),8),
-            Parameter('Acceleration Lateral', np.ma.ones(4)*0.05,4),
-            Parameter('Acceleration Longitudinal', np.ma.zeros(4),4),
-            Parameter('Pitch', np.ma.zeros(2),2),
-            Parameter('Roll', np.ma.zeros(2),2)
-        ])
-        ma_test.assert_masked_array_approx_equal(acc_lat.array,
-                                                 np.ma.array([0.05]*8))
-        
-    def test_acceleration_sideways_pitch_up(self):
-        acc_lat = AccelerationSideways(frequency=8)
-
-        acc_lat.get_derived([
-            P('Acceleration Normal',np.ma.ones(8)*0.8660254,8),
-            P('Acceleration Lateral',np.ma.zeros(4),4),
-            P('Acceleration Longitudinal',np.ma.ones(4)*0.5,4),
-            P('Pitch',np.ma.ones(2)*30.0,2),
-            P('Roll',np.ma.zeros(2),2)
-        ])
-        ma_test.assert_masked_array_approx_equal(acc_lat.array,
-                                                 np.ma.array([0]*8))
-
-    def test_acceleration_sideways_roll_right(self):
-        acc_lat = AccelerationSideways(frequency=8)
-
-        acc_lat.get_derived([
-            P('Acceleration Normal',np.ma.ones(8)*0.7071068,8),
-            P('Acceleration Lateral',np.ma.ones(4)*(-0.7071068),4),
-            P('Acceleration Longitudinal',np.ma.zeros(4),4),
-            P('Pitch',np.ma.zeros(2),2),
-            P('Roll',np.ma.ones(2)*45,2)
-        ])
-        ma_test.assert_masked_array_approx_equal(acc_lat.array,
-                                                 np.ma.array([0]*8))
-
-        
-class TestAccelerationAcrossTrack(unittest.TestCase):
-    def test_can_operate(self):
-        expected = [('Acceleration Forwards',
-                    'Acceleration Sideways', 'Drift')]
-        opts = AccelerationAcrossTrack.get_operational_combinations()
-        self.assertEqual(opts, expected)
-        
-    def test_acceleration_across_side_only(self):
-        acc_across = AccelerationAcrossTrack()
-        acc_across.get_derived([
-            Parameter('Acceleration Forwards', np.ma.ones(8), 8),
-            Parameter('Acceleration Sideways', np.ma.ones(4)*0.1, 4),
-            Parameter('Drift', np.ma.zeros(2), 2)])
-        ma_test.assert_masked_array_approx_equal(acc_across.array,
-                                                 np.ma.array([0.1]*8))
-        
-    def test_acceleration_across_resolved(self):
-        acc_across = AccelerationAcrossTrack()
-        acc_across.get_derived([
-            P('Acceleration Forwards',np.ma.ones(8)*0.8660254,8),
-            P('Acceleration Sideways',np.ma.ones(4)*0.5,4),
-            P('Drift',np.ma.ones(2)*30.0,2)])
-
-        ma_test.assert_masked_array_approx_equal(acc_across.array,
-                                                 np.ma.array([0]*8))
-
-
-class TestAccelerationAlongTrack(unittest.TestCase):
-    def test_can_operate(self):
-        expected = [('Acceleration Forwards',
-                    'Acceleration Sideways', 'Drift')]
-        opts = AccelerationAlongTrack.get_operational_combinations()
-        self.assertEqual(opts, expected)
-        
-    def test_acceleration_along_forward_only(self):
-        acc_along = AccelerationAlongTrack()
-        acc_along.get_derived([
-            Parameter('Acceleration Forwards', np.ma.ones(8)*0.2,8),
-            Parameter('Acceleration Sideways', np.ma.ones(4)*0.1,4),
-            Parameter('Drift', np.ma.zeros(2),2)])
-        
-        ma_test.assert_masked_array_approx_equal(acc_along.array,
-                                                 np.ma.array([0.2]*8))
-        
-    def test_acceleration_along_resolved(self):
-        acc_across = AccelerationAlongTrack()
-        acc_across.get_derived([
-            P('Acceleration Forwards',np.ma.ones(8)*0.1,8),
-            P('Acceleration Sideways',np.ma.ones(4)*0.2,4),
-            P('Drift',np.ma.ones(2)*10.0,2)])
-
-        ma_test.assert_masked_array_approx_equal(acc_across.array,
-                                                 np.ma.array([0.13321041]*8))
-
-
-class TestAirspeedForFlightPhases(unittest.TestCase):
-    def test_can_operate(self):
-        expected = [('Airspeed',)]
-        opts = AirspeedForFlightPhases.get_operational_combinations()
-        self.assertEqual(opts, expected)
-    
-    @mock.patch('analysis_engine.derived_parameters.hysteresis')
-    def test_airspeed_for_phases_basic(self, hysteresis):
-        # Avoiding testing hysteresis.
-        param = mock.Mock()
-        param.array = mock.Mock()
-        hysteresis.return_value = mock.Mock()
-        speed = AirspeedForFlightPhases()
-        speed.derive(param)
-        hysteresis.assert_called_once_with(param.array, HYSTERESIS_FPIAS)
-        self.assertEqual(speed.array, hysteresis.return_value)
-
-
-class TestAirspeedMinusVref(unittest.TestCase):
-    def test_can_operate(self):
-        expected = [('Airspeed','Vref')]
-        opts = AirspeedMinusVref.get_operational_combinations()
-        self.assertEqual(opts, expected)
-        
-        # ???????????????????????????????????????????????????????????????
-        # THIS MAY NEED TO BE ALTERED SO THAT Vref IS VARIABLE AND NOT FIXED
-        # NEED A DIFFERENT Vref FOR EACH APPROACH ??? DISCUSS WITH DEREK AND
-        # DAVE BEFORE CHANGING
-    
-    def test_airspeed_for_phases_basic(self):
-        speed=P('Airspeed',np.ma.array([200]*128),frequency=1)
-        ref = A('Vref',value=120)
-        # Offset is frame-related, not superframe based, so is to some extent
-        # meaningless.
-        param = AirspeedMinusVref()
-        param.get_derived([speed, ref])
-        expected=np.array([80]*128)
-        np.testing.assert_array_equal(param.array, expected)
-
-class TestAirspeedTrue(unittest.TestCase):
-    def test_can_operate(self):
-        self.assertEqual(AirspeedTrue.get_operational_combinations(), 
-                         [('Airspeed', 'Altitude STD'),
-                          ('Airspeed', 'Altitude STD', 'TAT')])
-        
-    def test_tas_basic(self):
-        cas = P('Airspeed', np.ma.array([100,200,300]))
-        alt = P('Altitude STD', np.ma.array([0,20000,40000]))
-        tat = P('TAT', np.ma.array([20,-10,-16.2442]))
-        tas = AirspeedTrue()
-        tas.derive(cas,alt,tat)
-        # Answers with compressibility are:
-        result = [100.6341, 273.0303, 552.8481]
-        self.assertLess(abs(tas.array.data[0]-result[0]),0.1)
-        self.assertLess(abs(tas.array.data[1]-result[1]),0.5)
-        self.assertLess(abs(tas.array.data[2]-result[2]),3.0)
-        
-    def test_tas_masks(self):
-        cas = P('Airspeed', np.ma.array([100,200,300]))
-        alt = P('Altitude STD', np.ma.array([0,20000,40000]))
-        tat = P('TAT', np.ma.array([20,-10,-40]))
-        tas = AirspeedTrue()
-        cas.array[0]=np.ma.masked
-        alt.array[1]=np.ma.masked
-        tat.array[2]=np.ma.masked
-        tas.derive(cas,alt,tat)
-        np.testing.assert_array_equal(tas.array.mask,[True]*3)
-        
-    def test_tas_no_tat(self):
-        cas = P('Airspeed', np.ma.array([100,200,300]))
-        alt = P('Altitude STD', np.ma.array([0,10000,20000]))
-        tas = AirspeedTrue()
-        tas.derive(cas,alt,None)
-        result = [100.000, 231.575, 400.097]
-        self.assertLess(abs(tas.array.data[0]-result[0]),0.01)
-        self.assertLess(abs(tas.array.data[1]-result[1]),0.01)
-        self.assertLess(abs(tas.array.data[2]-result[2]),0.01)
-        
-
-class TestAltitudeAAL(unittest.TestCase):
-    def test_can_operate(self):
-        opts = AltitudeAAL.get_operational_combinations()
-        self.assertTrue(('Altitude STD','Fast') in opts)
-        self.assertTrue(('Altitude STD','Altitude Radio','Fast') in opts)
-        
-    """
-    def test_derive(self):
-        test_data_dir = os.path.join('test_data', 'Altitude AAL')
-        
-        alt_std_array = np.ma.array(np.load(os.path.join(test_data_dir, 'alt_std_data.npy')),
-                                    mask=np.load(os.path.join(test_data_dir, 'alt_std_mask.npy')))
-        alt_rad_array = np.ma.array(np.load(os.path.join(test_data_dir, 'alt_rad_data.npy')),
-                                    mask=np.load(os.path.join(test_data_dir, 'alt_rad_mask.npy')))
-        airspeed_array = np.ma.array(np.load(os.path.join(test_data_dir, 'airspeed_data.npy')),
-                                     mask=np.load(os.path.join(test_data_dir, 'airspeed_mask.npy')))
-        roc_array = np.ma.array(np.load(os.path.join(test_data_dir, 'roc_data.npy')),
-                                mask=np.load(os.path.join(test_data_dir, 'roc_mask.npy')))
-        alt_std = P(array=alt_std_array)
-        alt_rad = P(array=alt_rad_array)
-        airspeed = P(array=airspeed_array)
-        roc = P(array=roc_array)
-                                
-        liftoffs = KTI('Liftoff', items=[KeyTimeInstance(index=2375.2635769148078, name='Liftoff')])
-        touchdowns = KTI('Touchdown', items=[KeyTimeInstance(index=2064.1310460955269, name='Touchdown')])
-        takeoffs = S('Takeoff', items=[Section(name='Takeoff', slice=slice(267.97237318840581, 300.31930865921788, None))])
-        landings = S('Landing', items=[Section(name='Landing', slice=slice(2060.3218750000001, 2103.2818130630631, None))])
-        
-        alt_aal = AltitudeAAL()
-        alt_aal.derive(liftoffs, touchdowns, takeoffs, landings,
-                       roc, alt_std, alt_rad, airspeed)
-        
-        expected_result = np.ma.array(np.load(os.path.join(test_data_dir, 'alt_aal_data.npy')),
-                                      mask=np.load(os.path.join(test_data_dir, 'alt_aal_mask.npy'))) 
-        ma_test.assert_array_equal(alt_aal.array, expected_result)
-    """
-    
-    def test_alt_AAL_basic(self):
-        data = np.ma.array([-3,0,30,80,150,260,120,70,20,-5])
-        alt_std = P(array=data+300)
-        alt_rad = P(array=data)
-        fast_data = np.ma.array([100]*10)
-        phase_fast = Fast()
-        phase_fast.derive(Parameter('Airspeed', fast_data))
-        alt_aal = AltitudeAAL()
-        alt_aal.derive(alt_std, alt_rad, phase_fast)
-        expected = np.ma.array([0,0,30,80,150,260,120,70,20,0])
-        np.testing.assert_array_equal(expected, alt_aal.array.data)
-
-    def test_alt_AAL_bounce_rejection(self):
-        data = np.ma.array([-3,0,30,80,150,260,120,70,20,-5,2,5,2,-3,-3])
-        alt_std = P(array=data+300)
-        alt_rad = P(array=data)
-        fast_data = np.ma.array([100]*15)
-        phase_fast = Fast()
-        phase_fast.derive(Parameter('Airspeed', fast_data))
-        alt_aal = AltitudeAAL()
-        alt_aal.derive(alt_std, alt_rad, phase_fast)
-        expected = np.ma.array([0,0,30,80,150,260,120,70,20,0,0,0,0,0,0])
-        np.testing.assert_array_equal(expected, alt_aal.array.data)
-    
-    def test_alt_AAL_no_ralt(self):
-        data = np.ma.array([-3,0,30,80,150,260,120,70,20,-5])
-        alt_std = P(array=data+300)
-        slow_and_fast_data = np.ma.array([70]+[85]*7+[75,70])
-        phase_fast = Fast()
-        phase_fast.derive(Parameter('Airspeed', slow_and_fast_data))
-        alt_aal = AltitudeAAL()
-        alt_aal.derive(alt_std, None, phase_fast)
-        expected = np.ma.array([0,0,30,80,150,240,100,50,0,0])
-        np.testing.assert_array_equal(expected, alt_aal.array.data)
-    
-    
-class TestAltitudeAALForFlightPhases(unittest.TestCase):
-    def test_can_operate(self):
-        expected = [('Altitude STD','Fast')]
-        opts = AltitudeAALForFlightPhases.get_operational_combinations()
-        self.assertEqual(opts, expected)
-        
-    def test_altitude_AAL_for_flight_phases_basic(self):
-        slow_and_fast_data = np.ma.array(range(59,119,10)+range(119,49,-10))
-        up_and_down_data = slow_and_fast_data * 10
-        phase_fast = Fast()
-        phase_fast.derive(Parameter('Airspeed', slow_and_fast_data))
-        alt_4_ph = AltitudeAALForFlightPhases()
-        alt_4_ph.derive(Parameter('Altitude STD', up_and_down_data), phase_fast)
-        expected = np.ma.array([0, 0, 0, 100, 200, 300, 
-                                400, 300, 200, 100, 0, 0, 0],
-                               mask=[[True]*2+[False]*9+[True]*2], dtype=float)
-        ma_test.assert_masked_array_approx_equal(alt_4_ph.array, expected)
-
-    def test_altitude_AAL_for_flight_phases_to_ends_of_array(self):
-        slow_and_fast_data = np.ma.array(range(59,119,10)+range(119,49,-10))
-        up_and_down_data = slow_and_fast_data * 10
-        phase_fast = Fast()
-        phase_fast.derive(Parameter('Airspeed', up_and_down_data))
-        alt_4_ph = AltitudeAALForFlightPhases()
-        alt_4_ph.derive(Parameter('Altitude STD', up_and_down_data), phase_fast)
-        expected = up_and_down_data - 590 #  Result unchanged, and running to the ends of the array.
-        ma_test.assert_masked_array_approx_equal(alt_4_ph.array, expected)
-
-    def test_altitude_AAL_for_flight_phases_masked_at_lift(self):
-        slow_and_fast_data = np.ma.array(range(59,119,10)+range(119,49,-10))
-        up_and_down_data = slow_and_fast_data * 10
-        up_and_down_data[1:4] = np.ma.masked
-        phase_fast = Fast()
-        phase_fast.derive(Parameter('Airspeed', slow_and_fast_data))
-        alt_4_ph = AltitudeAALForFlightPhases()
-        alt_4_ph.derive(Parameter('Altitude STD', up_and_down_data), phase_fast)
-        expected = np.ma.array([0, 0, 0, 100, 200, 300, 
-                                400, 300, 200, 100, 0, 0, 0],
-                               mask=[[True]*2+[False]*9+[True]*2], dtype=float)
-        ma_test.assert_masked_array_approx_equal(alt_4_ph.array, expected)
-
-
-class TestAltitudeForFlightPhases(unittest.TestCase):
-    def test_can_operate(self):
-        expected = [('Altitude STD',)]
-        opts = AltitudeForFlightPhases.get_operational_combinations()
-        self.assertEqual(opts, expected)
-
-    def test_altitude_for_phases_repair(self):
-        alt_4_ph = AltitudeForFlightPhases()
-        raw_data = np.ma.array([0,1,2])
-        raw_data[1] = np.ma.masked
-        alt_4_ph.derive(Parameter('Altitude STD', raw_data, 1,0.0))
-        expected = np.ma.array([0,0,0],mask=False)
-        np.testing.assert_array_equal(alt_4_ph.array, expected)
-        
-    def test_altitude_for_phases_hysteresis(self):
-        alt_4_ph = AltitudeForFlightPhases()
-        testwave = np.sin(np.arange(0,6,0.1))*200
-        alt_4_ph.derive(Parameter('Altitude STD', np.ma.array(testwave), 1,0.0))
-        answer = np.ma.array(data=[50.0]*3+
-                             list(testwave[3:6])+
-                             [np.ma.max(testwave)-100.0]*21+
-                             list(testwave[27:39])+
-                             [testwave[-1]-50.0]*21,
-                             mask = False)
-        np.testing.assert_array_almost_equal(alt_4_ph.array, answer)
-
-
-class TestAltitudeRadio(unittest.TestCase):
-    """
-    def test_can_operate(self):
-        expected = [('Altitude Radio Sensor', 'Pitch',
-                     'Main Gear To Altitude Radio')]
-        opts = AltitudeRadio.get_operational_combinations()
-        self.assertEqual(opts, expected)
-    """
-    
-    def test_altitude_radio_737_3C(self):
-        alt_rad = AltitudeRadio()
-<<<<<<< HEAD
-        alt_rad.derive(Attribute('Frame','737-3C'), 
-                       None,
-                       Parameter('Altitude Radio (A)', np.ma.ones(5)*10, 0.5,  0.0),
-                       Parameter('Altitude Radio (B)', np.ma.ones(5)*20, 0.25, 1.0),
-                       Parameter('Altitude Radio (C)', np.ma.ones(5)*30, 0.25, 3.0),
-                       None
-                       )
-        result = alt_rad.array
-        answer = np.ma.array(data=[25]*10,
-                             dtype=np.float, mask=False)
-        np.testing.assert_array_equal(alt_rad.array, answer)
-        self.assertEqual(alt_rad.offset,2.0)
-        self.assertEqual(alt_rad.frequency,0.5)
-
-    def test_altitude_radio_737_5_EFIS(self):
-        alt_rad = AltitudeRadio()
-        alt_rad.derive(Attribute('Frame','737-5'), 
-                       Attribute('Frame Qualifier','Altitude_Radio_EFIS'),
-                       Parameter('Altitude Radio (A)', np.ma.ones(5)*10, 0.5, 0.0),
-                       Parameter('Altitude Radio (B)', np.ma.ones(5)*20, 0.5, 1.0),
-                       Parameter('Altitude Radio (C)', np.ma.ones(5)*30, 0.5, 0.3),
-                       Parameter('Altitude Radio (D)', np.ma.ones(5)*40, 0.5, 1.3),
-                       )
-        result = alt_rad.array
-        answer = np.ma.array(data=[35]*10,
-=======
-        alt_rad.derive(
-            Parameter('Altitude Radio (A)', np.ma.ones(10)*10, 1,0.0),
-            Parameter('Altitude Radio (B)', np.ma.ones(10)*10, 1,0.0),
-            Parameter('Altitude Radio (C)', np.ma.ones(10)*10, 1,0.0),
-            Attribute('Frame','737-3C'),
-            Attribute('Main Gear To Altitude Radio', 10.0),
-            Parameter('Pitch', (np.ma.array(range(10))-2)*5, 1,0.0),
-        )
-        answer = np.ma.array(data=[11.7364817767,
-                                   10.8715574275,
-                                   10.0,
-                                   9.12844257252,
-                                   8.26351822333,
-                                   7.41180954897,
-                                   6.57979856674,
-                                   5.77381738259,
-                                   5.0,
-                                   4.26423563649],
->>>>>>> 25bea0c0
-                             dtype=np.float, mask=False)
-        np.testing.assert_array_equal(alt_rad.array, answer)
-        self.assertEqual(alt_rad.offset,0.8)
-        self.assertEqual(alt_rad.frequency,1.0)
-
-    def test_altitude_radio_737_5_Analogue(self):
-        alt_rad = AltitudeRadio()
-        alt_rad.derive(Attribute('Frame','737-5'), 
-                       Attribute('Frame Qualifier','Altitude_Radio_D226A101_1_16D'),
-                       Parameter('Altitude Radio (A)', np.ma.ones(5)*200, 0.5, 0.0),
-                       Parameter('Altitude Radio (B)', np.ma.ones(5)*220, 0.5, 1.0),
-                       None,
-                       None
-                       )
-        result = alt_rad.array
-        answer = np.ma.array(data=[62.051]*10,
-                             dtype=np.float, mask=False)
-        np.testing.assert_array_almost_equal(alt_rad.array, answer, decimal=2)
-
-
-
-class TestAltitudeRadioForFlightPhases(unittest.TestCase):
-    def test_can_operate(self):
-        expected = [('Altitude Radio',)]
-        opts = AltitudeRadioForFlightPhases.get_operational_combinations()
-        self.assertEqual(opts, expected)
-
-    def test_altitude_for_radio_phases_repair(self):
-        alt_4_ph = AltitudeRadioForFlightPhases()
-        raw_data = np.ma.array([0,1,2])
-        raw_data[1] = np.ma.masked
-        alt_4_ph.derive(Parameter('Altitude Radio', raw_data, 1,0.0))
-        expected = np.ma.array([0,0,0],mask=False)
-        np.testing.assert_array_equal(alt_4_ph.array, expected)
-
-
-"""
-class TestAltitudeQNH(unittest.TestCase):
-    # Needs airport database entries simulated. TODO.
-
-"""    
-    
-class TestAltitudeSTD(unittest.TestCase):
-    def test_can_operate(self):
-        self.assertEqual(AltitudeSTD.get_operational_combinations(),
-          [('Altitude STD High', 'Altitude STD Low'),
-           ('Altitude STD Rough', 'Inertial Vertical Speed'),
-           ('Altitude STD High', 'Altitude STD Low', 'Altitude STD Rough'),
-           ('Altitude STD High', 'Altitude STD Low', 'Inertial Vertical Speed'),
-           ('Altitude STD High', 'Altitude STD Rough',
-            'Inertial Vertical Speed'),
-           ('Altitude STD Low', 'Altitude STD Rough',
-            'Inertial Vertical Speed'),
-           ('Altitude STD High', 'Altitude STD Low', 'Altitude STD Rough',
-            'Inertial Vertical Speed')])
-    
-    def test__high_and_low(self):
-        high_values = np.ma.array([15000, 16000, 17000, 18000, 19000, 20000,
-                                   19000, 18000, 17000, 16000],
-                                  mask=[False] * 9 + [True])
-        low_values = np.ma.array([15500, 16500, 17500, 17800, 17800, 17800,
-                                  17800, 17800, 17500, 16500],
-                                 mask=[False] * 8 + [True] + [False])
-        alt_std_high = Parameter('Altitude STD High', high_values)
-        alt_std_low = Parameter('Altitude STD Low', low_values)
-        alt_std = AltitudeSTD()
-        result = alt_std._high_and_low(alt_std_high, alt_std_low)
-        ma_test.assert_equal(result,
-                             np.ma.masked_array([15500, 16500, 17375, 17980, 19000,
-                                                 20000, 19000, 17980, 17375, 16500],
-                                                mask=[False] * 8 + 2 * [True]))
-    
-    @mock.patch('analysis_engine.derived_parameters.first_order_lag')
-    def test__rough_and_ivv(self, first_order_lag):
-        alt_std = AltitudeSTD()
-        alt_std_rough = Parameter('Altitude STD Rough',
-                                  np.ma.array([60, 61, 62, 63, 64, 65],
-                                              mask=[False] * 5 + [True]))
-        first_order_lag.side_effect = lambda arg1, arg2, arg3: arg1
-        ivv = Parameter('Inertial Vertical Speed',
-                        np.ma.array([60, 120, 180, 240, 300, 360],
-                                    mask=[False] * 4 + [True] + [False]))
-        result = alt_std._rough_and_ivv(alt_std_rough, ivv)
-        ma_test.assert_equal(result,
-                             np.ma.masked_array([61, 63, 65, 67, 0, 0],
-                                                mask=[False] * 4 + [True] * 2))
-    
-    def test_derive(self):
-        alt_std = AltitudeSTD()
-        # alt_std_high and alt_std_low passed in.
-        alt_std._high_and_low = mock.Mock()
-        high_and_low_array = 3
-        alt_std._high_and_low.return_value = high_and_low_array
-        alt_std_high = 1
-        alt_std_low = 2
-        alt_std.derive(alt_std_high, alt_std_low, None, None)
-        alt_std._high_and_low.assert_called_once_with(alt_std_high, alt_std_low)
-        self.assertEqual(alt_std.array, high_and_low_array)
-        # alt_std_rough and ivv passed in.
-        rough_and_ivv_array = 6
-        alt_std._rough_and_ivv = mock.Mock()
-        alt_std._rough_and_ivv.return_value = rough_and_ivv_array
-        alt_std_rough = 4        
-        ivv = 5
-        alt_std.derive(None, None, alt_std_rough, ivv)
-        alt_std._rough_and_ivv.assert_called_once_with(alt_std_rough, ivv)
-        self.assertEqual(alt_std.array, rough_and_ivv_array)
-        # All parameters passed in (improbable).
-        alt_std.derive(alt_std_high, alt_std_low, alt_std_rough, ivv)
-        self.assertEqual(alt_std.array, high_and_low_array)
-
-
-class TestAltitudeTail(unittest.TestCase):
-    def test_can_operate(self):
-        expected = [('Altitude Radio', 'Pitch','Dist Gear To Tail')]
-        opts = AltitudeTail.get_operational_combinations()
-        self.assertEqual(opts, expected)
-        
-    def test_altitude_tail(self):
-        talt = AltitudeTail()
-        talt.derive(Parameter('Altitude Radio', np.ma.ones(10)*10, 1,0.0),
-                    Parameter('Pitch', np.ma.array(range(10))*2, 1,0.0),
-                    Attribute('Dist Gear To Tail', 35.0)
-                    )
-        result = talt.array
-        # At 35ft and 18deg nose up, the tail just scrapes the runway with 10ft
-        # clearance at the mainwheels...
-        answer = np.ma.array(data=[10.0,
-                                   8.77851761541,
-                                   7.55852341896,
-                                   6.34150378563,
-                                   5.1289414664,
-                                   3.92231378166,
-                                   2.72309082138,
-                                   1.53273365401,
-                                   0.352692546405,
-                                   -0.815594803123],
-                             dtype=np.float, mask=False)
-        np.testing.assert_array_almost_equal(result.data, answer.data)
-
-
-class TestClimbForFlightPhases(unittest.TestCase):
-    def test_can_operate(self):
-        expected = [('Altitude STD','Fast')]
-        opts = ClimbForFlightPhases.get_operational_combinations()
-        self.assertEqual(opts, expected)
-        
-    def test_climb_for_flight_phases_basic(self):
-        up_and_down_data = np.ma.array([0,0,2,5,3,2,5,6,8,0])
-        phase_fast = Fast()
-        phase_fast.derive(P('Airspeed', np.ma.array([[0]+[100]*8+[0]])))
-        climb = ClimbForFlightPhases()
-        climb.derive(Parameter('Altitude STD', up_and_down_data), phase_fast)
-        expected = np.ma.array([0,0,2,5,0,0,3,4,6,0])
-        ma_test.assert_masked_array_approx_equal(climb.array, expected)
-   
-   
-
-class TestConfig(unittest.TestCase):
-    
-    def setUp(self):
-        # last state is invalid
-        s = np.ma.array([0]*2 + [16]*4 + [20]*4 + [23]*6 + [16])
-        self.slat = P('Slat', np.tile(s, 10000)) # 23 long
-        f = np.ma.array([0]*4 + [8]*4 + [14]*4 + [22]*2 + [32]*2 + [14])
-        self.flap = P('Flap', np.tile(f, 10000))
-        a = np.ma.array([0]*4 + [5]*2 + [10]*10 + [10])
-        self.ails = P('Aileron', np.tile(a, 10000))
-        
-    def test_can_operate(self):
-        expected = [('Flap','Slat', 'Series', 'Family'),
-                    ('Flap','Slat', 'Aileron', 'Series', 'Family')]
-        opts = Config.get_operational_combinations()
-        self.assertEqual(opts, expected)
-        
-    def test_config_for_a330(self):
-        # last state is invalid
-        config = Config()
-        config.derive(self.flap, self.slat, self.ails, 
-                      A('','A330-301'), A('','A330'))
-        self.assertEqual(list(np.ma.filled(config.array[:17], fill_value=-999)),
-                         [0,0,1,1,2,2,3,3,4,4,5,5,6,6,7,7,-999]
-                         )
-        
-    def test_time_taken(self):
-        from timeit import Timer
-        timer = Timer(self.test_config_for_a330)
-        time = min(timer.repeat(1, 1))
-        print "Time taken %s secs" % time
-        self.assertLess(time, 0.1, msg="Took too long")
-
-
-class TestControlColumn(unittest.TestCase):
-
-    def setUp(self):
-        ccc = np.ma.array(data=[])
-        self.ccc = P('Control Column (Capt)', ccc)
-        ccf = np.ma.array(data=[])
-        self.ccf = P('Control Column (FO)', ccf)
-
-    def test_can_operate(self):
-        expected = [('Control Column (Capt)', 'Control Column (FO)')]
-        opts = ControlColumn.get_operational_combinations()
-        self.assertEqual(opts, expected)
-
-    @mock.patch('analysis_engine.derived_parameters.blend_two_parameters')
-    def test_control_column(self, blend_two_parameters):
-        blend_two_parameters.return_value = [None, None, None]
-        cc = ControlColumn()
-        cc.derive(self.ccc, self.ccf)
-        blend_two_parameters.assert_called_once_with(self.ccc, self.ccf)
-
-
-class TestControlColumnForce(unittest.TestCase):
-
-    def setUp(self):
-        ccff = np.ma.arange(1, 4)
-        self.ccff = P('Control Column Force (Capt)', ccff)
-        ccfl = np.ma.arange(1, 4)
-        ccfl[-1:] = np.ma.masked
-        self.ccfl = P('Control Column Force (FO)', ccfl)
-
-    def test_can_operate(self):
-        expected = [('Control Column Force (Capt)',
-                     'Control Column Force (FO)')]
-        opts = ControlColumnForce.get_operational_combinations()
-        self.assertEqual(opts, expected)
-
-    def test_control_column_force(self):
-        ccf = ControlColumnForce()
-        ccf.derive(self.ccff, self.ccfl)
-        result = ccf.array
-        answer = np.ma.array(data=[2, 4, 6], mask=[False, False, True])
-        np.testing.assert_array_almost_equal(result, answer)
-
-
-class TestControlColumnForceCapt(unittest.TestCase):
-
-    def setUp(self):
-        ccfl = np.ma.arange(0, 16)
-        self.ccfl = P('Control Column Force (Local)', ccfl)
-        ccff = ccfl[-1::-1]
-        self.ccff = P('Control Column Force (Foreign)', ccff)
-        fcc = np.repeat(np.ma.arange(0, 4), 4)
-        self.fcc = P('FCC Local Limited Master', fcc)
-
-    def test_can_operate(self):
-        expected = [('Control Column Force (Local)',
-                     'Control Column Force (Foreign)',
-                     'FCC Local Limited Master')]
-        opts = ControlColumnForceCapt.get_operational_combinations()
-        self.assertEqual(opts, expected)
-
-    def test_control_column_force_capt(self):
-        ccfc = ControlColumnForceCapt()
-        ccfc.derive(self.ccfl, self.ccff, self.fcc)
-        result = ccfc.array
-        answer = self.ccfl.array
-        answer[4:8] = self.ccff.array[4:8]
-        np.testing.assert_array_almost_equal(result, answer)
-
-
-class TestControlColumnForceFO(unittest.TestCase):
-
-    def setUp(self):
-        ccfl = np.ma.arange(0, 16)
-        self.ccfl = P('Control Column Force (Local)', ccfl)
-        ccff = ccfl[-1::-1]
-        self.ccff = P('Control Column Force (Foreign)', ccff)
-        fcc = np.repeat(np.ma.arange(0, 4), 4)
-        self.fcc = P('FCC Local Limited Master', fcc)
-
-    def test_can_operate(self):
-        expected = [('Control Column Force (Local)',
-                     'Control Column Force (Foreign)',
-                     'FCC Local Limited Master')]
-        opts = ControlColumnForceFO.get_operational_combinations()
-        self.assertEqual(opts, expected)
-
-    def test_control_column_force_fo(self):
-        ccff = ControlColumnForceFO()
-        ccff.derive(self.ccfl, self.ccff, self.fcc)
-        result = ccff.array
-        answer = self.ccff.array
-        answer[4:8] = self.ccfl.array[4:8]
-        np.testing.assert_array_almost_equal(result, answer)
-
-
-class TestControlWheel(unittest.TestCase):
-
-    def setUp(self):
-        cwc = np.ma.array(data=[])
-        self.cwc = P('Control Wheel (Capt)', cwc)
-        cwf = np.ma.array(data=[])
-        self.cwf = P('Control Wheel (FO)', cwf)
-
-    def test_can_operate(self):
-        expected = [('Control Wheel (Capt)', 'Control Wheel (FO)')]
-        opts = ControlWheel.get_operational_combinations()
-        self.assertEqual(opts, expected)
-
-    @mock.patch('analysis_engine.derived_parameters.blend_two_parameters')
-    def test_control_wheel(self, blend_two_parameters):
-        blend_two_parameters.return_value = [None, None, None]
-        cw = ControlWheel()
-        cw.derive(self.cwc, self.cwf)
-        blend_two_parameters.assert_called_once_with(self.cwc, self.cwf)
-
-
-class TestDescendForFlightPhases(unittest.TestCase):
-    def test_can_operate(self):
-        expected = [('Altitude STD','Fast')]
-        opts = DescendForFlightPhases.get_operational_combinations()
-        self.assertEqual(opts, expected)
-        
-    def test_descend_for_flight_phases_basic(self):
-        down_and_up_data = np.ma.array([0,0,12,5,3,12,15,10,7,0])
-        phase_fast = Fast()
-        phase_fast.derive(P('Airspeed', np.ma.array([[0]+[100]*8+[0]])))
-        descend = DescendForFlightPhases()
-        descend.derive(Parameter('Altitude STD', down_and_up_data ), phase_fast)
-        expected = np.ma.array([0,0,0,-7,-9,0,0,-5,-8,0])
-        ma_test.assert_masked_array_approx_equal(descend.array, expected)
-
-        
-class TestDistanceToLanding(unittest.TestCase):
-    
-    def test_can_operate(self):
-        expected = [('Distance Travelled', 'Touchdown')]
-        opts = DistanceToLanding.get_operational_combinations()
-        self.assertEqual(opts, expected)
-    
-    def test_derive(self):
-        distance_travelled = P('Distance Travelled', array=np.ma.arange(0, 100))
-        tdwns = KTI('Touchdown', items=[KeyTimeInstance(90, 'Touchdown'),
-                                        KeyTimeInstance(95, 'Touchdown')])
-        
-        expected_result = np.ma.concatenate((np.ma.arange(95, 0, -1),np.ma.arange(0, 5, 1)))
-        dtl = DistanceToLanding()
-        dtl.derive(distance_travelled, tdwns)
-        ma_test.assert_array_equal(dtl.array, expected_result)
-        
-           
-class TestDistanceTravelled(unittest.TestCase):
-    
-    def test_can_operate(self):
-        expected = [('Groundspeed',)]
-        opts = DistanceTravelled.get_operational_combinations()
-        self.assertEqual(opts, expected)
-
-    @mock.patch('analysis_engine.derived_parameters.integrate')
-    def test_derive(self, integrate_patch):
-        
-        gndspeed = mock.Mock()
-        gndspeed.array = mock.Mock()
-        gndspeed.frequency = mock.Mock()
-        DistanceTravelled().derive(gndspeed)
-        integrate_patch.assert_called_once_with(gndspeed.array, gndspeed.frequency, scale=1.0)
-     
-
-
-class TestEng_N1Avg(unittest.TestCase):
-    def test_can_operate(self):
-        opts = Eng_N1Avg.get_operational_combinations()
-        self.assertEqual(opts[0], ('Eng (1) N1',))
-        self.assertEqual(opts[-1], ('Eng (1) N1', 'Eng (2) N1', 'Eng (3) N1', 'Eng (4) N1'))
-        self.assertEqual(len(opts), 15) # 15 combinations accepted!
-        
-    
-    def test_derive_two_engines(self):
-        # this tests that average is performed on incomplete dependencies and 
-        # more than one dependency provided.
-        a = np.ma.array(range(0, 10))
-        b = np.ma.array(range(10,20))
-        a[0] = np.ma.masked
-        b[0] = np.ma.masked
-        b[-1] = np.ma.masked
-        eng_avg = Eng_N1Avg()
-        eng_avg.derive(P('a',a), P('b',b), None, None)
-        ma_test.assert_array_equal(
-            np.ma.filled(eng_avg.array, fill_value=999),
-            np.array([999, # both masked, so filled with 999
-                      6,7,8,9,10,11,12,13, # unmasked avg of two engines
-                      9]) # only second engine value masked
-        )
-
-class TestEng_N1Max(unittest.TestCase):
-    def test_can_operate(self):
-        opts = Eng_N1Max.get_operational_combinations()
-        self.assertEqual(opts[0], ('Eng (1) N1',))
-        self.assertEqual(opts[-1], ('Eng (1) N1', 'Eng (2) N1', 'Eng (3) N1', 'Eng (4) N1'))
-        self.assertEqual(len(opts), 15) # 15 combinations accepted!
-  
-    def test_derive_two_engines(self):
-        # this tests that average is performed on incomplete dependencies and 
-        # more than one dependency provided.
-        a = np.ma.array(range(0, 10))
-        b = np.ma.array(range(10,20))
-        a[0] = np.ma.masked
-        b[0] = np.ma.masked
-        b[-1] = np.ma.masked
-        eng = Eng_N1Max()
-        eng.derive(P('a',a), P('b',b), None, None)
-        ma_test.assert_array_equal(
-            np.ma.filled(eng.array, fill_value=999),
-            np.array([999, # both masked, so filled with 999
-                      11,12,13,14,15,16,17,18,9])
-        )
-        
-        
-class TestEng_N1Min(unittest.TestCase):
-    def test_can_operate(self):
-        opts = Eng_N1Min.get_operational_combinations()
-        self.assertEqual(opts[0], ('Eng (1) N1',))
-        self.assertEqual(opts[-1], ('Eng (1) N1', 'Eng (2) N1', 'Eng (3) N1', 'Eng (4) N1'))
-        self.assertEqual(len(opts), 15) # 15 combinations accepted!
-  
-    def test_derive_two_engines(self):
-        # this tests that average is performed on incomplete dependencies and 
-        # more than one dependency provided.
-        a = np.ma.array(range(0, 10))
-        b = np.ma.array(range(10,20))
-        a[0] = np.ma.masked
-        b[0] = np.ma.masked
-        b[-1] = np.ma.masked
-        eng = Eng_N1Min()
-        eng.derive(P('a',a), P('b',b), None, None)
-        ma_test.assert_array_equal(
-            np.ma.filled(eng.array, fill_value=999),
-            np.array([999, # both masked, so filled with 999
-                      1,2,3,4,5,6,7,8,9])
-        )
-        
-        
-class TestEng_N2Avg(unittest.TestCase):
-    def test_can_operate(self):
-        opts = Eng_N2Avg.get_operational_combinations()
-        self.assertEqual(opts[0], ('Eng (1) N2',))
-        self.assertEqual(opts[-1], ('Eng (1) N2', 'Eng (2) N2', 'Eng (3) N2', 'Eng (4) N2'))
-        self.assertEqual(len(opts), 15) # 15 combinations accepted!
-        
-    
-    def test_derive_two_engines(self):
-        # this tests that average is performed on incomplete dependencies and 
-        # more than one dependency provided.
-        a = np.ma.array(range(0, 10))
-        b = np.ma.array(range(10,20))
-        a[0] = np.ma.masked
-        b[0] = np.ma.masked
-        b[-1] = np.ma.masked
-        eng_avg = Eng_N2Avg()
-        eng_avg.derive(P('a',a), P('b',b), None, None)
-        ma_test.assert_array_equal(
-            np.ma.filled(eng_avg.array, fill_value=999),
-            np.array([999, # both masked, so filled with 999
-                      6,7,8,9,10,11,12,13, # unmasked avg of two engines
-                      9]) # only second engine value masked
-        )
-
-class TestEng_N2Max(unittest.TestCase):
-    def test_can_operate(self):
-        opts = Eng_N2Max.get_operational_combinations()
-        self.assertEqual(opts[0], ('Eng (1) N2',))
-        self.assertEqual(opts[-1], ('Eng (1) N2', 'Eng (2) N2', 'Eng (3) N2', 'Eng (4) N2'))
-        self.assertEqual(len(opts), 15) # 15 combinations accepted!
-  
-    def test_derive_two_engines(self):
-        # this tests that average is performed on incomplete dependencies and 
-        # more than one dependency provided.
-        a = np.ma.array(range(0, 10))
-        b = np.ma.array(range(10,20))
-        a[0] = np.ma.masked
-        b[0] = np.ma.masked
-        b[-1] = np.ma.masked
-        eng = Eng_N2Max()
-        eng.derive(P('a',a), P('b',b), None, None)
-        ma_test.assert_array_equal(
-            np.ma.filled(eng.array, fill_value=999),
-            np.array([999, # both masked, so filled with 999
-                      11,12,13,14,15,16,17,18,9])
-        )
-        
-        
-class TestEng_N2Min(unittest.TestCase):
-    def test_can_operate(self):
-        opts = Eng_N2Min.get_operational_combinations()
-        self.assertEqual(opts[0], ('Eng (1) N2',))
-        self.assertEqual(opts[-1], ('Eng (1) N2', 'Eng (2) N2', 'Eng (3) N2', 'Eng (4) N2'))
-        self.assertEqual(len(opts), 15) # 15 combinations accepted!
-  
-    def test_derive_two_engines(self):
-        # this tests that average is performed on incomplete dependencies and 
-        # more than one dependency provided.
-        a = np.ma.array(range(0, 10))
-        b = np.ma.array(range(10,20))
-        a[0] = np.ma.masked
-        b[0] = np.ma.masked
-        b[-1] = np.ma.masked
-        eng = Eng_N2Min()
-        eng.derive(P('a',a), P('b',b), None, None)
-        ma_test.assert_array_equal(
-            np.ma.filled(eng.array, fill_value=999),
-            np.array([999, # both masked, so filled with 999
-                      1,2,3,4,5,6,7,8,9])
-        )
-        
-        
-class TestEng_N3Avg(unittest.TestCase):
-    def test_can_operate(self):
-        opts = Eng_N3Avg.get_operational_combinations()
-        self.assertEqual(opts[0], ('Eng (1) N3',))
-        self.assertEqual(opts[-1], ('Eng (1) N3', 'Eng (2) N3', 'Eng (3) N3', 'Eng (4) N3'))
-        self.assertEqual(len(opts), 15) # 15 combinations accepted!
-        
-    
-    def test_derive_two_engines(self):
-        # this tests that average is performed on incomplete dependencies and 
-        # more than one dependency provided.
-        a = np.ma.array(range(0, 10))
-        b = np.ma.array(range(10,20))
-        a[0] = np.ma.masked
-        b[0] = np.ma.masked
-        b[-1] = np.ma.masked
-        eng_avg = Eng_N3Avg()
-        eng_avg.derive(P('a',a), P('b',b), None, None)
-        ma_test.assert_array_equal(
-            np.ma.filled(eng_avg.array, fill_value=999),
-            np.array([999, # both masked, so filled with 999
-                      6,7,8,9,10,11,12,13, # unmasked avg of two engines
-                      9]) # only second engine value masked
-        )
-
-class TestEng_N3Max(unittest.TestCase):
-    def test_can_operate(self):
-        opts = Eng_N3Max.get_operational_combinations()
-        self.assertEqual(opts[0], ('Eng (1) N3',))
-        self.assertEqual(opts[-1], ('Eng (1) N3', 'Eng (2) N3', 'Eng (3) N3', 'Eng (4) N3'))
-        self.assertEqual(len(opts), 15) # 15 combinations accepted!
-  
-    def test_derive_two_engines(self):
-        # this tests that average is performed on incomplete dependencies and 
-        # more than one dependency provided.
-        a = np.ma.array(range(0, 10))
-        b = np.ma.array(range(10,20))
-        a[0] = np.ma.masked
-        b[0] = np.ma.masked
-        b[-1] = np.ma.masked
-        eng = Eng_N3Max()
-        eng.derive(P('a',a), P('b',b), None, None)
-        ma_test.assert_array_equal(
-            np.ma.filled(eng.array, fill_value=999),
-            np.array([999, # both masked, so filled with 999
-                      11,12,13,14,15,16,17,18,9])
-        )
-        
-        
-class TestEng_N3Min(unittest.TestCase):
-    def test_can_operate(self):
-        opts = Eng_N3Min.get_operational_combinations()
-        self.assertEqual(opts[0], ('Eng (1) N3',))
-        self.assertEqual(opts[-1], ('Eng (1) N3', 'Eng (2) N3', 'Eng (3) N3', 'Eng (4) N3'))
-        self.assertEqual(len(opts), 15) # 15 combinations accepted!
-  
-    def test_derive_two_engines(self):
-        # this tests that average is performed on incomplete dependencies and 
-        # more than one dependency provided.
-        a = np.ma.array(range(0, 10))
-        b = np.ma.array(range(10,20))
-        a[0] = np.ma.masked
-        b[0] = np.ma.masked
-        b[-1] = np.ma.masked
-        eng = Eng_N3Min()
-        eng.derive(P('a',a), P('b',b), None, None)
-        ma_test.assert_array_equal(
-            np.ma.filled(eng.array, fill_value=999),
-            np.array([999, # both masked, so filled with 999
-                      1,2,3,4,5,6,7,8,9])
-        )
-        
-        
-class TestFlap(unittest.TestCase):
-    def test_can_operate(self):
-        opts = Flap.get_operational_combinations()
-        self.assertEqual(opts, [('Flap Surface', 'Series', 'Family'),
-                                ])
-        
-    def test_flap_stepped_nearest_5(self):
-        flap = P('Flap Surface', np.ma.array(range(50)))
-        fstep = Flap()
-        fstep.derive(flap, A('Series', None), A('Family', None))
-        self.assertEqual(list(fstep.array[:15]), 
-                         [0,0,0,5,5,5,5,5,10,10,10,10,10,15,15])
-        self.assertEqual(list(fstep.array[-7:]), [45]*5 + [50]*2)
-
-        # test with mask
-        flap = P('Flap Surface', np.ma.array(range(20), mask=[True]*10 + [False]*10))
-        fstep.derive(flap, A('Series', None), A('Family', None))
-        self.assertEqual(list(np.ma.filled(fstep.array, fill_value=-1)),
-                         [-1]*10 + [10,10,10,15,15,15,15,15,20,20])
-        
-    def test_flap_using_md82_settings(self):
-        # MD82 has flaps (0, 11, 15, 28, 40)
-        flap = P('Flap Surface', np.ma.array(range(50) + range(-5,0) + [13.1,1.3,10,10]))
-        flap.array[1] = np.ma.masked
-        flap.array[57] = np.ma.masked
-        flap.array[58] = np.ma.masked
-        fstep = Flap()
-        fstep.derive(flap, A('Series', None), A('Family', 'MD80'))
-        self.assertEqual(len(fstep.array), 59)
-        self.assertEqual(
-            list(np.ma.filled(fstep.array, fill_value=-999)), 
-            [0,-999,0,0,0,0, # 0 -> 5.5
-             11,11,11,11,11,11,11,11, # 6 -> 13.5
-             15,15,15,15,15,15,15,15, # 14 -> 21
-             28,28,28,28,28,28,28,28,28,28,28,28,28, # 22.5 -> 34
-             40,40,40,40,40,40,40,40,40,40,40,40,40,40,40, # 35 -> 49
-             0,0,0,0,0, # -5 -> -1
-             15,0, # odd float values
-             -999,-999 # masked values
-             ])
-        self.assertTrue(np.ma.is_masked(fstep.array[1]))
-        self.assertTrue(np.ma.is_masked(fstep.array[57]))
-        self.assertTrue(np.ma.is_masked(fstep.array[58]))
-    
-    def test_time_taken(self):
-        from timeit import Timer
-        timer = Timer(self.test_flap_using_md82_settings)
-        time = min(timer.repeat(2, 100))
-        print "Time taken %s secs" % time
-        self.assertLess(time, 1.0, msg="Took too long")
-        
-        
-        
-class TestFuelQty(unittest.TestCase):
-    def test_can_operate(self):
-        self.assertEqual(FuelQty.get_operational_combinations(),
-          [('Fuel Qty (1)',), ('Fuel Qty (2)',), ('Fuel Qty (3)',),
-           ('Fuel Qty (1)', 'Fuel Qty (2)'), ('Fuel Qty (1)', 'Fuel Qty (3)'),
-           ('Fuel Qty (2)', 'Fuel Qty (3)'), ('Fuel Qty (1)', 'Fuel Qty (2)',
-                                              'Fuel Qty (3)')])
-    
-    def test_derive(self):
-        fuel_qty1 = P('Fuel Qty (1)', 
-                      array=np.ma.array([1,2,3], mask=[False, False, False]))
-        fuel_qty2 = P('Fuel Qty (2)', 
-                      array=np.ma.array([2,4,6], mask=[False, False, False]))
-        # Mask will be interpolated by repair_mask.
-        fuel_qty3 = P('Fuel Qty (3)',
-                      array=np.ma.array([3,6,9], mask=[False, True, False]))
-        fuel_qty_node = FuelQty()
-        fuel_qty_node.derive(fuel_qty1, fuel_qty2, fuel_qty3)
-        np.testing.assert_array_equal(fuel_qty_node.array,
-                                      np.ma.array([6, 12, 18]))
-        # Works without all parameters.
-        fuel_qty_node.derive(fuel_qty1, None, None)
-        np.testing.assert_array_equal(fuel_qty_node.array,
-                                      np.ma.array([1, 2, 3]))
-
-
-class TestGrossWeightSmoothed(unittest.TestCase):
-    def test_gw_formula(self):
-        weight = P('Gross Weight',np.ma.array([292,228,164,100],dtype=float),offset=0.0,frequency=1/64.0)
-        fuel_flow = P('Eng (*) Fuel Flow',np.ma.array([3600]*256,dtype=float),offset=0.0,frequency=1.0)
-        climb = S(items=[Section('Climbing',slice(None,None)),])
-        descend = S(items=[Section('Descending',slice(None,None)),])
-        gws = GrossWeightSmoothed()
-        result = gws.get_derived([fuel_flow, weight, climb, descend])
-        self.assertEqual(result.array[0], 292.0)
-        self.assertEqual(result.array[-1], 37.0)
-        
-    def test_gw_synthetic_data(self):
-        weight = P('Gross Weight',np.ma.array([58000,57940,57880,57820],dtype=float),offset=15.0,frequency=1/64.0)
-        fuel_flow = P('Eng (*) Fuel Flow',np.ma.array([0]*30+[3000]*50+[1000]*120+[0]*(4*64-(30+50+120)),dtype=float),offset=0.3,frequency=1)
-        climb = S(items=[Section('Climbing',slice(2,3)),])
-        descend = S(items=[Section('Descending',slice(5,6)),])
-        gws = GrossWeightSmoothed()
-        expected = P('Gross Weight Smoothed', np.ma.array([]), frequency=1, offset=0.3)
-        self.assertTrue(False)
-
-    def test_gw_formula_with_many_samples(self):
-        weight = P('Gross Weight',np.ma.array(data=range(56400,50000,-64), 
-                                              mask=False, dtype=float),
-                   offset=0.0,frequency=1/64.0)
-        fuel_flow = P('Eng (*) Fuel Flow',np.ma.array([3600]*64*100,dtype=float),offset=0.0,frequency=1.0)
-        climb = S(items=[Section('Climbing',slice(None,None)),])
-        descend = S(items=[Section('Descending',slice(None,None)),])
-        gws = GrossWeightSmoothed()
-        result = gws.get_derived([fuel_flow, weight, climb, descend])
-        self.assertEqual(result.array[1], 56400-1)
-        
-    def test_gw_formula_with_good_data(self):
-        weight = P('Gross Weight',np.ma.array(data=[484,420,356,292,228,164,100],
-                                              mask=[1,0,0,0,0,1,0],dtype=float),
-                   offset=0.0,frequency=1/64.0)
-        fuel_flow = P('Eng (*) Fuel Flow',np.ma.array([3600]*64*7,dtype=float),
-                      offset=0.0,frequency=1.0)
-        climb = S(items=[Section('Climbing',slice(None,None)),])
-        descend = S(items=[Section('Descending',slice(None,None)),])
-        gws = GrossWeightSmoothed()
-        result = gws.get_derived([fuel_flow, weight, climb, descend])
-        self.assertEqual(result.array[0], 484.0)
-        self.assertEqual(result.array[-1], 37.0)
-        
-    def test_gw_formula_climbing(self):
-        weight = P('Gross Weight',np.ma.array(data=[484,420,356,292,228,164,100],
-                                              mask=[1,0,0,0,0,1,0],dtype=float),
-                   offset=0.0,frequency=1/64.0)
-        fuel_flow = P('Eng (*) Fuel Flow',np.ma.array([3600]*64*7,dtype=float),
-                      offset=0.0,frequency=1.0)
-        climb = S(items=[Section('Climbing',slice(1,4)),])
-        descend = S(items=[Section('Descending',slice(None,None)),])
-        gws = GrossWeightSmoothed()
-        result = gws.get_derived([fuel_flow, weight, climb, descend])
-        self.assertEqual(result.array[0], 484.0)
-        self.assertEqual(result.array[-1], 37.0)
-        
-    def test_gw_descending(self):
-        weight = P('Gross Weight',np.ma.array(data=[484,420,356,292,228,164,100],
-                                              mask=[1,0,0,0,0,1,0],dtype=float),
-                   offset=0.0,frequency=1/64.0)
-        fuel_flow = P('Eng (*) Fuel Flow',np.ma.array([3600]*64*7,dtype=float),
-                      offset=0.0,frequency=1.0)
-        gws = GrossWeightSmoothed()
-        climb = S(items=[Section('Climbing',slice(None,None)),])
-        descend = S(items=[Section('Descending',slice(3,5)),])
-        gws = GrossWeightSmoothed()
-        result = gws.get_derived([fuel_flow, weight, climb, descend])
-        self.assertEqual(result.array[0], 484.0)
-        self.assertEqual(result.array[-1], 37.0)
-        
-    def test_gw_one_masked_data_point(self):
-        weight = P('Gross Weight',np.ma.array(data=[0],
-                                              mask=[1],dtype=float),
-                   offset=0.0,frequency=1/64.0)
-        fuel_flow = P('Eng (*) Fuel Flow',np.ma.array([0]*64,dtype=float),
-                      offset=0.0,frequency=1.0)
-        gws = GrossWeightSmoothed()
-        climb = S(items=[Section('Climbing',slice(None,None)),])
-        descend = S(items=[Section('Descending',slice(None,None)),])
-        gws = GrossWeightSmoothed()
-        result = gws.get_derived([fuel_flow, weight, climb, descend])
-        self.assertEqual(len(gws.array),64)
-        self.assertEqual(gws.frequency, fuel_flow.frequency)
-        self.assertEqual(gws.offset, fuel_flow.offset)
-        
-
-
-class TestGroundspeedAlongTrack(unittest.TestCase):
-    def test_can_operate(self):
-        expected = [('Groundspeed','Acceleration Along Track', 'Altitude AAL',
-                     'ILS Glideslope')]
-        opts = GroundspeedAlongTrack.get_operational_combinations()
-        self.assertEqual(opts, expected)
-
-    def test_groundspeed_along_track_basic(self):
-        gat = GroundspeedAlongTrack()
-        gspd = P('Groundspeed',np.ma.array(data=[100]*2+[120]*18), frequency=1)
-        accel = P('Acceleration Along Track',np.ma.zeros(20), frequency=1)
-        gat.derive(gspd, accel)
-        # A first order lag of 6 sec time constant rising from 100 to 120
-        # will pass through 110 knots between 13 & 14 seconds after the step
-        # rise.
-        self.assertLess(gat.array[5],56.5)
-        self.assertGreater(gat.array[6],56.5)
-        
-    def test_groundspeed_along_track_accel_term(self):
-        gat = GroundspeedAlongTrack()
-        gspd = P('Groundspeed',np.ma.array(data=[100]*200), frequency=1)
-        accel = P('Acceleration Along Track',np.ma.ones(200)*.1, frequency=1)
-        accel.array[0]=0.0
-        gat.derive(gspd, accel)
-        # The resulting waveform takes time to start going...
-        self.assertLess(gat.array[4],55.0)
-        # ...then rises under the influence of the lag...
-        self.assertGreater(gat.array[16],56.0)
-        # ...to a peak...
-        self.assertGreater(np.ma.max(gat.array.data),16)
-        # ...and finally decays as the longer washout time constant takes effect.
-        self.assertLess(gat.array[199],52.0)
-        
-        
-class TestHeadContinuous(unittest.TestCase):
-    def test_can_operate(self):
-        expected = [('Heading',)]
-        opts = HeadingContinuous.get_operational_combinations()
-        self.assertEqual(opts, expected)
-
-    def test_heading_continuous(self):
-        head = HeadingContinuous()
-        head.derive(P('Heading',np.ma.remainder(
-            np.ma.array(range(10))+355,360.0)))
-        
-        answer = np.ma.array(data=[355.0, 356.0, 357.0, 358.0, 359.0, 360.0, 
-                                   361.0, 362.0, 363.0, 364.0],
-                             dtype=np.float, mask=False)
-
-        #ma_test.assert_masked_array_approx_equal(res, answer)
-        np.testing.assert_array_equal(head.array.data, answer.data)
-
-
-class TestLatitudeAndLongitudePrepared(unittest.TestCase):
-    def test_can_operate(self):
-        self.assertEqual(LatitudePrepared.get_operational_combinations(),
-                         [('Latitude','Longitude')])
-
-    def test_latitude_smoothing_basic(self):
-        lat = P('Latitude',np.ma.array([0,0,1,2,1,0,0],dtype=float))
-        lon = P('Longitude', np.ma.zeros(7,dtype=float))
-        smoother = LatitudePrepared()
-        smoother.get_derived([lat,lon])
-        self.assertGreater(smoother.array[3],0.01)
-        self.assertLess(smoother.array[3],0.013)
-        
-    def test_latitude_smoothing_short_array(self):
-        lat = P('Latitude',np.ma.array([0,0],dtype=float))
-        lon = P('Longitude', np.ma.zeros(2,dtype=float))
-        smoother = LatitudePrepared()
-        smoother.get_derived([lat,lon])
-        
-    def test_longitude_smoothing_basic(self):
-        lat = P('Latitude',np.ma.array([0,0,1,2,1,0,0],dtype=float))
-        lon = P('Longitude', np.ma.array([0,0,-2,-4,-2,0,0],dtype=float))
-        smoother = LongitudePrepared()
-        smoother.get_derived([lat,lon])
-        self.assertGreater(smoother.array[3],-0.025)
-        self.assertLess(smoother.array[3],-0.02)
-
-
-class TestHeadingTrue(unittest.TestCase):
-    def test_can_operate(self):
-        self.assertEqual(HeadingTrue.get_operational_combinations(),
-            [('Heading Continuous', 'Liftoff', 'FDR Takeoff Airport',
-              'FDR Approaches', 'Start Datetime')])
-        
-    def test_basic(self):
-        head = P('Heading Continuous', np.ma.arange(25))
-        start_datetime = A('Start Datetime', value=datetime.now())
-        #airbornes = S('Airborne',
-                      #items=[Section('Airborne', slice(5, 10, None)),
-                             #Section('Airborne', slice(10, 15, None))])
-        takeoff_airport = A('FDR Takeoff Airport', value={'magnetic_variation': 5})
-        liftoffs = KTI('Liftoff', items=[KeyTimeInstance(name='Liftoff', index=5)])
-        approaches = A('Approaches',
-                       value=[{'airport':{'magnetic_variation': 20},
-                               'datetime': start_datetime.value + timedelta(seconds=10)},
-                              {'airport':{'magnetic_variation': 30},
-                               'datetime': start_datetime.value + timedelta(seconds=15)},])
-        true_path = HeadingTrue()
-        
-        true_path.derive(head, liftoffs, takeoff_airport, approaches, start_datetime)
-        np.testing.assert_array_equal(true_path.array,
-            [5, 6, 7, 8, 9, 10, 14, 18, 22, 26, 30, 33, 36, 39, 42, 45, 46, 47,
-             48, 49, 50, 51, 52, 53, 54])
-
-class TestILSFrequency(unittest.TestCase):
-    def test_can_operate(self):
-        expected = [('ILS (L) Frequency','ILS (R) Frequency')]
-        opts = ILSFrequency.get_operational_combinations()
-        self.assertEqual(opts, expected)
-        
-    def test_ils_frequency_in_range(self):
-        f1 = P('ILS (L) Frequency', 
-               np.ma.array([1,2,108.10,108.15,111.95,112.00]),
-               offset = 0.1, frequency = 0.5)
-        f2 = P('ILS (R) Frequency', 
-               np.ma.array([1,2,108.10,108.15,111.95,112.00]),
-               offset = 1.1, frequency = 0.5)
-        ils = ILSFrequency()
-        result = ils.get_derived([f1, f2])
-        expected_array = np.ma.array(
-            data=[1,2,108.10,108.15,111.95,112.00], 
-             mask=[True,True,False,False,False,True])
-        ma_test.assert_masked_array_approx_equal(result.array, expected_array)
-        
-    def test_ils_frequency_matched(self):
-        f1 = P('ILS (L) Frequency', 
-               np.ma.array([108.10]*3+[111.95]*3),
-               offset = 0.1, frequency = 0.5)
-        f2 = P('ILS (R) Frequency', 
-               np.ma.array([108.10,111.95]*3),
-               offset = 1.1, frequency = 0.5)
-        ils = ILSFrequency()
-        result = ils.get_derived([f1, f2])
-        expected_array = np.ma.array(
-            data=[108.10,99,108.10,111.95,99,111.95], 
-             mask=[False,True,False,False,True,False])
-        ma_test.assert_masked_array_approx_equal(result.array, expected_array)
-        
-        
-class TestPitch(unittest.TestCase):
-    def test_can_operate(self):
-        expected = [('Pitch (1)', 'Pitch (2)')]
-        opts = Pitch.get_operational_combinations()
-        self.assertEqual(opts, expected)
-        
-    def test_pitch_combination(self):
-        pch = Pitch()
-        pch.derive(P('Pitch (1)', np.ma.array(range(5)), 1,0.1),
-                   P('Pitch (2)', np.ma.array(range(5))+10, 1,0.6)
-                  )
-        answer = np.ma.array(data=[0,10,1,11,2,12,3,13,4,14],
-                             dtype=np.float, mask=False)
-        np.testing.assert_array_equal(pch.array, answer.data)
-
-    def test_pitch_reverse_combination(self):
-        pch = Pitch()
-        pch.derive(P('Pitch (1)', np.ma.array(range(5))+1, 1,0.75),
-                   P('Pitch (2)', np.ma.array(range(5))+10, 1,0.25)
-                  )
-        answer = np.ma.array(data=[10,1,11,2,12,3,13,4,14,5],
-                             dtype=np.float, mask=False)
-        np.testing.assert_array_equal(pch.array, answer.data)
-
-    def test_pitch_error_different_rates(self):
-        pch = Pitch()
-        self.assertRaises(ValueError, pch.derive,
-                          P('Pitch (1)', np.ma.array(range(5)), 2,0.1),
-                          P('Pitch (2)', np.ma.array(range(10))+10, 4,0.6))
-        
-    def test_pitch_error_different_offsets(self):
-        pch = Pitch()
-        self.assertRaises(ValueError, pch.derive,
-                          P('Pitch (1)', np.ma.array(range(5)), 1,0.11),
-                          P('Pitch (2)', np.ma.array(range(5)), 1,0.6))
-        
-
-class TestRateOfClimb(unittest.TestCase):
-    def test_can_operate(self):
-        opts = RateOfClimb.get_operational_combinations()
-        self.assertEqual(len(opts), 8)
-        self.assertEqual(opts[0], ('Altitude STD',))
-        self.assertTrue(('Altitude STD', 'Altitude Radio') in opts)
-        self.assertEqual(opts[-1],
-                         ('Acceleration Vertical', 'Altitude STD', 
-                          'Altitude Radio', 'Airspeed'))
-                         
-    def test_rate_of_climb_basic(self):
-        az = P('Acceleration Vertical', np.ma.array([1]*10))
-        alt_std = P('Altitude STD', np.ma.array([100]*10))
-        alt_rad = P('Altitude Radio', np.ma.array([0]*10))
-        roc = RateOfClimb()
-        roc.derive(az, alt_std, alt_rad)
-        expected = np.ma.array(data=[0]*10, dtype=np.float,
-                             mask=False)
-        ma_test.assert_masked_array_approx_equal(roc.array, expected)
-
-    def test_rate_of_climb_masked(self):
-        # The blocks of masked values have to exceed the repair_nask
-        # threshold of 10 samples, hence the large arrays.
-        az = P('Acceleration Vertical', np.ma.array([1]*100, dtype=np.float))
-        az.array[5:20]=np.ma.masked
-        alt_std = P('Altitude STD', np.ma.array([100]*100, dtype=np.float))
-        alt_std.array[35:50]=np.ma.masked
-        alt_rad = P('Altitude Radio', np.ma.array([0]*100, dtype=np.float))
-        alt_rad.array[65:80]=np.ma.masked
-        roc = RateOfClimb()
-        roc.derive(az, alt_std, alt_rad)
-        expected = np.ma.array(data=[0]*100, dtype=np.float,
-                             mask=[[False]*5+[True]*15+[False]*15+
-                                   [True]*15+[False]*15+
-                                   [True]*15+[False]*15+[False]*5])
-        ma_test.assert_masked_array_approx_equal(roc.array, expected)
-
-    def test_rate_of_climb_alt_std_only(self):
-        az = None
-        alt_std = P('Altitude STD', np.ma.arange(100,200,10))
-        alt_rad = None
-        roc = RateOfClimb()
-        roc.derive(az, alt_std, alt_rad)
-        expected = np.ma.array(data=[600]*10, dtype=np.float,
-                             mask=False) #  10 ft/sec = 600 fpm
-        ma_test.assert_masked_array_approx_equal(roc.array, expected)
-
-    def test_rate_of_climb_bump(self):
-        az = P('Acceleration Vertical', np.ma.array([1]*10,dtype=float))
-        az.array[2:4] = 1.1
-        # (Low acceleration for this test as the sample rate is only 1Hz).
-        alt_std = P('Altitude STD', np.ma.array([100]*10,dtype=float))
-        alt_rad = P('Altitude Radio', np.ma.array([0]*10,dtype=float))
-        roc = RateOfClimb()
-        roc.derive(az, alt_std, alt_rad)
-        expected = np.ma.array(data=[0, 0, 82.11570, 221.52819, 236.30071,
-                                     163.44645,	111.49595, 74.47526, 48.11727,
-                                     29.37410],  mask=False)
-        ma_test.assert_masked_array_approx_equal(roc.array, expected)
-
-    def test_rate_of_climb_combined_signals(self):
-        # ----------------------------------------------------------------------
-        # NOTE: The results of this test are dependent upon the settings
-        # parameters GRAVITY = 32.2, RATE_OF_CLIMB_LAG_TC = 6.0,
-        # AZ_WASHOUT_TC = 60.0. Changes in any of these will result in a test
-        # failure and recomputation of the result array will be necessary.
-        # ----------------------------------------------------------------------
-        
-        # Initialise to 1g
-        az = P('Acceleration Vertical', np.ma.array([1]*30,dtype=float))
-        # After 2 seconds, increment by 1 ft/s^2
-        az.array[2:] += 1/GRAVITY_IMPERIAL
-        
-        # This will give a linearly increasing rate of climb 0>28 ft/sec...
-        # which integrated (cumcum) gives a parabolic theoretical solution.
-        parabola = (np.cumsum(np.arange(0.0,28.0,1)))
-
-        # The pressure altitude datum could be anything. Set 99ft for fun.
-        alt_std = P('Altitude STD', np.ma.array([99]*30,dtype=float))
-        # and add the increasing parabola 
-        alt_std.array[2:] += parabola 
-        alt_rad = P('Altitude Radio', np.ma.array([0]*30,dtype=float))
-        parabola *= 1.0 #  Allows you to make the values different for debug.
-        alt_rad.array[2:] += parabola
-        
-        roc = RateOfClimb()
-        roc.derive(az, alt_std, alt_rad)
-        self.assertEqual(np.argmax(roc.array), 29)
-        self.assertGreater(roc.array[29],1589)
-        self.assertLess(roc.array[29],1590)
-
-
-class TestRateOfClimbForFlightPhases(unittest.TestCase):
-    def test_can_operate(self):
-        expected = [('Altitude STD',)]
-        opts = RateOfClimbForFlightPhases.get_operational_combinations()
-        self.assertEqual(opts, expected)
-        
-    def test_rate_of_climb_for_flight_phases_basic(self):
-        alt_std = P('Altitude STD', np.ma.arange(10))
-        phase_fast = Fast()
-        phase_fast.derive(Parameter('Airspeed', [120]*10))
-        roc = RateOfClimbForFlightPhases()
-        roc.derive(alt_std, phase_fast)
-        expected = np.ma.array(data=[60]*10, dtype=np.float, mask=False)
-        np.testing.assert_array_equal(roc.array, expected)
-
-    def test_rate_of_climb_for_flight_phases_level_flight(self):
-        alt_std = P('Altitude STD', np.ma.array([100]*10))
-        phase_fast = Fast()
-        phase_fast.derive(Parameter('Airspeed', [120]*10))
-        roc = RateOfClimbForFlightPhases()
-        roc.derive(alt_std, phase_fast)
-        expected = np.ma.array(data=[0]*10, dtype=np.float, mask=False)
-        np.testing.assert_array_equal(roc.array, expected)
-
-        
-class TestRateOfTurn(unittest.TestCase):
-    def test_can_operate(self):
-        expected = [('Heading Continuous',)]
-        opts = RateOfTurn.get_operational_combinations()
-        self.assertEqual(opts, expected)
-       
-    def test_rate_of_turn(self):
-        rot = RateOfTurn()
-        rot.derive(P('Heading Continuous', np.ma.array(range(10))))
-        answer = np.ma.array(data=[1]*10, dtype=np.float)
-        np.testing.assert_array_equal(rot.array, answer) # Tests data only; NOT mask
-       
-    def test_rate_of_turn_phase_stability(self):
-        params = {'Heading Continuous':Parameter('', np.ma.array([0,0,0,1,0,0,0], 
-                                                               dtype=float))}
-        rot = RateOfTurn()
-        rot.derive(P('Heading Continuous', np.ma.array([0,0,0,1,0,0,0],
-                                                          dtype=float)))
-        answer = np.ma.array([0,0,0.5,0,-0.5,0,0])
-        ma_test.assert_masked_array_approx_equal(rot.array, answer)
-        
-class TestRateOfTurn(unittest.TestCase):
-    def test_can_operate(self):
-        expected = [('Heading Continuous',)]
-        opts = RateOfTurn.get_operational_combinations()
-        self.assertEqual(opts, expected)
-       
-    def test_rate_of_turn(self):
-        rot = RateOfTurn()
-        rot.derive(P('Heading Continuous', np.ma.array(range(10))))
-        answer = np.ma.array(data=[1]*10, dtype=np.float)
-        np.testing.assert_array_equal(rot.array, answer) # Tests data only; NOT mask
-       
-    def test_rate_of_turn_phase_stability(self):
-        params = {'Heading Continuous':Parameter('', np.ma.array([0,0,0,1,0,0,0], 
-                                                               dtype=float))}
-        rot = RateOfTurn()
-        rot.derive(P('Heading Continuous', np.ma.array([0,0,0,1,0,0,0],
-                                                          dtype=float)))
-        answer = np.ma.array([0,0,0.5,0,-0.5,0,0])
-        ma_test.assert_masked_array_approx_equal(rot.array, answer)
-        
-        
-class TestMach(unittest.TestCase):
-    def test_can_operate(self):
-        opts = Mach.get_operational_combinations()
-        self.assertEqual(opts, [('Airspeed', 'Altitude STD')])
-        
-    def test_all_cases(self):
-        cas = P('Airspeed', np.ma.array(data=[0, 100, 200, 200, 200, 500, 200],
-                                        mask=[0,0,0,0,1,0,0], dtype=float))
-        alt = P('Altitude STD', np.ma.array(data=[0, 10000, 20000, 30000, 30000, 45000, 20000],
-                                        mask=[0,0,0,0,0,0,1], dtype=float))
-        mach = Mach()
-        mach.derive(cas, alt)
-        expected = np.ma.array(data=[0, 0.182, 0.4402, 0.5407, 0.5407, 1.6825, 45000],
-                                        mask=[0,0,0,0,1,1,1], dtype=float)
-        ma_test.assert_masked_array_approx_equal(mach.array, expected, decimal=2)
-        
-
-if __name__ == '__main__':
-    suite = unittest.TestSuite()
-    suite.addTest(TestConfig('test_time_taken2'))
-    unittest.TextTestRunner(verbosity=2).run(suite)
-
-
+import unittest
+import sys
+from datetime import datetime, timedelta
+import mock
+import numpy as np
+import os
+
+import utilities.masked_array_testutils as ma_test
+from analysis_engine.settings import GRAVITY_IMPERIAL, HYSTERESIS_FPIAS
+from analysis_engine.node import Attribute, A, KeyTimeInstance, KTI, Parameter, P, Section, S
+from analysis_engine.flight_phase import Fast
+
+from analysis_engine.derived_parameters import (
+    AccelerationVertical,
+    AccelerationForwards,
+    AccelerationSideways,
+    AccelerationAlongTrack,
+    AccelerationAcrossTrack,
+    AirspeedForFlightPhases,
+    AirspeedMinusVref,
+    AirspeedTrue,
+    AltitudeAAL,
+    #AltitudeAALForFlightPhases,
+    AltitudeForFlightPhases,
+    AltitudeRadio,
+    AltitudeRadioForFlightPhases,
+    AltitudeSTD,
+    AltitudeTail,
+    ClimbForFlightPhases,
+    Config,
+    ControlColumn,
+    ControlColumnForce,
+    ControlColumnForceCapt,
+    ControlColumnForceFO,
+    ControlWheel,
+    DescendForFlightPhases,
+    DistanceTravelled,
+    DistanceToLanding,
+    Eng_N1Avg,
+    Eng_N1Max,
+    Eng_N1Min,
+    Eng_N2Avg,
+    Eng_N2Max,
+    Eng_N2Min,
+    Eng_N3Avg,
+    Eng_N3Max,
+    Eng_N3Min,
+    Flap,
+    FuelQty,
+    GrossWeightSmoothed,
+    GroundspeedAlongTrack,
+    HeadingContinuous,
+    HeadingTrue,
+    ILSFrequency,
+    LatitudePrepared,
+    LongitudePrepared,
+    Mach,
+    Pitch,
+    RateOfClimb,
+    RateOfClimbForFlightPhases,
+    RateOfTurn,
+)
+
+debug = sys.gettrace() is not None
+
+class TestAccelerationVertical(unittest.TestCase):
+    def test_can_operate(self):
+        expected = [('Acceleration Normal', 'Acceleration Lateral', 
+                    'Acceleration Longitudinal', 'Pitch', 'Roll')]
+        opts = AccelerationVertical.get_operational_combinations()
+        self.assertEqual(opts, expected)
+        
+    def test_acceleration_vertical_level_on_gound(self):
+        # Invoke the class object
+        acc_vert = AccelerationVertical(frequency=8)
+                        
+        acc_vert.get_derived([
+            Parameter('Acceleration Normal', np.ma.ones(8),8),
+            Parameter('Acceleration Lateral', np.ma.zeros(4),4),
+            Parameter('Acceleration Longitudinal', np.ma.zeros(4),4),
+            Parameter('Pitch', np.ma.zeros(2),2),
+            Parameter('Roll', np.ma.zeros(2),2)
+        ])
+        
+        ma_test.assert_masked_array_approx_equal(acc_vert.array,
+                                                 np.ma.array([1]*8))
+        
+    def test_acceleration_vertical_pitch_up(self):
+        acc_vert = AccelerationVertical(frequency=8)
+
+        acc_vert.get_derived([
+            P('Acceleration Normal',np.ma.ones(8)*0.8660254,8),
+            P('Acceleration Lateral',np.ma.zeros(4),4),
+            P('Acceleration Longitudinal',np.ma.ones(4)*0.5,4),
+            P('Pitch',np.ma.ones(2)*30.0,2),
+            P('Roll',np.ma.zeros(2),2)
+        ])
+
+        ma_test.assert_masked_array_approx_equal(acc_vert.array,
+                                                 np.ma.array([1]*8))
+
+    def test_acceleration_vertical_pitch_up_roll_right(self):
+        acc_vert = AccelerationVertical(frequency=8)
+
+        acc_vert.get_derived([
+            P('Acceleration Normal',np.ma.ones(8)*0.8,8),
+            P('Acceleration Lateral',np.ma.ones(4)*(-0.2),4),
+            P('Acceleration Longitudinal',np.ma.ones(4)*0.3,4),
+            P('Pitch',np.ma.ones(2)*30.0,2),
+            P('Roll',np.ma.ones(2)*20,2)])
+
+        ma_test.assert_masked_array_approx_equal(acc_vert.array,
+                                                 np.ma.array([0.86027777]*8))
+
+    def test_acceleration_vertical_roll_right(self):
+        acc_vert = AccelerationVertical(frequency=8)
+
+        acc_vert.get_derived([
+            P('Acceleration Normal',np.ma.ones(8)*0.7071068,8),
+            P('Acceleration Lateral',np.ma.ones(4)*(-0.7071068),4),
+            P('Acceleration Longitudinal',np.ma.zeros(4),4),
+            P('Pitch',np.ma.zeros(2),2),
+            P('Roll',np.ma.ones(2)*45,2)
+        ])
+
+        ma_test.assert_masked_array_approx_equal(acc_vert.array,
+                                                 np.ma.array([1]*8))
+
+
+class TestAccelerationForwards(unittest.TestCase):
+    def test_can_operate(self):
+        expected = [('Acceleration Normal',
+                    'Acceleration Longitudinal', 'Pitch')]
+        opts = AccelerationForwards.get_operational_combinations()
+        self.assertEqual(opts, expected)
+        
+    def test_acceleration_forward_level_on_gound(self):
+        # Invoke the class object
+        acc_fwd = AccelerationForwards(frequency=4)
+                        
+        acc_fwd.get_derived([
+            Parameter('Acceleration Normal', np.ma.ones(8),8),
+            Parameter('Acceleration Longitudinal', np.ma.ones(4)*0.1,4),
+            Parameter('Pitch', np.ma.zeros(2),2)
+        ])
+        
+        ma_test.assert_masked_array_approx_equal(acc_fwd.array,
+                                                 np.ma.array([0.1]*8))
+        
+    def test_acceleration_forward_pitch_up(self):
+        acc_fwd = AccelerationForwards(frequency=4)
+
+        acc_fwd.get_derived([
+            P('Acceleration Normal',np.ma.ones(8)*0.8660254,8),
+            P('Acceleration Longitudinal',np.ma.ones(4)*0.5,4),
+            P('Pitch',np.ma.ones(2)*30.0,2)
+        ])
+
+        ma_test.assert_masked_array_approx_equal(acc_fwd.array,
+                                                 np.ma.array([0]*8))
+
+
+class TestAccelerationSideways(unittest.TestCase):
+    def test_can_operate(self):
+        expected = [('Acceleration Normal', 'Acceleration Lateral', 
+                    'Acceleration Longitudinal', 'Pitch', 'Roll')]
+        opts = AccelerationSideways.get_operational_combinations()
+        self.assertEqual(opts, expected)
+        
+    def test_acceleration_sideways_level_on_gound(self):
+        # Invoke the class object
+        acc_lat = AccelerationSideways(frequency=8)
+                        
+        acc_lat.get_derived([
+            Parameter('Acceleration Normal', np.ma.ones(8),8),
+            Parameter('Acceleration Lateral', np.ma.ones(4)*0.05,4),
+            Parameter('Acceleration Longitudinal', np.ma.zeros(4),4),
+            Parameter('Pitch', np.ma.zeros(2),2),
+            Parameter('Roll', np.ma.zeros(2),2)
+        ])
+        ma_test.assert_masked_array_approx_equal(acc_lat.array,
+                                                 np.ma.array([0.05]*8))
+        
+    def test_acceleration_sideways_pitch_up(self):
+        acc_lat = AccelerationSideways(frequency=8)
+
+        acc_lat.get_derived([
+            P('Acceleration Normal',np.ma.ones(8)*0.8660254,8),
+            P('Acceleration Lateral',np.ma.zeros(4),4),
+            P('Acceleration Longitudinal',np.ma.ones(4)*0.5,4),
+            P('Pitch',np.ma.ones(2)*30.0,2),
+            P('Roll',np.ma.zeros(2),2)
+        ])
+        ma_test.assert_masked_array_approx_equal(acc_lat.array,
+                                                 np.ma.array([0]*8))
+
+    def test_acceleration_sideways_roll_right(self):
+        acc_lat = AccelerationSideways(frequency=8)
+
+        acc_lat.get_derived([
+            P('Acceleration Normal',np.ma.ones(8)*0.7071068,8),
+            P('Acceleration Lateral',np.ma.ones(4)*(-0.7071068),4),
+            P('Acceleration Longitudinal',np.ma.zeros(4),4),
+            P('Pitch',np.ma.zeros(2),2),
+            P('Roll',np.ma.ones(2)*45,2)
+        ])
+        ma_test.assert_masked_array_approx_equal(acc_lat.array,
+                                                 np.ma.array([0]*8))
+
+        
+class TestAccelerationAcrossTrack(unittest.TestCase):
+    def test_can_operate(self):
+        expected = [('Acceleration Forwards',
+                    'Acceleration Sideways', 'Drift')]
+        opts = AccelerationAcrossTrack.get_operational_combinations()
+        self.assertEqual(opts, expected)
+        
+    def test_acceleration_across_side_only(self):
+        acc_across = AccelerationAcrossTrack()
+        acc_across.get_derived([
+            Parameter('Acceleration Forwards', np.ma.ones(8), 8),
+            Parameter('Acceleration Sideways', np.ma.ones(4)*0.1, 4),
+            Parameter('Drift', np.ma.zeros(2), 2)])
+        ma_test.assert_masked_array_approx_equal(acc_across.array,
+                                                 np.ma.array([0.1]*8))
+        
+    def test_acceleration_across_resolved(self):
+        acc_across = AccelerationAcrossTrack()
+        acc_across.get_derived([
+            P('Acceleration Forwards',np.ma.ones(8)*0.8660254,8),
+            P('Acceleration Sideways',np.ma.ones(4)*0.5,4),
+            P('Drift',np.ma.ones(2)*30.0,2)])
+
+        ma_test.assert_masked_array_approx_equal(acc_across.array,
+                                                 np.ma.array([0]*8))
+
+
+class TestAccelerationAlongTrack(unittest.TestCase):
+    def test_can_operate(self):
+        expected = [('Acceleration Forwards',
+                    'Acceleration Sideways', 'Drift')]
+        opts = AccelerationAlongTrack.get_operational_combinations()
+        self.assertEqual(opts, expected)
+        
+    def test_acceleration_along_forward_only(self):
+        acc_along = AccelerationAlongTrack()
+        acc_along.get_derived([
+            Parameter('Acceleration Forwards', np.ma.ones(8)*0.2,8),
+            Parameter('Acceleration Sideways', np.ma.ones(4)*0.1,4),
+            Parameter('Drift', np.ma.zeros(2),2)])
+        
+        ma_test.assert_masked_array_approx_equal(acc_along.array,
+                                                 np.ma.array([0.2]*8))
+        
+    def test_acceleration_along_resolved(self):
+        acc_across = AccelerationAlongTrack()
+        acc_across.get_derived([
+            P('Acceleration Forwards',np.ma.ones(8)*0.1,8),
+            P('Acceleration Sideways',np.ma.ones(4)*0.2,4),
+            P('Drift',np.ma.ones(2)*10.0,2)])
+
+        ma_test.assert_masked_array_approx_equal(acc_across.array,
+                                                 np.ma.array([0.13321041]*8))
+
+
+class TestAirspeedForFlightPhases(unittest.TestCase):
+    def test_can_operate(self):
+        expected = [('Airspeed',)]
+        opts = AirspeedForFlightPhases.get_operational_combinations()
+        self.assertEqual(opts, expected)
+    
+    @mock.patch('analysis_engine.derived_parameters.hysteresis')
+    def test_airspeed_for_phases_basic(self, hysteresis):
+        # Avoiding testing hysteresis.
+        param = mock.Mock()
+        param.array = mock.Mock()
+        hysteresis.return_value = mock.Mock()
+        speed = AirspeedForFlightPhases()
+        speed.derive(param)
+        hysteresis.assert_called_once_with(param.array, HYSTERESIS_FPIAS)
+        self.assertEqual(speed.array, hysteresis.return_value)
+
+
+class TestAirspeedMinusVref(unittest.TestCase):
+    def test_can_operate(self):
+        expected = [('Airspeed','Vref')]
+        opts = AirspeedMinusVref.get_operational_combinations()
+        self.assertEqual(opts, expected)
+        
+        # ???????????????????????????????????????????????????????????????
+        # THIS MAY NEED TO BE ALTERED SO THAT Vref IS VARIABLE AND NOT FIXED
+        # NEED A DIFFERENT Vref FOR EACH APPROACH ??? DISCUSS WITH DEREK AND
+        # DAVE BEFORE CHANGING
+    
+    def test_airspeed_for_phases_basic(self):
+        speed=P('Airspeed',np.ma.array([200]*128),frequency=1)
+        ref = A('Vref',value=120)
+        # Offset is frame-related, not superframe based, so is to some extent
+        # meaningless.
+        param = AirspeedMinusVref()
+        param.get_derived([speed, ref])
+        expected=np.array([80]*128)
+        np.testing.assert_array_equal(param.array, expected)
+
+class TestAirspeedTrue(unittest.TestCase):
+    def test_can_operate(self):
+        self.assertEqual(AirspeedTrue.get_operational_combinations(), 
+                         [('Airspeed', 'Altitude STD'),
+                          ('Airspeed', 'Altitude STD', 'TAT')])
+        
+    def test_tas_basic(self):
+        cas = P('Airspeed', np.ma.array([100,200,300]))
+        alt = P('Altitude STD', np.ma.array([0,20000,40000]))
+        tat = P('TAT', np.ma.array([20,-10,-16.2442]))
+        tas = AirspeedTrue()
+        tas.derive(cas,alt,tat)
+        # Answers with compressibility are:
+        result = [100.6341, 273.0303, 552.8481]
+        self.assertLess(abs(tas.array.data[0]-result[0]),0.1)
+        self.assertLess(abs(tas.array.data[1]-result[1]),0.5)
+        self.assertLess(abs(tas.array.data[2]-result[2]),3.0)
+        
+    def test_tas_masks(self):
+        cas = P('Airspeed', np.ma.array([100,200,300]))
+        alt = P('Altitude STD', np.ma.array([0,20000,40000]))
+        tat = P('TAT', np.ma.array([20,-10,-40]))
+        tas = AirspeedTrue()
+        cas.array[0]=np.ma.masked
+        alt.array[1]=np.ma.masked
+        tat.array[2]=np.ma.masked
+        tas.derive(cas,alt,tat)
+        np.testing.assert_array_equal(tas.array.mask,[True]*3)
+        
+    def test_tas_no_tat(self):
+        cas = P('Airspeed', np.ma.array([100,200,300]))
+        alt = P('Altitude STD', np.ma.array([0,10000,20000]))
+        tas = AirspeedTrue()
+        tas.derive(cas,alt,None)
+        result = [100.000, 231.575, 400.097]
+        self.assertLess(abs(tas.array.data[0]-result[0]),0.01)
+        self.assertLess(abs(tas.array.data[1]-result[1]),0.01)
+        self.assertLess(abs(tas.array.data[2]-result[2]),0.01)
+        
+
+class TestAltitudeAAL(unittest.TestCase):
+    def test_can_operate(self):
+        opts = AltitudeAAL.get_operational_combinations()
+        self.assertTrue(('Altitude STD','Fast') in opts)
+        self.assertTrue(('Altitude STD','Altitude Radio','Fast') in opts)
+        
+    """
+    def test_derive(self):
+        test_data_dir = os.path.join('test_data', 'Altitude AAL')
+        
+        alt_std_array = np.ma.array(np.load(os.path.join(test_data_dir, 'alt_std_data.npy')),
+                                    mask=np.load(os.path.join(test_data_dir, 'alt_std_mask.npy')))
+        alt_rad_array = np.ma.array(np.load(os.path.join(test_data_dir, 'alt_rad_data.npy')),
+                                    mask=np.load(os.path.join(test_data_dir, 'alt_rad_mask.npy')))
+        airspeed_array = np.ma.array(np.load(os.path.join(test_data_dir, 'airspeed_data.npy')),
+                                     mask=np.load(os.path.join(test_data_dir, 'airspeed_mask.npy')))
+        roc_array = np.ma.array(np.load(os.path.join(test_data_dir, 'roc_data.npy')),
+                                mask=np.load(os.path.join(test_data_dir, 'roc_mask.npy')))
+        alt_std = P(array=alt_std_array)
+        alt_rad = P(array=alt_rad_array)
+        airspeed = P(array=airspeed_array)
+        roc = P(array=roc_array)
+                                
+        liftoffs = KTI('Liftoff', items=[KeyTimeInstance(index=2375.2635769148078, name='Liftoff')])
+        touchdowns = KTI('Touchdown', items=[KeyTimeInstance(index=2064.1310460955269, name='Touchdown')])
+        takeoffs = S('Takeoff', items=[Section(name='Takeoff', slice=slice(267.97237318840581, 300.31930865921788, None))])
+        landings = S('Landing', items=[Section(name='Landing', slice=slice(2060.3218750000001, 2103.2818130630631, None))])
+        
+        alt_aal = AltitudeAAL()
+        alt_aal.derive(liftoffs, touchdowns, takeoffs, landings,
+                       roc, alt_std, alt_rad, airspeed)
+        
+        expected_result = np.ma.array(np.load(os.path.join(test_data_dir, 'alt_aal_data.npy')),
+                                      mask=np.load(os.path.join(test_data_dir, 'alt_aal_mask.npy'))) 
+        ma_test.assert_array_equal(alt_aal.array, expected_result)
+    """
+    
+    def test_alt_AAL_basic(self):
+        data = np.ma.array([-3,0,30,80,150,260,120,70,20,-5])
+        alt_std = P(array=data+300)
+        alt_rad = P(array=data)
+        fast_data = np.ma.array([100]*10)
+        phase_fast = Fast()
+        phase_fast.derive(Parameter('Airspeed', fast_data))
+        alt_aal = AltitudeAAL()
+        alt_aal.derive(alt_std, alt_rad, phase_fast)
+        expected = np.ma.array([0,0,30,80,150,260,120,70,20,0])
+        np.testing.assert_array_equal(expected, alt_aal.array.data)
+
+    def test_alt_AAL_bounce_rejection(self):
+        data = np.ma.array([-3,0,30,80,150,260,120,70,20,-5,2,5,2,-3,-3])
+        alt_std = P(array=data+300)
+        alt_rad = P(array=data)
+        fast_data = np.ma.array([100]*15)
+        phase_fast = Fast()
+        phase_fast.derive(Parameter('Airspeed', fast_data))
+        alt_aal = AltitudeAAL()
+        alt_aal.derive(alt_std, alt_rad, phase_fast)
+        expected = np.ma.array([0,0,30,80,150,260,120,70,20,0,0,0,0,0,0])
+        np.testing.assert_array_equal(expected, alt_aal.array.data)
+    
+    def test_alt_AAL_no_ralt(self):
+        data = np.ma.array([-3,0,30,80,150,260,120,70,20,-5])
+        alt_std = P(array=data+300)
+        slow_and_fast_data = np.ma.array([70]+[85]*7+[75,70])
+        phase_fast = Fast()
+        phase_fast.derive(Parameter('Airspeed', slow_and_fast_data))
+        alt_aal = AltitudeAAL()
+        alt_aal.derive(alt_std, None, phase_fast)
+        expected = np.ma.array([0,0,30,80,150,240,100,50,0,0])
+        np.testing.assert_array_equal(expected, alt_aal.array.data)
+    
+    
+class TestAltitudeAALForFlightPhases(unittest.TestCase):
+    def test_can_operate(self):
+        expected = [('Altitude STD','Fast')]
+        opts = AltitudeAALForFlightPhases.get_operational_combinations()
+        self.assertEqual(opts, expected)
+        
+    def test_altitude_AAL_for_flight_phases_basic(self):
+        slow_and_fast_data = np.ma.array(range(59,119,10)+range(119,49,-10))
+        up_and_down_data = slow_and_fast_data * 10
+        phase_fast = Fast()
+        phase_fast.derive(Parameter('Airspeed', slow_and_fast_data))
+        alt_4_ph = AltitudeAALForFlightPhases()
+        alt_4_ph.derive(Parameter('Altitude STD', up_and_down_data), phase_fast)
+        expected = np.ma.array([0, 0, 0, 100, 200, 300, 
+                                400, 300, 200, 100, 0, 0, 0],
+                               mask=[[True]*2+[False]*9+[True]*2], dtype=float)
+        ma_test.assert_masked_array_approx_equal(alt_4_ph.array, expected)
+
+    def test_altitude_AAL_for_flight_phases_to_ends_of_array(self):
+        slow_and_fast_data = np.ma.array(range(59,119,10)+range(119,49,-10))
+        up_and_down_data = slow_and_fast_data * 10
+        phase_fast = Fast()
+        phase_fast.derive(Parameter('Airspeed', up_and_down_data))
+        alt_4_ph = AltitudeAALForFlightPhases()
+        alt_4_ph.derive(Parameter('Altitude STD', up_and_down_data), phase_fast)
+        expected = up_and_down_data - 590 #  Result unchanged, and running to the ends of the array.
+        ma_test.assert_masked_array_approx_equal(alt_4_ph.array, expected)
+
+    def test_altitude_AAL_for_flight_phases_masked_at_lift(self):
+        slow_and_fast_data = np.ma.array(range(59,119,10)+range(119,49,-10))
+        up_and_down_data = slow_and_fast_data * 10
+        up_and_down_data[1:4] = np.ma.masked
+        phase_fast = Fast()
+        phase_fast.derive(Parameter('Airspeed', slow_and_fast_data))
+        alt_4_ph = AltitudeAALForFlightPhases()
+        alt_4_ph.derive(Parameter('Altitude STD', up_and_down_data), phase_fast)
+        expected = np.ma.array([0, 0, 0, 100, 200, 300, 
+                                400, 300, 200, 100, 0, 0, 0],
+                               mask=[[True]*2+[False]*9+[True]*2], dtype=float)
+        ma_test.assert_masked_array_approx_equal(alt_4_ph.array, expected)
+
+
+class TestAltitudeForFlightPhases(unittest.TestCase):
+    def test_can_operate(self):
+        expected = [('Altitude STD',)]
+        opts = AltitudeForFlightPhases.get_operational_combinations()
+        self.assertEqual(opts, expected)
+
+    def test_altitude_for_phases_repair(self):
+        alt_4_ph = AltitudeForFlightPhases()
+        raw_data = np.ma.array([0,1,2])
+        raw_data[1] = np.ma.masked
+        alt_4_ph.derive(Parameter('Altitude STD', raw_data, 1,0.0))
+        expected = np.ma.array([0,0,0],mask=False)
+        np.testing.assert_array_equal(alt_4_ph.array, expected)
+        
+    def test_altitude_for_phases_hysteresis(self):
+        alt_4_ph = AltitudeForFlightPhases()
+        testwave = np.sin(np.arange(0,6,0.1))*200
+        alt_4_ph.derive(Parameter('Altitude STD', np.ma.array(testwave), 1,0.0))
+        answer = np.ma.array(data=[50.0]*3+
+                             list(testwave[3:6])+
+                             [np.ma.max(testwave)-100.0]*21+
+                             list(testwave[27:39])+
+                             [testwave[-1]-50.0]*21,
+                             mask = False)
+        np.testing.assert_array_almost_equal(alt_4_ph.array, answer)
+
+
+class TestAltitudeRadio(unittest.TestCase):
+    """
+    def test_can_operate(self):
+        expected = [('Altitude Radio Sensor', 'Pitch',
+                     'Main Gear To Altitude Radio')]
+        opts = AltitudeRadio.get_operational_combinations()
+        self.assertEqual(opts, expected)
+    """
+    
+    def test_altitude_radio_737_3C(self):
+        alt_rad = AltitudeRadio()
+        alt_rad.derive(Attribute('Frame','737-3C'), 
+                       None,
+                       Parameter('Altitude Radio (A)', np.ma.ones(5)*10, 0.5,  0.0),
+                       Parameter('Altitude Radio (B)', np.ma.ones(5)*20, 0.25, 1.0),
+                       Parameter('Altitude Radio (C)', np.ma.ones(5)*30, 0.25, 3.0),
+                       None
+                       )
+        result = alt_rad.array
+        answer = np.ma.array(data=[25]*10,
+                             dtype=np.float, mask=False)
+        np.testing.assert_array_equal(alt_rad.array, answer)
+        self.assertEqual(alt_rad.offset,2.0)
+        self.assertEqual(alt_rad.frequency,0.5)
+
+    def test_altitude_radio_737_5_EFIS(self):
+        alt_rad = AltitudeRadio()
+        alt_rad.derive(Attribute('Frame','737-5'), 
+                       Attribute('Frame Qualifier','Altitude_Radio_EFIS'),
+                       Parameter('Altitude Radio (A)', np.ma.ones(5)*10, 0.5, 0.0),
+                       Parameter('Altitude Radio (B)', np.ma.ones(5)*20, 0.5, 1.0),
+                       Parameter('Altitude Radio (C)', np.ma.ones(5)*30, 0.5, 0.3),
+                       Parameter('Altitude Radio (D)', np.ma.ones(5)*40, 0.5, 1.3),
+                       )
+        result = alt_rad.array
+        answer = np.ma.array(data=[35]*10,
+                             dtype=np.float, mask=False)
+        np.testing.assert_array_equal(alt_rad.array, answer)
+        self.assertEqual(alt_rad.offset,0.8)
+        self.assertEqual(alt_rad.frequency,1.0)
+
+    def test_altitude_radio_737_5_Analogue(self):
+        alt_rad = AltitudeRadio()
+        alt_rad.derive(Attribute('Frame','737-5'), 
+                       Attribute('Frame Qualifier','Altitude_Radio_D226A101_1_16D'),
+                       Parameter('Altitude Radio (A)', np.ma.ones(5)*200, 0.5, 0.0),
+                       Parameter('Altitude Radio (B)', np.ma.ones(5)*220, 0.5, 1.0),
+                       None,
+                       None
+                       )
+        result = alt_rad.array
+        answer = np.ma.array(data=[62.051]*10,
+                             dtype=np.float, mask=False)
+        np.testing.assert_array_almost_equal(alt_rad.array, answer, decimal=2)
+
+
+class TestAltitudeRadioForFlightPhases(unittest.TestCase):
+    def test_can_operate(self):
+        expected = [('Altitude Radio',)]
+        opts = AltitudeRadioForFlightPhases.get_operational_combinations()
+        self.assertEqual(opts, expected)
+
+    def test_altitude_for_radio_phases_repair(self):
+        alt_4_ph = AltitudeRadioForFlightPhases()
+        raw_data = np.ma.array([0,1,2])
+        raw_data[1] = np.ma.masked
+        alt_4_ph.derive(Parameter('Altitude Radio', raw_data, 1,0.0))
+        expected = np.ma.array([0,0,0],mask=False)
+        np.testing.assert_array_equal(alt_4_ph.array, expected)
+
+
+"""
+class TestAltitudeQNH(unittest.TestCase):
+    # Needs airport database entries simulated. TODO.
+
+"""    
+    
+class TestAltitudeSTD(unittest.TestCase):
+    def test_can_operate(self):
+        self.assertEqual(AltitudeSTD.get_operational_combinations(),
+          [('Altitude STD High', 'Altitude STD Low'),
+           ('Altitude STD Rough', 'Inertial Vertical Speed'),
+           ('Altitude STD High', 'Altitude STD Low', 'Altitude STD Rough'),
+           ('Altitude STD High', 'Altitude STD Low', 'Inertial Vertical Speed'),
+           ('Altitude STD High', 'Altitude STD Rough',
+            'Inertial Vertical Speed'),
+           ('Altitude STD Low', 'Altitude STD Rough',
+            'Inertial Vertical Speed'),
+           ('Altitude STD High', 'Altitude STD Low', 'Altitude STD Rough',
+            'Inertial Vertical Speed')])
+    
+    def test__high_and_low(self):
+        high_values = np.ma.array([15000, 16000, 17000, 18000, 19000, 20000,
+                                   19000, 18000, 17000, 16000],
+                                  mask=[False] * 9 + [True])
+        low_values = np.ma.array([15500, 16500, 17500, 17800, 17800, 17800,
+                                  17800, 17800, 17500, 16500],
+                                 mask=[False] * 8 + [True] + [False])
+        alt_std_high = Parameter('Altitude STD High', high_values)
+        alt_std_low = Parameter('Altitude STD Low', low_values)
+        alt_std = AltitudeSTD()
+        result = alt_std._high_and_low(alt_std_high, alt_std_low)
+        ma_test.assert_equal(result,
+                             np.ma.masked_array([15500, 16500, 17375, 17980, 19000,
+                                                 20000, 19000, 17980, 17375, 16500],
+                                                mask=[False] * 8 + 2 * [True]))
+    
+    @mock.patch('analysis_engine.derived_parameters.first_order_lag')
+    def test__rough_and_ivv(self, first_order_lag):
+        alt_std = AltitudeSTD()
+        alt_std_rough = Parameter('Altitude STD Rough',
+                                  np.ma.array([60, 61, 62, 63, 64, 65],
+                                              mask=[False] * 5 + [True]))
+        first_order_lag.side_effect = lambda arg1, arg2, arg3: arg1
+        ivv = Parameter('Inertial Vertical Speed',
+                        np.ma.array([60, 120, 180, 240, 300, 360],
+                                    mask=[False] * 4 + [True] + [False]))
+        result = alt_std._rough_and_ivv(alt_std_rough, ivv)
+        ma_test.assert_equal(result,
+                             np.ma.masked_array([61, 63, 65, 67, 0, 0],
+                                                mask=[False] * 4 + [True] * 2))
+    
+    def test_derive(self):
+        alt_std = AltitudeSTD()
+        # alt_std_high and alt_std_low passed in.
+        alt_std._high_and_low = mock.Mock()
+        high_and_low_array = 3
+        alt_std._high_and_low.return_value = high_and_low_array
+        alt_std_high = 1
+        alt_std_low = 2
+        alt_std.derive(alt_std_high, alt_std_low, None, None)
+        alt_std._high_and_low.assert_called_once_with(alt_std_high, alt_std_low)
+        self.assertEqual(alt_std.array, high_and_low_array)
+        # alt_std_rough and ivv passed in.
+        rough_and_ivv_array = 6
+        alt_std._rough_and_ivv = mock.Mock()
+        alt_std._rough_and_ivv.return_value = rough_and_ivv_array
+        alt_std_rough = 4        
+        ivv = 5
+        alt_std.derive(None, None, alt_std_rough, ivv)
+        alt_std._rough_and_ivv.assert_called_once_with(alt_std_rough, ivv)
+        self.assertEqual(alt_std.array, rough_and_ivv_array)
+        # All parameters passed in (improbable).
+        alt_std.derive(alt_std_high, alt_std_low, alt_std_rough, ivv)
+        self.assertEqual(alt_std.array, high_and_low_array)
+
+
+class TestAltitudeTail(unittest.TestCase):
+    def test_can_operate(self):
+        expected = [('Altitude Radio', 'Pitch','Dist Gear To Tail')]
+        opts = AltitudeTail.get_operational_combinations()
+        self.assertEqual(opts, expected)
+        
+    def test_altitude_tail(self):
+        talt = AltitudeTail()
+        talt.derive(Parameter('Altitude Radio', np.ma.ones(10)*10, 1,0.0),
+                    Parameter('Pitch', np.ma.array(range(10))*2, 1,0.0),
+                    Attribute('Dist Gear To Tail', 35.0)
+                    )
+        result = talt.array
+        # At 35ft and 18deg nose up, the tail just scrapes the runway with 10ft
+        # clearance at the mainwheels...
+        answer = np.ma.array(data=[10.0,
+                                   8.77851761541,
+                                   7.55852341896,
+                                   6.34150378563,
+                                   5.1289414664,
+                                   3.92231378166,
+                                   2.72309082138,
+                                   1.53273365401,
+                                   0.352692546405,
+                                   -0.815594803123],
+                             dtype=np.float, mask=False)
+        np.testing.assert_array_almost_equal(result.data, answer.data)
+
+
+class TestClimbForFlightPhases(unittest.TestCase):
+    def test_can_operate(self):
+        expected = [('Altitude STD','Fast')]
+        opts = ClimbForFlightPhases.get_operational_combinations()
+        self.assertEqual(opts, expected)
+        
+    def test_climb_for_flight_phases_basic(self):
+        up_and_down_data = np.ma.array([0,0,2,5,3,2,5,6,8,0])
+        phase_fast = Fast()
+        phase_fast.derive(P('Airspeed', np.ma.array([[0]+[100]*8+[0]])))
+        climb = ClimbForFlightPhases()
+        climb.derive(Parameter('Altitude STD', up_and_down_data), phase_fast)
+        expected = np.ma.array([0,0,2,5,0,0,3,4,6,0])
+        ma_test.assert_masked_array_approx_equal(climb.array, expected)
+   
+   
+
+class TestConfig(unittest.TestCase):
+    
+    def setUp(self):
+        # last state is invalid
+        s = np.ma.array([0]*2 + [16]*4 + [20]*4 + [23]*6 + [16])
+        self.slat = P('Slat', np.tile(s, 10000)) # 23 long
+        f = np.ma.array([0]*4 + [8]*4 + [14]*4 + [22]*2 + [32]*2 + [14])
+        self.flap = P('Flap', np.tile(f, 10000))
+        a = np.ma.array([0]*4 + [5]*2 + [10]*10 + [10])
+        self.ails = P('Aileron', np.tile(a, 10000))
+        
+    def test_can_operate(self):
+        expected = [('Flap','Slat', 'Series', 'Family'),
+                    ('Flap','Slat', 'Aileron', 'Series', 'Family')]
+        opts = Config.get_operational_combinations()
+        self.assertEqual(opts, expected)
+        
+    def test_config_for_a330(self):
+        # last state is invalid
+        config = Config()
+        config.derive(self.flap, self.slat, self.ails, 
+                      A('','A330-301'), A('','A330'))
+        self.assertEqual(list(np.ma.filled(config.array[:17], fill_value=-999)),
+                         [0,0,1,1,2,2,3,3,4,4,5,5,6,6,7,7,-999]
+                         )
+        
+    def test_time_taken(self):
+        from timeit import Timer
+        timer = Timer(self.test_config_for_a330)
+        time = min(timer.repeat(1, 1))
+        print "Time taken %s secs" % time
+        self.assertLess(time, 0.1, msg="Took too long")
+
+
+class TestControlColumn(unittest.TestCase):
+
+    def setUp(self):
+        ccc = np.ma.array(data=[])
+        self.ccc = P('Control Column (Capt)', ccc)
+        ccf = np.ma.array(data=[])
+        self.ccf = P('Control Column (FO)', ccf)
+
+    def test_can_operate(self):
+        expected = [('Control Column (Capt)', 'Control Column (FO)')]
+        opts = ControlColumn.get_operational_combinations()
+        self.assertEqual(opts, expected)
+
+    @mock.patch('analysis_engine.derived_parameters.blend_two_parameters')
+    def test_control_column(self, blend_two_parameters):
+        blend_two_parameters.return_value = [None, None, None]
+        cc = ControlColumn()
+        cc.derive(self.ccc, self.ccf)
+        blend_two_parameters.assert_called_once_with(self.ccc, self.ccf)
+
+
+class TestControlColumnForce(unittest.TestCase):
+
+    def setUp(self):
+        ccff = np.ma.arange(1, 4)
+        self.ccff = P('Control Column Force (Capt)', ccff)
+        ccfl = np.ma.arange(1, 4)
+        ccfl[-1:] = np.ma.masked
+        self.ccfl = P('Control Column Force (FO)', ccfl)
+
+    def test_can_operate(self):
+        expected = [('Control Column Force (Capt)',
+                     'Control Column Force (FO)')]
+        opts = ControlColumnForce.get_operational_combinations()
+        self.assertEqual(opts, expected)
+
+    def test_control_column_force(self):
+        ccf = ControlColumnForce()
+        ccf.derive(self.ccff, self.ccfl)
+        result = ccf.array
+        answer = np.ma.array(data=[2, 4, 6], mask=[False, False, True])
+        np.testing.assert_array_almost_equal(result, answer)
+
+
+class TestControlColumnForceCapt(unittest.TestCase):
+
+    def setUp(self):
+        ccfl = np.ma.arange(0, 16)
+        self.ccfl = P('Control Column Force (Local)', ccfl)
+        ccff = ccfl[-1::-1]
+        self.ccff = P('Control Column Force (Foreign)', ccff)
+        fcc = np.repeat(np.ma.arange(0, 4), 4)
+        self.fcc = P('FCC Local Limited Master', fcc)
+
+    def test_can_operate(self):
+        expected = [('Control Column Force (Local)',
+                     'Control Column Force (Foreign)',
+                     'FCC Local Limited Master')]
+        opts = ControlColumnForceCapt.get_operational_combinations()
+        self.assertEqual(opts, expected)
+
+    def test_control_column_force_capt(self):
+        ccfc = ControlColumnForceCapt()
+        ccfc.derive(self.ccfl, self.ccff, self.fcc)
+        result = ccfc.array
+        answer = self.ccfl.array
+        answer[4:8] = self.ccff.array[4:8]
+        np.testing.assert_array_almost_equal(result, answer)
+
+
+class TestControlColumnForceFO(unittest.TestCase):
+
+    def setUp(self):
+        ccfl = np.ma.arange(0, 16)
+        self.ccfl = P('Control Column Force (Local)', ccfl)
+        ccff = ccfl[-1::-1]
+        self.ccff = P('Control Column Force (Foreign)', ccff)
+        fcc = np.repeat(np.ma.arange(0, 4), 4)
+        self.fcc = P('FCC Local Limited Master', fcc)
+
+    def test_can_operate(self):
+        expected = [('Control Column Force (Local)',
+                     'Control Column Force (Foreign)',
+                     'FCC Local Limited Master')]
+        opts = ControlColumnForceFO.get_operational_combinations()
+        self.assertEqual(opts, expected)
+
+    def test_control_column_force_fo(self):
+        ccff = ControlColumnForceFO()
+        ccff.derive(self.ccfl, self.ccff, self.fcc)
+        result = ccff.array
+        answer = self.ccff.array
+        answer[4:8] = self.ccfl.array[4:8]
+        np.testing.assert_array_almost_equal(result, answer)
+
+
+class TestControlWheel(unittest.TestCase):
+
+    def setUp(self):
+        cwc = np.ma.array(data=[])
+        self.cwc = P('Control Wheel (Capt)', cwc)
+        cwf = np.ma.array(data=[])
+        self.cwf = P('Control Wheel (FO)', cwf)
+
+    def test_can_operate(self):
+        expected = [('Control Wheel (Capt)', 'Control Wheel (FO)')]
+        opts = ControlWheel.get_operational_combinations()
+        self.assertEqual(opts, expected)
+
+    @mock.patch('analysis_engine.derived_parameters.blend_two_parameters')
+    def test_control_wheel(self, blend_two_parameters):
+        blend_two_parameters.return_value = [None, None, None]
+        cw = ControlWheel()
+        cw.derive(self.cwc, self.cwf)
+        blend_two_parameters.assert_called_once_with(self.cwc, self.cwf)
+
+
+class TestDescendForFlightPhases(unittest.TestCase):
+    def test_can_operate(self):
+        expected = [('Altitude STD','Fast')]
+        opts = DescendForFlightPhases.get_operational_combinations()
+        self.assertEqual(opts, expected)
+        
+    def test_descend_for_flight_phases_basic(self):
+        down_and_up_data = np.ma.array([0,0,12,5,3,12,15,10,7,0])
+        phase_fast = Fast()
+        phase_fast.derive(P('Airspeed', np.ma.array([[0]+[100]*8+[0]])))
+        descend = DescendForFlightPhases()
+        descend.derive(Parameter('Altitude STD', down_and_up_data ), phase_fast)
+        expected = np.ma.array([0,0,0,-7,-9,0,0,-5,-8,0])
+        ma_test.assert_masked_array_approx_equal(descend.array, expected)
+
+        
+class TestDistanceToLanding(unittest.TestCase):
+    
+    def test_can_operate(self):
+        expected = [('Distance Travelled', 'Touchdown')]
+        opts = DistanceToLanding.get_operational_combinations()
+        self.assertEqual(opts, expected)
+    
+    def test_derive(self):
+        distance_travelled = P('Distance Travelled', array=np.ma.arange(0, 100))
+        tdwns = KTI('Touchdown', items=[KeyTimeInstance(90, 'Touchdown'),
+                                        KeyTimeInstance(95, 'Touchdown')])
+        
+        expected_result = np.ma.concatenate((np.ma.arange(95, 0, -1),np.ma.arange(0, 5, 1)))
+        dtl = DistanceToLanding()
+        dtl.derive(distance_travelled, tdwns)
+        ma_test.assert_array_equal(dtl.array, expected_result)
+        
+           
+class TestDistanceTravelled(unittest.TestCase):
+    
+    def test_can_operate(self):
+        expected = [('Groundspeed',)]
+        opts = DistanceTravelled.get_operational_combinations()
+        self.assertEqual(opts, expected)
+
+    @mock.patch('analysis_engine.derived_parameters.integrate')
+    def test_derive(self, integrate_patch):
+        
+        gndspeed = mock.Mock()
+        gndspeed.array = mock.Mock()
+        gndspeed.frequency = mock.Mock()
+        DistanceTravelled().derive(gndspeed)
+        integrate_patch.assert_called_once_with(gndspeed.array, gndspeed.frequency, scale=1.0)
+     
+
+
+class TestEng_N1Avg(unittest.TestCase):
+    def test_can_operate(self):
+        opts = Eng_N1Avg.get_operational_combinations()
+        self.assertEqual(opts[0], ('Eng (1) N1',))
+        self.assertEqual(opts[-1], ('Eng (1) N1', 'Eng (2) N1', 'Eng (3) N1', 'Eng (4) N1'))
+        self.assertEqual(len(opts), 15) # 15 combinations accepted!
+        
+    
+    def test_derive_two_engines(self):
+        # this tests that average is performed on incomplete dependencies and 
+        # more than one dependency provided.
+        a = np.ma.array(range(0, 10))
+        b = np.ma.array(range(10,20))
+        a[0] = np.ma.masked
+        b[0] = np.ma.masked
+        b[-1] = np.ma.masked
+        eng_avg = Eng_N1Avg()
+        eng_avg.derive(P('a',a), P('b',b), None, None)
+        ma_test.assert_array_equal(
+            np.ma.filled(eng_avg.array, fill_value=999),
+            np.array([999, # both masked, so filled with 999
+                      6,7,8,9,10,11,12,13, # unmasked avg of two engines
+                      9]) # only second engine value masked
+        )
+
+class TestEng_N1Max(unittest.TestCase):
+    def test_can_operate(self):
+        opts = Eng_N1Max.get_operational_combinations()
+        self.assertEqual(opts[0], ('Eng (1) N1',))
+        self.assertEqual(opts[-1], ('Eng (1) N1', 'Eng (2) N1', 'Eng (3) N1', 'Eng (4) N1'))
+        self.assertEqual(len(opts), 15) # 15 combinations accepted!
+  
+    def test_derive_two_engines(self):
+        # this tests that average is performed on incomplete dependencies and 
+        # more than one dependency provided.
+        a = np.ma.array(range(0, 10))
+        b = np.ma.array(range(10,20))
+        a[0] = np.ma.masked
+        b[0] = np.ma.masked
+        b[-1] = np.ma.masked
+        eng = Eng_N1Max()
+        eng.derive(P('a',a), P('b',b), None, None)
+        ma_test.assert_array_equal(
+            np.ma.filled(eng.array, fill_value=999),
+            np.array([999, # both masked, so filled with 999
+                      11,12,13,14,15,16,17,18,9])
+        )
+        
+        
+class TestEng_N1Min(unittest.TestCase):
+    def test_can_operate(self):
+        opts = Eng_N1Min.get_operational_combinations()
+        self.assertEqual(opts[0], ('Eng (1) N1',))
+        self.assertEqual(opts[-1], ('Eng (1) N1', 'Eng (2) N1', 'Eng (3) N1', 'Eng (4) N1'))
+        self.assertEqual(len(opts), 15) # 15 combinations accepted!
+  
+    def test_derive_two_engines(self):
+        # this tests that average is performed on incomplete dependencies and 
+        # more than one dependency provided.
+        a = np.ma.array(range(0, 10))
+        b = np.ma.array(range(10,20))
+        a[0] = np.ma.masked
+        b[0] = np.ma.masked
+        b[-1] = np.ma.masked
+        eng = Eng_N1Min()
+        eng.derive(P('a',a), P('b',b), None, None)
+        ma_test.assert_array_equal(
+            np.ma.filled(eng.array, fill_value=999),
+            np.array([999, # both masked, so filled with 999
+                      1,2,3,4,5,6,7,8,9])
+        )
+        
+        
+class TestEng_N2Avg(unittest.TestCase):
+    def test_can_operate(self):
+        opts = Eng_N2Avg.get_operational_combinations()
+        self.assertEqual(opts[0], ('Eng (1) N2',))
+        self.assertEqual(opts[-1], ('Eng (1) N2', 'Eng (2) N2', 'Eng (3) N2', 'Eng (4) N2'))
+        self.assertEqual(len(opts), 15) # 15 combinations accepted!
+        
+    
+    def test_derive_two_engines(self):
+        # this tests that average is performed on incomplete dependencies and 
+        # more than one dependency provided.
+        a = np.ma.array(range(0, 10))
+        b = np.ma.array(range(10,20))
+        a[0] = np.ma.masked
+        b[0] = np.ma.masked
+        b[-1] = np.ma.masked
+        eng_avg = Eng_N2Avg()
+        eng_avg.derive(P('a',a), P('b',b), None, None)
+        ma_test.assert_array_equal(
+            np.ma.filled(eng_avg.array, fill_value=999),
+            np.array([999, # both masked, so filled with 999
+                      6,7,8,9,10,11,12,13, # unmasked avg of two engines
+                      9]) # only second engine value masked
+        )
+
+class TestEng_N2Max(unittest.TestCase):
+    def test_can_operate(self):
+        opts = Eng_N2Max.get_operational_combinations()
+        self.assertEqual(opts[0], ('Eng (1) N2',))
+        self.assertEqual(opts[-1], ('Eng (1) N2', 'Eng (2) N2', 'Eng (3) N2', 'Eng (4) N2'))
+        self.assertEqual(len(opts), 15) # 15 combinations accepted!
+  
+    def test_derive_two_engines(self):
+        # this tests that average is performed on incomplete dependencies and 
+        # more than one dependency provided.
+        a = np.ma.array(range(0, 10))
+        b = np.ma.array(range(10,20))
+        a[0] = np.ma.masked
+        b[0] = np.ma.masked
+        b[-1] = np.ma.masked
+        eng = Eng_N2Max()
+        eng.derive(P('a',a), P('b',b), None, None)
+        ma_test.assert_array_equal(
+            np.ma.filled(eng.array, fill_value=999),
+            np.array([999, # both masked, so filled with 999
+                      11,12,13,14,15,16,17,18,9])
+        )
+        
+        
+class TestEng_N2Min(unittest.TestCase):
+    def test_can_operate(self):
+        opts = Eng_N2Min.get_operational_combinations()
+        self.assertEqual(opts[0], ('Eng (1) N2',))
+        self.assertEqual(opts[-1], ('Eng (1) N2', 'Eng (2) N2', 'Eng (3) N2', 'Eng (4) N2'))
+        self.assertEqual(len(opts), 15) # 15 combinations accepted!
+  
+    def test_derive_two_engines(self):
+        # this tests that average is performed on incomplete dependencies and 
+        # more than one dependency provided.
+        a = np.ma.array(range(0, 10))
+        b = np.ma.array(range(10,20))
+        a[0] = np.ma.masked
+        b[0] = np.ma.masked
+        b[-1] = np.ma.masked
+        eng = Eng_N2Min()
+        eng.derive(P('a',a), P('b',b), None, None)
+        ma_test.assert_array_equal(
+            np.ma.filled(eng.array, fill_value=999),
+            np.array([999, # both masked, so filled with 999
+                      1,2,3,4,5,6,7,8,9])
+        )
+        
+        
+class TestEng_N3Avg(unittest.TestCase):
+    def test_can_operate(self):
+        opts = Eng_N3Avg.get_operational_combinations()
+        self.assertEqual(opts[0], ('Eng (1) N3',))
+        self.assertEqual(opts[-1], ('Eng (1) N3', 'Eng (2) N3', 'Eng (3) N3', 'Eng (4) N3'))
+        self.assertEqual(len(opts), 15) # 15 combinations accepted!
+        
+    
+    def test_derive_two_engines(self):
+        # this tests that average is performed on incomplete dependencies and 
+        # more than one dependency provided.
+        a = np.ma.array(range(0, 10))
+        b = np.ma.array(range(10,20))
+        a[0] = np.ma.masked
+        b[0] = np.ma.masked
+        b[-1] = np.ma.masked
+        eng_avg = Eng_N3Avg()
+        eng_avg.derive(P('a',a), P('b',b), None, None)
+        ma_test.assert_array_equal(
+            np.ma.filled(eng_avg.array, fill_value=999),
+            np.array([999, # both masked, so filled with 999
+                      6,7,8,9,10,11,12,13, # unmasked avg of two engines
+                      9]) # only second engine value masked
+        )
+
+class TestEng_N3Max(unittest.TestCase):
+    def test_can_operate(self):
+        opts = Eng_N3Max.get_operational_combinations()
+        self.assertEqual(opts[0], ('Eng (1) N3',))
+        self.assertEqual(opts[-1], ('Eng (1) N3', 'Eng (2) N3', 'Eng (3) N3', 'Eng (4) N3'))
+        self.assertEqual(len(opts), 15) # 15 combinations accepted!
+  
+    def test_derive_two_engines(self):
+        # this tests that average is performed on incomplete dependencies and 
+        # more than one dependency provided.
+        a = np.ma.array(range(0, 10))
+        b = np.ma.array(range(10,20))
+        a[0] = np.ma.masked
+        b[0] = np.ma.masked
+        b[-1] = np.ma.masked
+        eng = Eng_N3Max()
+        eng.derive(P('a',a), P('b',b), None, None)
+        ma_test.assert_array_equal(
+            np.ma.filled(eng.array, fill_value=999),
+            np.array([999, # both masked, so filled with 999
+                      11,12,13,14,15,16,17,18,9])
+        )
+        
+        
+class TestEng_N3Min(unittest.TestCase):
+    def test_can_operate(self):
+        opts = Eng_N3Min.get_operational_combinations()
+        self.assertEqual(opts[0], ('Eng (1) N3',))
+        self.assertEqual(opts[-1], ('Eng (1) N3', 'Eng (2) N3', 'Eng (3) N3', 'Eng (4) N3'))
+        self.assertEqual(len(opts), 15) # 15 combinations accepted!
+  
+    def test_derive_two_engines(self):
+        # this tests that average is performed on incomplete dependencies and 
+        # more than one dependency provided.
+        a = np.ma.array(range(0, 10))
+        b = np.ma.array(range(10,20))
+        a[0] = np.ma.masked
+        b[0] = np.ma.masked
+        b[-1] = np.ma.masked
+        eng = Eng_N3Min()
+        eng.derive(P('a',a), P('b',b), None, None)
+        ma_test.assert_array_equal(
+            np.ma.filled(eng.array, fill_value=999),
+            np.array([999, # both masked, so filled with 999
+                      1,2,3,4,5,6,7,8,9])
+        )
+        
+        
+class TestFlap(unittest.TestCase):
+    def test_can_operate(self):
+        opts = Flap.get_operational_combinations()
+        self.assertEqual(opts, [('Flap Surface', 'Series', 'Family'),
+                                ])
+        
+    def test_flap_stepped_nearest_5(self):
+        flap = P('Flap Surface', np.ma.array(range(50)))
+        fstep = Flap()
+        fstep.derive(flap, A('Series', None), A('Family', None))
+        self.assertEqual(list(fstep.array[:15]), 
+                         [0,0,0,5,5,5,5,5,10,10,10,10,10,15,15])
+        self.assertEqual(list(fstep.array[-7:]), [45]*5 + [50]*2)
+
+        # test with mask
+        flap = P('Flap Surface', np.ma.array(range(20), mask=[True]*10 + [False]*10))
+        fstep.derive(flap, A('Series', None), A('Family', None))
+        self.assertEqual(list(np.ma.filled(fstep.array, fill_value=-1)),
+                         [-1]*10 + [10,10,10,15,15,15,15,15,20,20])
+        
+    def test_flap_using_md82_settings(self):
+        # MD82 has flaps (0, 11, 15, 28, 40)
+        flap = P('Flap Surface', np.ma.array(range(50) + range(-5,0) + [13.1,1.3,10,10]))
+        flap.array[1] = np.ma.masked
+        flap.array[57] = np.ma.masked
+        flap.array[58] = np.ma.masked
+        fstep = Flap()
+        fstep.derive(flap, A('Series', None), A('Family', 'MD80'))
+        self.assertEqual(len(fstep.array), 59)
+        self.assertEqual(
+            list(np.ma.filled(fstep.array, fill_value=-999)), 
+            [0,-999,0,0,0,0, # 0 -> 5.5
+             11,11,11,11,11,11,11,11, # 6 -> 13.5
+             15,15,15,15,15,15,15,15, # 14 -> 21
+             28,28,28,28,28,28,28,28,28,28,28,28,28, # 22.5 -> 34
+             40,40,40,40,40,40,40,40,40,40,40,40,40,40,40, # 35 -> 49
+             0,0,0,0,0, # -5 -> -1
+             15,0, # odd float values
+             -999,-999 # masked values
+             ])
+        self.assertTrue(np.ma.is_masked(fstep.array[1]))
+        self.assertTrue(np.ma.is_masked(fstep.array[57]))
+        self.assertTrue(np.ma.is_masked(fstep.array[58]))
+    
+    def test_time_taken(self):
+        from timeit import Timer
+        timer = Timer(self.test_flap_using_md82_settings)
+        time = min(timer.repeat(2, 100))
+        print "Time taken %s secs" % time
+        self.assertLess(time, 1.0, msg="Took too long")
+        
+        
+        
+class TestFuelQty(unittest.TestCase):
+    def test_can_operate(self):
+        self.assertEqual(FuelQty.get_operational_combinations(),
+          [('Fuel Qty (1)',), ('Fuel Qty (2)',), ('Fuel Qty (3)',),
+           ('Fuel Qty (1)', 'Fuel Qty (2)'), ('Fuel Qty (1)', 'Fuel Qty (3)'),
+           ('Fuel Qty (2)', 'Fuel Qty (3)'), ('Fuel Qty (1)', 'Fuel Qty (2)',
+                                              'Fuel Qty (3)')])
+    
+    def test_derive(self):
+        fuel_qty1 = P('Fuel Qty (1)', 
+                      array=np.ma.array([1,2,3], mask=[False, False, False]))
+        fuel_qty2 = P('Fuel Qty (2)', 
+                      array=np.ma.array([2,4,6], mask=[False, False, False]))
+        # Mask will be interpolated by repair_mask.
+        fuel_qty3 = P('Fuel Qty (3)',
+                      array=np.ma.array([3,6,9], mask=[False, True, False]))
+        fuel_qty_node = FuelQty()
+        fuel_qty_node.derive(fuel_qty1, fuel_qty2, fuel_qty3)
+        np.testing.assert_array_equal(fuel_qty_node.array,
+                                      np.ma.array([6, 12, 18]))
+        # Works without all parameters.
+        fuel_qty_node.derive(fuel_qty1, None, None)
+        np.testing.assert_array_equal(fuel_qty_node.array,
+                                      np.ma.array([1, 2, 3]))
+
+
+class TestGrossWeightSmoothed(unittest.TestCase):
+    def test_gw_formula(self):
+        weight = P('Gross Weight',np.ma.array([292,228,164,100],dtype=float),offset=0.0,frequency=1/64.0)
+        fuel_flow = P('Eng (*) Fuel Flow',np.ma.array([3600]*256,dtype=float),offset=0.0,frequency=1.0)
+        climb = S(items=[Section('Climbing',slice(None,None)),])
+        descend = S(items=[Section('Descending',slice(None,None)),])
+        gws = GrossWeightSmoothed()
+        result = gws.get_derived([fuel_flow, weight, climb, descend])
+        self.assertEqual(result.array[0], 292.0)
+        self.assertEqual(result.array[-1], 37.0)
+        
+    def test_gw_synthetic_data(self):
+        weight = P('Gross Weight',np.ma.array([58000,57940,57880,57820],dtype=float),offset=15.0,frequency=1/64.0)
+        fuel_flow = P('Eng (*) Fuel Flow',np.ma.array([0]*30+[3000]*50+[1000]*120+[0]*(4*64-(30+50+120)),dtype=float),offset=0.3,frequency=1)
+        climb = S(items=[Section('Climbing',slice(2,3)),])
+        descend = S(items=[Section('Descending',slice(5,6)),])
+        gws = GrossWeightSmoothed()
+        expected = P('Gross Weight Smoothed', np.ma.array([]), frequency=1, offset=0.3)
+        self.assertTrue(False)
+
+    def test_gw_formula_with_many_samples(self):
+        weight = P('Gross Weight',np.ma.array(data=range(56400,50000,-64), 
+                                              mask=False, dtype=float),
+                   offset=0.0,frequency=1/64.0)
+        fuel_flow = P('Eng (*) Fuel Flow',np.ma.array([3600]*64*100,dtype=float),offset=0.0,frequency=1.0)
+        climb = S(items=[Section('Climbing',slice(None,None)),])
+        descend = S(items=[Section('Descending',slice(None,None)),])
+        gws = GrossWeightSmoothed()
+        result = gws.get_derived([fuel_flow, weight, climb, descend])
+        self.assertEqual(result.array[1], 56400-1)
+        
+    def test_gw_formula_with_good_data(self):
+        weight = P('Gross Weight',np.ma.array(data=[484,420,356,292,228,164,100],
+                                              mask=[1,0,0,0,0,1,0],dtype=float),
+                   offset=0.0,frequency=1/64.0)
+        fuel_flow = P('Eng (*) Fuel Flow',np.ma.array([3600]*64*7,dtype=float),
+                      offset=0.0,frequency=1.0)
+        climb = S(items=[Section('Climbing',slice(None,None)),])
+        descend = S(items=[Section('Descending',slice(None,None)),])
+        gws = GrossWeightSmoothed()
+        result = gws.get_derived([fuel_flow, weight, climb, descend])
+        self.assertEqual(result.array[0], 484.0)
+        self.assertEqual(result.array[-1], 37.0)
+        
+    def test_gw_formula_climbing(self):
+        weight = P('Gross Weight',np.ma.array(data=[484,420,356,292,228,164,100],
+                                              mask=[1,0,0,0,0,1,0],dtype=float),
+                   offset=0.0,frequency=1/64.0)
+        fuel_flow = P('Eng (*) Fuel Flow',np.ma.array([3600]*64*7,dtype=float),
+                      offset=0.0,frequency=1.0)
+        climb = S(items=[Section('Climbing',slice(1,4)),])
+        descend = S(items=[Section('Descending',slice(None,None)),])
+        gws = GrossWeightSmoothed()
+        result = gws.get_derived([fuel_flow, weight, climb, descend])
+        self.assertEqual(result.array[0], 484.0)
+        self.assertEqual(result.array[-1], 37.0)
+        
+    def test_gw_descending(self):
+        weight = P('Gross Weight',np.ma.array(data=[484,420,356,292,228,164,100],
+                                              mask=[1,0,0,0,0,1,0],dtype=float),
+                   offset=0.0,frequency=1/64.0)
+        fuel_flow = P('Eng (*) Fuel Flow',np.ma.array([3600]*64*7,dtype=float),
+                      offset=0.0,frequency=1.0)
+        gws = GrossWeightSmoothed()
+        climb = S(items=[Section('Climbing',slice(None,None)),])
+        descend = S(items=[Section('Descending',slice(3,5)),])
+        gws = GrossWeightSmoothed()
+        result = gws.get_derived([fuel_flow, weight, climb, descend])
+        self.assertEqual(result.array[0], 484.0)
+        self.assertEqual(result.array[-1], 37.0)
+        
+    def test_gw_one_masked_data_point(self):
+        weight = P('Gross Weight',np.ma.array(data=[0],
+                                              mask=[1],dtype=float),
+                   offset=0.0,frequency=1/64.0)
+        fuel_flow = P('Eng (*) Fuel Flow',np.ma.array([0]*64,dtype=float),
+                      offset=0.0,frequency=1.0)
+        gws = GrossWeightSmoothed()
+        climb = S(items=[Section('Climbing',slice(None,None)),])
+        descend = S(items=[Section('Descending',slice(None,None)),])
+        gws = GrossWeightSmoothed()
+        result = gws.get_derived([fuel_flow, weight, climb, descend])
+        self.assertEqual(len(gws.array),64)
+        self.assertEqual(gws.frequency, fuel_flow.frequency)
+        self.assertEqual(gws.offset, fuel_flow.offset)
+        
+
+
+class TestGroundspeedAlongTrack(unittest.TestCase):
+    def test_can_operate(self):
+        expected = [('Groundspeed','Acceleration Along Track', 'Altitude AAL',
+                     'ILS Glideslope')]
+        opts = GroundspeedAlongTrack.get_operational_combinations()
+        self.assertEqual(opts, expected)
+
+    def test_groundspeed_along_track_basic(self):
+        gat = GroundspeedAlongTrack()
+        gspd = P('Groundspeed',np.ma.array(data=[100]*2+[120]*18), frequency=1)
+        accel = P('Acceleration Along Track',np.ma.zeros(20), frequency=1)
+        gat.derive(gspd, accel)
+        # A first order lag of 6 sec time constant rising from 100 to 120
+        # will pass through 110 knots between 13 & 14 seconds after the step
+        # rise.
+        self.assertLess(gat.array[5],56.5)
+        self.assertGreater(gat.array[6],56.5)
+        
+    def test_groundspeed_along_track_accel_term(self):
+        gat = GroundspeedAlongTrack()
+        gspd = P('Groundspeed',np.ma.array(data=[100]*200), frequency=1)
+        accel = P('Acceleration Along Track',np.ma.ones(200)*.1, frequency=1)
+        accel.array[0]=0.0
+        gat.derive(gspd, accel)
+        # The resulting waveform takes time to start going...
+        self.assertLess(gat.array[4],55.0)
+        # ...then rises under the influence of the lag...
+        self.assertGreater(gat.array[16],56.0)
+        # ...to a peak...
+        self.assertGreater(np.ma.max(gat.array.data),16)
+        # ...and finally decays as the longer washout time constant takes effect.
+        self.assertLess(gat.array[199],52.0)
+        
+        
+class TestHeadContinuous(unittest.TestCase):
+    def test_can_operate(self):
+        expected = [('Heading',)]
+        opts = HeadingContinuous.get_operational_combinations()
+        self.assertEqual(opts, expected)
+
+    def test_heading_continuous(self):
+        head = HeadingContinuous()
+        head.derive(P('Heading',np.ma.remainder(
+            np.ma.array(range(10))+355,360.0)))
+        
+        answer = np.ma.array(data=[355.0, 356.0, 357.0, 358.0, 359.0, 360.0, 
+                                   361.0, 362.0, 363.0, 364.0],
+                             dtype=np.float, mask=False)
+
+        #ma_test.assert_masked_array_approx_equal(res, answer)
+        np.testing.assert_array_equal(head.array.data, answer.data)
+
+
+class TestLatitudeAndLongitudePrepared(unittest.TestCase):
+    def test_can_operate(self):
+        self.assertEqual(LatitudePrepared.get_operational_combinations(),
+                         [('Latitude','Longitude')])
+
+    def test_latitude_smoothing_basic(self):
+        lat = P('Latitude',np.ma.array([0,0,1,2,1,0,0],dtype=float))
+        lon = P('Longitude', np.ma.zeros(7,dtype=float))
+        smoother = LatitudePrepared()
+        smoother.get_derived([lat,lon])
+        self.assertGreater(smoother.array[3],0.01)
+        self.assertLess(smoother.array[3],0.013)
+        
+    def test_latitude_smoothing_short_array(self):
+        lat = P('Latitude',np.ma.array([0,0],dtype=float))
+        lon = P('Longitude', np.ma.zeros(2,dtype=float))
+        smoother = LatitudePrepared()
+        smoother.get_derived([lat,lon])
+        
+    def test_longitude_smoothing_basic(self):
+        lat = P('Latitude',np.ma.array([0,0,1,2,1,0,0],dtype=float))
+        lon = P('Longitude', np.ma.array([0,0,-2,-4,-2,0,0],dtype=float))
+        smoother = LongitudePrepared()
+        smoother.get_derived([lat,lon])
+        self.assertGreater(smoother.array[3],-0.025)
+        self.assertLess(smoother.array[3],-0.02)
+
+
+class TestHeadingTrue(unittest.TestCase):
+    def test_can_operate(self):
+        self.assertEqual(HeadingTrue.get_operational_combinations(),
+            [('Heading Continuous', 'Liftoff', 'FDR Takeoff Airport',
+              'FDR Approaches', 'Start Datetime')])
+        
+    def test_basic(self):
+        head = P('Heading Continuous', np.ma.arange(25))
+        start_datetime = A('Start Datetime', value=datetime.now())
+        #airbornes = S('Airborne',
+                      #items=[Section('Airborne', slice(5, 10, None)),
+                             #Section('Airborne', slice(10, 15, None))])
+        takeoff_airport = A('FDR Takeoff Airport', value={'magnetic_variation': 5})
+        liftoffs = KTI('Liftoff', items=[KeyTimeInstance(name='Liftoff', index=5)])
+        approaches = A('Approaches',
+                       value=[{'airport':{'magnetic_variation': 20},
+                               'datetime': start_datetime.value + timedelta(seconds=10)},
+                              {'airport':{'magnetic_variation': 30},
+                               'datetime': start_datetime.value + timedelta(seconds=15)},])
+        true_path = HeadingTrue()
+        
+        true_path.derive(head, liftoffs, takeoff_airport, approaches, start_datetime)
+        np.testing.assert_array_equal(true_path.array,
+            [5, 6, 7, 8, 9, 10, 14, 18, 22, 26, 30, 33, 36, 39, 42, 45, 46, 47,
+             48, 49, 50, 51, 52, 53, 54])
+
+class TestILSFrequency(unittest.TestCase):
+    def test_can_operate(self):
+        expected = [('ILS (L) Frequency','ILS (R) Frequency')]
+        opts = ILSFrequency.get_operational_combinations()
+        self.assertEqual(opts, expected)
+        
+    def test_ils_frequency_in_range(self):
+        f1 = P('ILS (L) Frequency', 
+               np.ma.array([1,2,108.10,108.15,111.95,112.00]),
+               offset = 0.1, frequency = 0.5)
+        f2 = P('ILS (R) Frequency', 
+               np.ma.array([1,2,108.10,108.15,111.95,112.00]),
+               offset = 1.1, frequency = 0.5)
+        ils = ILSFrequency()
+        result = ils.get_derived([f1, f2])
+        expected_array = np.ma.array(
+            data=[1,2,108.10,108.15,111.95,112.00], 
+             mask=[True,True,False,False,False,True])
+        ma_test.assert_masked_array_approx_equal(result.array, expected_array)
+        
+    def test_ils_frequency_matched(self):
+        f1 = P('ILS (L) Frequency', 
+               np.ma.array([108.10]*3+[111.95]*3),
+               offset = 0.1, frequency = 0.5)
+        f2 = P('ILS (R) Frequency', 
+               np.ma.array([108.10,111.95]*3),
+               offset = 1.1, frequency = 0.5)
+        ils = ILSFrequency()
+        result = ils.get_derived([f1, f2])
+        expected_array = np.ma.array(
+            data=[108.10,99,108.10,111.95,99,111.95], 
+             mask=[False,True,False,False,True,False])
+        ma_test.assert_masked_array_approx_equal(result.array, expected_array)
+        
+        
+class TestPitch(unittest.TestCase):
+    def test_can_operate(self):
+        expected = [('Pitch (1)', 'Pitch (2)')]
+        opts = Pitch.get_operational_combinations()
+        self.assertEqual(opts, expected)
+        
+    def test_pitch_combination(self):
+        pch = Pitch()
+        pch.derive(P('Pitch (1)', np.ma.array(range(5)), 1,0.1),
+                   P('Pitch (2)', np.ma.array(range(5))+10, 1,0.6)
+                  )
+        answer = np.ma.array(data=[0,10,1,11,2,12,3,13,4,14],
+                             dtype=np.float, mask=False)
+        np.testing.assert_array_equal(pch.array, answer.data)
+
+    def test_pitch_reverse_combination(self):
+        pch = Pitch()
+        pch.derive(P('Pitch (1)', np.ma.array(range(5))+1, 1,0.75),
+                   P('Pitch (2)', np.ma.array(range(5))+10, 1,0.25)
+                  )
+        answer = np.ma.array(data=[10,1,11,2,12,3,13,4,14,5],
+                             dtype=np.float, mask=False)
+        np.testing.assert_array_equal(pch.array, answer.data)
+
+    def test_pitch_error_different_rates(self):
+        pch = Pitch()
+        self.assertRaises(ValueError, pch.derive,
+                          P('Pitch (1)', np.ma.array(range(5)), 2,0.1),
+                          P('Pitch (2)', np.ma.array(range(10))+10, 4,0.6))
+        
+    def test_pitch_error_different_offsets(self):
+        pch = Pitch()
+        self.assertRaises(ValueError, pch.derive,
+                          P('Pitch (1)', np.ma.array(range(5)), 1,0.11),
+                          P('Pitch (2)', np.ma.array(range(5)), 1,0.6))
+        
+
+class TestRateOfClimb(unittest.TestCase):
+    def test_can_operate(self):
+        opts = RateOfClimb.get_operational_combinations()
+        self.assertEqual(len(opts), 8)
+        self.assertEqual(opts[0], ('Altitude STD',))
+        self.assertTrue(('Altitude STD', 'Altitude Radio') in opts)
+        self.assertEqual(opts[-1],
+                         ('Acceleration Vertical', 'Altitude STD', 
+                          'Altitude Radio', 'Airspeed'))
+                         
+    def test_rate_of_climb_basic(self):
+        az = P('Acceleration Vertical', np.ma.array([1]*10))
+        alt_std = P('Altitude STD', np.ma.array([100]*10))
+        alt_rad = P('Altitude Radio', np.ma.array([0]*10))
+        roc = RateOfClimb()
+        roc.derive(az, alt_std, alt_rad)
+        expected = np.ma.array(data=[0]*10, dtype=np.float,
+                             mask=False)
+        ma_test.assert_masked_array_approx_equal(roc.array, expected)
+
+    def test_rate_of_climb_masked(self):
+        # The blocks of masked values have to exceed the repair_nask
+        # threshold of 10 samples, hence the large arrays.
+        az = P('Acceleration Vertical', np.ma.array([1]*100, dtype=np.float))
+        az.array[5:20]=np.ma.masked
+        alt_std = P('Altitude STD', np.ma.array([100]*100, dtype=np.float))
+        alt_std.array[35:50]=np.ma.masked
+        alt_rad = P('Altitude Radio', np.ma.array([0]*100, dtype=np.float))
+        alt_rad.array[65:80]=np.ma.masked
+        roc = RateOfClimb()
+        roc.derive(az, alt_std, alt_rad)
+        expected = np.ma.array(data=[0]*100, dtype=np.float,
+                             mask=[[False]*5+[True]*15+[False]*15+
+                                   [True]*15+[False]*15+
+                                   [True]*15+[False]*15+[False]*5])
+        ma_test.assert_masked_array_approx_equal(roc.array, expected)
+
+    def test_rate_of_climb_alt_std_only(self):
+        az = None
+        alt_std = P('Altitude STD', np.ma.arange(100,200,10))
+        alt_rad = None
+        roc = RateOfClimb()
+        roc.derive(az, alt_std, alt_rad)
+        expected = np.ma.array(data=[600]*10, dtype=np.float,
+                             mask=False) #  10 ft/sec = 600 fpm
+        ma_test.assert_masked_array_approx_equal(roc.array, expected)
+
+    def test_rate_of_climb_bump(self):
+        az = P('Acceleration Vertical', np.ma.array([1]*10,dtype=float))
+        az.array[2:4] = 1.1
+        # (Low acceleration for this test as the sample rate is only 1Hz).
+        alt_std = P('Altitude STD', np.ma.array([100]*10,dtype=float))
+        alt_rad = P('Altitude Radio', np.ma.array([0]*10,dtype=float))
+        roc = RateOfClimb()
+        roc.derive(az, alt_std, alt_rad)
+        expected = np.ma.array(data=[0, 0, 82.11570, 221.52819, 236.30071,
+                                     163.44645,	111.49595, 74.47526, 48.11727,
+                                     29.37410],  mask=False)
+        ma_test.assert_masked_array_approx_equal(roc.array, expected)
+
+    def test_rate_of_climb_combined_signals(self):
+        # ----------------------------------------------------------------------
+        # NOTE: The results of this test are dependent upon the settings
+        # parameters GRAVITY = 32.2, RATE_OF_CLIMB_LAG_TC = 6.0,
+        # AZ_WASHOUT_TC = 60.0. Changes in any of these will result in a test
+        # failure and recomputation of the result array will be necessary.
+        # ----------------------------------------------------------------------
+        
+        # Initialise to 1g
+        az = P('Acceleration Vertical', np.ma.array([1]*30,dtype=float))
+        # After 2 seconds, increment by 1 ft/s^2
+        az.array[2:] += 1/GRAVITY_IMPERIAL
+        
+        # This will give a linearly increasing rate of climb 0>28 ft/sec...
+        # which integrated (cumcum) gives a parabolic theoretical solution.
+        parabola = (np.cumsum(np.arange(0.0,28.0,1)))
+
+        # The pressure altitude datum could be anything. Set 99ft for fun.
+        alt_std = P('Altitude STD', np.ma.array([99]*30,dtype=float))
+        # and add the increasing parabola 
+        alt_std.array[2:] += parabola 
+        alt_rad = P('Altitude Radio', np.ma.array([0]*30,dtype=float))
+        parabola *= 1.0 #  Allows you to make the values different for debug.
+        alt_rad.array[2:] += parabola
+        
+        roc = RateOfClimb()
+        roc.derive(az, alt_std, alt_rad)
+        self.assertEqual(np.argmax(roc.array), 29)
+        self.assertGreater(roc.array[29],1589)
+        self.assertLess(roc.array[29],1590)
+
+
+class TestRateOfClimbForFlightPhases(unittest.TestCase):
+    def test_can_operate(self):
+        expected = [('Altitude STD',)]
+        opts = RateOfClimbForFlightPhases.get_operational_combinations()
+        self.assertEqual(opts, expected)
+        
+    def test_rate_of_climb_for_flight_phases_basic(self):
+        alt_std = P('Altitude STD', np.ma.arange(10))
+        phase_fast = Fast()
+        phase_fast.derive(Parameter('Airspeed', [120]*10))
+        roc = RateOfClimbForFlightPhases()
+        roc.derive(alt_std, phase_fast)
+        expected = np.ma.array(data=[60]*10, dtype=np.float, mask=False)
+        np.testing.assert_array_equal(roc.array, expected)
+
+    def test_rate_of_climb_for_flight_phases_level_flight(self):
+        alt_std = P('Altitude STD', np.ma.array([100]*10))
+        phase_fast = Fast()
+        phase_fast.derive(Parameter('Airspeed', [120]*10))
+        roc = RateOfClimbForFlightPhases()
+        roc.derive(alt_std, phase_fast)
+        expected = np.ma.array(data=[0]*10, dtype=np.float, mask=False)
+        np.testing.assert_array_equal(roc.array, expected)
+
+        
+class TestRateOfTurn(unittest.TestCase):
+    def test_can_operate(self):
+        expected = [('Heading Continuous',)]
+        opts = RateOfTurn.get_operational_combinations()
+        self.assertEqual(opts, expected)
+       
+    def test_rate_of_turn(self):
+        rot = RateOfTurn()
+        rot.derive(P('Heading Continuous', np.ma.array(range(10))))
+        answer = np.ma.array(data=[1]*10, dtype=np.float)
+        np.testing.assert_array_equal(rot.array, answer) # Tests data only; NOT mask
+       
+    def test_rate_of_turn_phase_stability(self):
+        params = {'Heading Continuous':Parameter('', np.ma.array([0,0,0,1,0,0,0], 
+                                                               dtype=float))}
+        rot = RateOfTurn()
+        rot.derive(P('Heading Continuous', np.ma.array([0,0,0,1,0,0,0],
+                                                          dtype=float)))
+        answer = np.ma.array([0,0,0.5,0,-0.5,0,0])
+        ma_test.assert_masked_array_approx_equal(rot.array, answer)
+        
+class TestRateOfTurn(unittest.TestCase):
+    def test_can_operate(self):
+        expected = [('Heading Continuous',)]
+        opts = RateOfTurn.get_operational_combinations()
+        self.assertEqual(opts, expected)
+       
+    def test_rate_of_turn(self):
+        rot = RateOfTurn()
+        rot.derive(P('Heading Continuous', np.ma.array(range(10))))
+        answer = np.ma.array(data=[1]*10, dtype=np.float)
+        np.testing.assert_array_equal(rot.array, answer) # Tests data only; NOT mask
+       
+    def test_rate_of_turn_phase_stability(self):
+        params = {'Heading Continuous':Parameter('', np.ma.array([0,0,0,1,0,0,0], 
+                                                               dtype=float))}
+        rot = RateOfTurn()
+        rot.derive(P('Heading Continuous', np.ma.array([0,0,0,1,0,0,0],
+                                                          dtype=float)))
+        answer = np.ma.array([0,0,0.5,0,-0.5,0,0])
+        ma_test.assert_masked_array_approx_equal(rot.array, answer)
+        
+        
+class TestMach(unittest.TestCase):
+    def test_can_operate(self):
+        opts = Mach.get_operational_combinations()
+        self.assertEqual(opts, [('Airspeed', 'Altitude STD')])
+        
+    def test_all_cases(self):
+        cas = P('Airspeed', np.ma.array(data=[0, 100, 200, 200, 200, 500, 200],
+                                        mask=[0,0,0,0,1,0,0], dtype=float))
+        alt = P('Altitude STD', np.ma.array(data=[0, 10000, 20000, 30000, 30000, 45000, 20000],
+                                        mask=[0,0,0,0,0,0,1], dtype=float))
+        mach = Mach()
+        mach.derive(cas, alt)
+        expected = np.ma.array(data=[0, 0.182, 0.4402, 0.5407, 0.5407, 1.6825, 45000],
+                                        mask=[0,0,0,0,1,1,1], dtype=float)
+        ma_test.assert_masked_array_approx_equal(mach.array, expected, decimal=2)
+        
+
+if __name__ == '__main__':
+    suite = unittest.TestSuite()
+    suite.addTest(TestConfig('test_time_taken2'))
+    unittest.TextTestRunner(verbosity=2).run(suite)
+
+