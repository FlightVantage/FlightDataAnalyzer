--- conflicted
+++ resolved
@@ -3147,7 +3147,6 @@
         node.derive(alt_aal, tcas_cc, None, None, None)
         self.assertEqual(node, [])  
 
-<<<<<<< HEAD
     def test_not_out_of_scope(self):
         array = np.ma.concatenate([
             np.zeros(200),
@@ -3160,14 +3159,6 @@
         ])
         tcas_cc = M('TCAS Combined Control', array=array, values_mapping=self.values_mapping_cc)
         alt_aal=P('Altitude AAL', array=np.ma.concatenate([np.arange(0, 1000, 200), np.ones(1000) * 1000, np.arange(1000, -100, -200)]))
-=======
-    def test_not_out_of_scope(self):        
-        tcas_cc = M('TCAS Combined Control', 
-                    array=np.ma.array(data=[0]*300 +\
-                                      [7]*20 + [0]*660),
-                    values_mapping=self.values_mapping_cc)        
-        alt_aal=P('Altitude AAL', array=range(0, 1000, 200) + [1000]*1000 + range(1000, -100, -200))
->>>>>>> 8ff2c195
         node = self.node_class()
         node.derive(alt_aal, tcas_cc, None, None, None)
         self.assertEqual(node.get_slices(), [slice(2, 300, None), slice(320, 1009, None)])
@@ -3265,7 +3256,6 @@
         node = self.node_class()
         node.derive(tcas_cc, alt_aal, None, None)
         self.assertEqual(node, [])
-<<<<<<< HEAD
 
 
 class TestTCASResolutionAdvisory(unittest.TestCase, NodeTest):
@@ -3305,12 +3295,6 @@
             4: "Don't Descend > 1000",
             5: "Don't Descend > 2000",
             }
-
-=======
-        
-        
-class TestTCASResolutionAdvisory(unittest.TestCase):
->>>>>>> 8ff2c195
             
     def test_derive_cc_da_or_ua(self):
         self.assertTrue(TCASResolutionAdvisory.can_operate(('TCAS Combined Control', 'TCAS Down Advisory', 'TCAS Up Advisory', 'TCAS Operational')))
