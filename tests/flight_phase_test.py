import numpy as np
import os
import unittest

from hdfaccess.parameter import MappedArray
from flightdatautilities.array_operations import load_compressed
from flightdatautilities.filesystem_tools import copy_file

from analysis_engine.flight_phase import (
    Airborne,
    Approach,
    ApproachAndLanding,
    Autorotation,
    BouncedLanding,
    ClimbCruiseDescent,
    Climbing,
    Cruise,
    Descending,
    Descent,
    DescentLowClimb,
    DescentToFlare,
    EngHotelMode,
    Fast,
    FinalApproach,
    GearExtended,
    GearExtending,
    GearRetracted,
    GearRetracting,
    GoAroundAndClimbout,
    GoAround5MinRating,
    Grounded,
    Holding,
    Hover,
    HoverTaxi,
    IANFinalApproachCourseEstablished,
    IANGlidepathEstablished,
    ILSGlideslopeEstablished,
    ILSLocalizerEstablished,
    InitialApproach,
    InitialClimb,
    InitialCruise,
    Landing,
    LandingRoll,
    LevelFlight,
    MaximumContinuousPower,
    Mobile,
    OnDeck,
    RejectedTakeoff,
    RotorsTurning,
    Stationary,
    StraightAndLevel,
    Takeoff,
    Takeoff5MinRating,
    TakeoffRoll,
    TakeoffRollOrRejectedTakeoff,
    TakeoffRotation,
    Taxiing,
    TaxiIn,
    TaxiOut,
    TurningInAir,
    TurningOnGround,
    TwoDegPitchTo35Ft,
)
from analysis_engine.key_time_instances import BottomOfDescent, TopOfClimb, TopOfDescent
from analysis_engine.library import integrate, np_ma_zeros_like, np_ma_ones_like
from analysis_engine.node import (A, App, ApproachItem, KTI,
                                  KeyTimeInstance, KPV, KeyPointValue, M,
                                  Parameter, P, S, Section, SectionNode, load,
                                  aeroplane, helicopter)
from analysis_engine.process_flight import process_flight

from analysis_engine.settings import AIRSPEED_THRESHOLD


test_data_path = os.path.join(os.path.dirname(os.path.abspath(__file__)),
                              'test_data')

'''
Three little routines to make building Sections for testing easier.
'''
def builditem(name, begin, end, start_edge=None, stop_edge=None):
    '''
    This code more accurately represents the aligned section values, but is
    not suitable for test cases where the data does not get aligned.

    if begin is None:
        ib = None
    else:
        ib = int(begin)
        if ib < begin:
            ib += 1
    if end is None:
        ie = None
    else:
        ie = int(end)
        if ie < end:
            ie += 1

    :param begin: index at start of section
    :param end: index at end of section
    '''
    slice_end = end if end is None else end + 1
    return Section(name, slice(begin, slice_end, None), start_edge or begin, stop_edge or end)


def buildsection(name, *args):
    '''
    A little routine to make building Sections for testing easier.

    :param name: name for a test Section
    :returns: a SectionNode populated correctly.

    Example: land = buildsection('Landing', 100, 120)
    '''
    return SectionNode(name, items=[builditem(name, *args)])


def buildsections(name, *args):
    '''
    Like buildsection, this is used to build SectionNodes for test purposes.

    lands = buildsections('name',[from1,to1],[from2,to2])

    Example of use:
    approach = buildsections('Approach', [80,90], [100,110])
    '''
    return SectionNode(name, items=[builditem(name, *a) for a in args])


def build_kti(name, *args):
    return KTI(items=[KeyTimeInstance(a, name) for a in args if a])


##############################################################################
# Superclasses


class NodeTest(object):

    def test_can_operate(self):
        self.assertEqual(
            self.node_class.get_operational_combinations(),
            self.operational_combinations,
        )


##############################################################################


class TestAirborne(unittest.TestCase):
    # Based closely on the level flight condition, but taking only the
    # outside edges of the envelope.
    def test_can_operate(self):
        node = Airborne
        available = ('Altitude AAL For Flight Phases', 'Fast')
        self.assertTrue(node.can_operate(available, seg_type=A('Segment Type', 'START_AND_STOP')))
        self.assertFalse(node.can_operate(available, seg_type=A('Segment Type', 'GROUND_ONLY')))

    def test_airborne_aircraft_basic(self):
        # First sample with altitude more than zero is 6, last with high speed is 80.
        vert_spd_data = np.ma.array([0] * 5 + list(range(0,400,20)) +
                                    list(range(400,-400,-20)) +
                                    list(range(-400,50,20)))
        altitude = Parameter('Altitude AAL For Flight Phases', integrate(vert_spd_data, 1, 0, 1.0/60.0))
        fast = SectionNode('Fast', items=[Section(name='Airborne', slice=slice(3, 80, None), start_edge=3, stop_edge=80)])
        air = Airborne()
        air.derive(altitude, fast)
        expected = [Section(name='Airborne', slice=slice(8, 80, None), start_edge=8, stop_edge=80)]
        self.assertEqual(list(air), expected)

    def test_airborne_aircraft_not_fast(self):
        altitude_data = np.ma.array(range(0,10))
        alt_aal = Parameter('Altitude AAL For Flight Phases', altitude_data)
        fast = SectionNode('Fast')
        air = Airborne()
        air.derive(alt_aal, fast)
        self.assertEqual(air, [])

    @unittest.skip('TODO: Test to be amended')
    def test_airborne_aircraft_started_midflight(self):
        altitude_data = np.ma.array([100]*20+[60,30,10]+[0]*4)
        alt_aal = Parameter('Altitude AAL For Flight Phases', altitude_data)
        fast = buildsection('Fast', None, 25)
        air = Airborne()
        air.derive(alt_aal, fast)
        # The problem here is that buildsection now returns a slice to 24 and
        # a stop_edge to 23. Probably not worth fixing this test if we are
        # going to turn over to segments.
        expected = buildsection('Airborne', None, 23)
        self.assertEqual(air, expected)

    def test_airborne_aircraft_ends_in_midflight(self):
        altitude_data = np.ma.array([0]*5+[30,80]+[100]*20)
        alt_aal = Parameter('Altitude AAL For Flight Phases', altitude_data)
        fast = buildsection('Fast', 2, None)
        air = Airborne()
        air.derive(alt_aal, fast)
        expected = buildsection('Airborne', 5, None)
        self.assertEqual(list(air), list(expected))

    def test_airborne_aircraft_fast_with_gaps(self):
        alt_aal = P('Altitude AAL For Flight Phases',
                    np.ma.arange(60)+10000,frequency=0.1)
        fast = buildsections('Fast', [1,10],[15,24],[30,36],[40,50],[55,59])
        fast.frequency = 0.1
        air = Airborne()
        air.derive(alt_aal, fast)
        self.assertEqual(len(air), 2)
        self.assertEqual(air[0].slice.start, 1)
        self.assertEqual(air[0].slice.stop, 24)
        self.assertEqual(air[1].slice.start, 30)
        self.assertEqual(air[1].slice.stop, 59)

    def test_airborne_aircraft_no_height_change(self):
        alt_aal = P('Altitude AAL For Flight Phases',
                    np.ma.array([10000]*60),frequency=0.1)
        fast = buildsections('Fast', [1,10],[15,24],[30,36],[40,50],[55,59])
        fast.frequency = 0.1
        air = Airborne()
        air.derive(alt_aal, fast)
        self.assertEqual(len(air), 0)


class TestApproachAndLanding(unittest.TestCase):
    def test_can_operate(self):
        node = ApproachAndLanding
        start_stop = A('Segment Type', 'START_AND_STOP')
        ground_only = A('Segment Type', 'GROUND_ONLY')
        self.assertTrue(node.can_operate(('Altitude AAL For Flight Phases', 'Level Flight', 'Landing',),
                                         ac_type=aeroplane, seg_type=start_stop))
        self.assertTrue(node.can_operate(('Altitude AAL For Flight Phases',),
                                         ac_type=aeroplane, seg_type=start_stop))
        self.assertTrue(node.can_operate(('Altitude AAL For Flight Phases', 'Landing'),
                                         ac_type=aeroplane, seg_type=start_stop))
        self.assertTrue(node.can_operate(('Altitude AAL For Flight Phases', 'Level Flight'),
                                         ac_type=aeroplane, seg_type=start_stop))

        self.assertFalse(node.can_operate(('Altitude AAL For Flight Phases', 'Level Flight'),
                                          ac_type=aeroplane, seg_type=ground_only))
        # aircraft deps for helicopter invalid
        self.assertFalse(node.can_operate(('Altitude AAL For Flight Phases', 'Landing'),
                                          ac_type=helicopter, seg_type=start_stop))
        self.assertTrue(node.can_operate(('Approach', 'Landing'),
                                         ac_type=helicopter, seg_type=start_stop))

    def test_approach_and_landing_aircraft_basic(self):
        alt = np.ma.array(list(range(5000, 500, -500)) + [0] * 10)
        # No Go-arounds detected
        gas = KTI(items=[])
        app = ApproachAndLanding()
        app.derive(aeroplane, Parameter('Altitude AAL For Flight Phases', alt, 0.5), None, None, None)
        self.assertEqual(app.get_slices(), [slice(4.0, 9)])

    def test_approach_and_landing_aircraft_go_around_below_1500ft(self):
        alt_aal = load(os.path.join(test_data_path,
                                    'GoAroundAndClimbout_alt_aal.nod'))
        app_ldg = ApproachAndLanding()
        app_ldg.derive(aeroplane, alt_aal, None, None, None)
        self.assertEqual(len(app_ldg), 6)
        self.assertAlmostEqual(app_ldg[0].slice.start, 1005, places=0)
        self.assertAlmostEqual(app_ldg[0].slice.stop, 1111, places=0)
        self.assertAlmostEqual(app_ldg[1].slice.start, 1378, places=0)
        self.assertAlmostEqual(app_ldg[1].slice.stop, 1458, places=0)
        self.assertAlmostEqual(app_ldg[2].slice.start, 1676, places=0)
        self.assertAlmostEqual(app_ldg[2].slice.stop, 1783, places=0)
        self.assertAlmostEqual(app_ldg[3].slice.start, 2021, places=0)
        self.assertAlmostEqual(app_ldg[3].slice.stop, 2116, places=0)
        self.assertAlmostEqual(app_ldg[4].slice.start, 2208, places=0)
        self.assertAlmostEqual(app_ldg[4].slice.stop, 2468, places=0)
        self.assertAlmostEqual(app_ldg[5].slice.start, 2680, places=0)
        self.assertAlmostEqual(app_ldg[5].slice.stop, 2806, places=0)

    def test_approach_and_landing_aircraft_go_around_2(self):
        alt_aal = load(os.path.join(test_data_path, 'alt_aal_goaround.nod'))
        level_flights = SectionNode('Level Flight')
        level_flights.create_sections([
            slice(1629.0, 2299.0, None),
            slice(3722.0, 4708.0, None),
            slice(4726.0, 4805.0, None),
            slice(5009.0, 5071.0, None),
            slice(5168.0, 6883.0, None),
            slice(8433.0, 9058.0, None)])
        landings = buildsection('Landing', 10500, 10749)
        app_ldg = ApproachAndLanding()
        app_ldg.derive(aeroplane, alt_aal, level_flights, None, landings)
        self.assertEqual(len(app_ldg), 4)
        self.assertAlmostEqual(app_ldg[0].slice.start, 3425, places=0)
        self.assertAlmostEqual(app_ldg[0].slice.stop, 3632, places=0)
        self.assertAlmostEqual(app_ldg[1].slice.start, 4805, places=0)
        self.assertAlmostEqual(app_ldg[1].slice.stop, 4941, places=0)
        self.assertAlmostEqual(app_ldg[2].slice.start, 6883, places=0)
        self.assertAlmostEqual(app_ldg[2].slice.stop, 7171, places=0)
        self.assertAlmostEqual(app_ldg[3].slice.start, 10362, places=0)
        self.assertAlmostEqual(app_ldg[3].slice.stop, 10750, places=0)

    def test_approach_and_landing_aircraft_with_go_around_and_climbout_atr42_data(self):
        alt_aal = load(os.path.join(test_data_path,
                                    'AltitudeAAL_ATR42_two_goarounds.nod'))
        app_ldg = ApproachAndLanding()
        app_ldg.derive(aeroplane, alt_aal, None, None, None)
        self.assertEqual(len(app_ldg), 3)
        self.assertAlmostEqual(app_ldg[0].slice.start, 9771, places=0)
        self.assertAlmostEqual(app_ldg[0].slice.stop, 10810, places=0)
        self.assertAlmostEqual(app_ldg[1].slice.start, 12050, places=0)
        self.assertAlmostEqual(app_ldg[1].slice.stop, 12631, places=0)
        self.assertAlmostEqual(app_ldg[2].slice.start, 26926, places=0)
        self.assertAlmostEqual(app_ldg[2].slice.stop, 27359, places=0)

    @unittest.skip('Algorithm does not successfully this noisy signal.')
    def test_approach_and_landing_aircraft_146_oscillating_1(self):
        # Example flight with noisy alt aal
        array = load_compressed(os.path.join(test_data_path, 'find_low_alts_alt_aal_1.npz'))
        alt_aal = P('Altitude AAL For Flight Phases', frequency=2, array=array)

        level_flights = buildsections('Level Flight',
            (1856.0, 2392.0),
            (4062.0, 4382.0),
            (4432.0, 4584.0),
            (4606.0, 4856.0),
            (5210.0, 5562.0),
            (5576.0, 5700.0),
            (5840.0, 5994.0),
            (6152.0, 6598.0),
            (7268.0, 7768.0),
            (8908.0, 9124.0),
            (9752.0, 9898.0),
            (9944.0, 10210.0),
            (10814.0, 11098.0),
            (11150.0, 11332.0),
            (11352.0, 11676.0),
            (12122.0, 12346.0),
            (12814.0, 12998.0),
            (13028.0, 13194.0),
            (13432.0, 13560.0),
            (13716.0, 13888.0),
            (13904.0, 14080.0),
            (14122.0, 14348.0),
            (14408.0, 14570.0),
            (14596.0, 14786.0),
            (15092.0, 15356.0),
            (15364.0, 15544.0),
            (15936.0, 16066.0),
            (16078.0, 16250.0),
            (16258.0, 16512.0),
            (16632.0, 16782.0),
            (16854.0, 16982.0),
            (17924.0, 18112.0),
            (18376.0, 18514.0),
            (18654.0, 20582.0),
            (21184.0, 21932.0),
        )
        level_flights.hz = 2

        lands = buildsection('Landing', 22296, 22400)
        lands.hz = 2

        app_lands = ApproachAndLanding(frequency=2)

        app_lands.get_derived([aeroplane, alt_aal, level_flights, None, lands])
        app_lands = app_lands.get_slices()
        self.assertEqual(len(app_lands), 3)
        self.assertAlmostEqual(app_lands[0].start, 3037, places=0)
        self.assertAlmostEqual(app_lands[0].stop, 4294, places=0)
        self.assertAlmostEqual(app_lands[1].start, 8176, places=0)
        self.assertAlmostEqual(app_lands[1].stop, 8920, places=0)
        self.assertAlmostEqual(app_lands[2].start, 21932, places=0)
        self.assertAlmostEqual(app_lands[2].stop, 22400, places=0)

    @unittest.skip('Algorithm is confused by oscillating altitude.')
    def test_approach_and_landing_aircraft_146_oscillating_2(self):
        # Example flight with noisy alt aal
        alt_aal = load(os.path.join(test_data_path, 'ApproachAndLanding_alt_aal_1.nod'))
        level_flights = load(os.path.join(test_data_path, 'ApproachAndLanding_level_flights_1.nod'))
        landings = load(os.path.join(test_data_path, 'ApproachAndLanding_landings_1.nod'))

        app_lands = ApproachAndLanding(frequency=2)

        app_lands.get_derived([aeroplane, alt_aal, level_flights, None, landings])
        app_lands = app_lands.get_slices()
        self.assertEqual(len(app_lands), 2)
        self.assertAlmostEqual(app_lands[0].start, 8824, places=0)
        self.assertAlmostEqual(app_lands[0].stop, 9980, places=0)
        self.assertAlmostEqual(app_lands[1].start, 29173, places=0)
        self.assertAlmostEqual(app_lands[1].stop, 29726, places=0)

    def test_approach_and_landing_aircraft_brief_alt_dip(self):
        '''
        Section is not created for brief altitude dip (2 samples).
        '''
        level_flights = buildsections('Level Flight', (1656, 1982), (2144, 2276), (3040, 3198), (3328, 3572), (4972, 6004), (6716, 7716))
        lands = buildsections('Landing', (2039, 2591), (6345, 6654), (8137, 8212))
        alt_aal = P('Altitude AAL', load_compressed(os.path.join(test_data_path, 'ApproachAndLanding_alt_aal_2.npz')), 2)
        node = ApproachAndLanding()
        node.derive(aeroplane, alt_aal, level_flights, None, lands)
        self.assertEqual(len(node), 3)
        self.assertAlmostEqual(node[0].slice.start, 4156, places=0)
        self.assertAlmostEqual(node[0].slice.stop, 4732, places=0)
        self.assertAlmostEqual(node[1].slice.start, 6004, places=0)
        self.assertAlmostEqual(node[1].slice.stop, 6359, places=0)
        self.assertAlmostEqual(node[2].slice.start, 7716, places=0)
        self.assertAlmostEqual(node[2].slice.stop, 8213, places=0)

    def test_approach_and_landing_helicopter(self):
        apps = buildsection('Approach', 2, 5)
        lands = buildsection('Landing', 4, 7)
        node = ApproachAndLanding()
        node.derive(helicopter, None, None, apps, lands)
        self.assertEqual(len(node), 1)
        self.assertEqual(node.get_slices()[0].start, 2)
        self.assertEqual(node.get_slices()[0].stop, 10) # land phase stop + 2 samples




class TestApproach(unittest.TestCase):

    def test_can_operate(self):
        node = Approach
        start_stop = A('Segment Type', 'START_AND_STOP')
        ground_only = A('Segment Type', 'GROUND_ONLY')
        self.assertTrue(node.can_operate(('Altitude AAL For Flight Phases', 'Level Flight', 'Landing',),
                                         ac_type=aeroplane, seg_type=start_stop))
        self.assertTrue(node.can_operate(('Altitude AAL For Flight Phases',),
                                         ac_type=aeroplane, seg_type=start_stop))
        self.assertTrue(node.can_operate(('Altitude AAL For Flight Phases', 'Landing'),
                                         ac_type=aeroplane, seg_type=start_stop))
        self.assertTrue(node.can_operate(('Altitude AAL For Flight Phases', 'Level Flight'),
                                         ac_type=aeroplane, seg_type=start_stop))
        self.assertFalse(node.can_operate(('Altitude AAL For Flight Phases', 'Level Flight'),
                                          ac_type=aeroplane, seg_type=ground_only))
        self.assertTrue(node.can_operate(('Altitude AGL', 'Altitude STD'),
                                          ac_type=helicopter, seg_type=start_stop))

    def test_approach_aircraft_basic(self):
        alt = np.ma.array(list(range(5000, 500, -500)) + [50] + [0] * 10)
        app = Approach()
        land = buildsection('Landing', 11,14)
        app.derive(aeroplane, Parameter('Altitude AAL For Flight Phases', alt), None, land)
        self.assertEqual(app.get_slices(), [slice(4.0, 9)])

    def test_approach_aircraft_ignore_takeoff(self):
        alt = np.ma.array([0]*5+list(range(0,5000,500))+list(range(5000,500,-500))+[0]*5)
        app = Approach()
        land = buildsection('Landing', 11,14)
        app.derive(aeroplane, Parameter('Altitude AAL For Flight Phases', alt), None, land)
        self.assertEqual(len(app), 1)

    def test_approach_aircraft_with_go_around_and_climbout_atr42_data(self):
        alt_aal = load(os.path.join(test_data_path,
                                    'AltitudeAAL_ATR42_two_goarounds.nod'))
        #alt_aal.array[9860:10180] = 2560
        landing = buildsection('Landing', 27350, 27400)
        level_flights = buildsections('Level Flight',
            (8754, 8971),
            (9844, 10207),
            (11108, 11241),
            (11256, 11489),
            (14887, 20037),
            (20127, 22946),
            (22947, 23587),
            (23701, 24428),
            (25208, 25356),
            (25376, 25837),
        )
        app = Approach()
        app.derive(aeroplane, alt_aal, level_flights, landing)

        self.assertEqual(len(app), 3)
        self.assertAlmostEqual(app[0].slice.start,10207, places=0)
        self.assertAlmostEqual(app[0].slice.stop, 10810, places=0)
        self.assertAlmostEqual(app[1].slice.start,12050, places=0)
        self.assertAlmostEqual(app[1].slice.stop, 12631, places=0)
        self.assertAlmostEqual(app[2].slice.start,26926, places=0)
        self.assertAlmostEqual(app[2].slice.stop, 27342, places=0)

    def test_approach__helicopter_multiple(self):
        alt_array = np.ma.array([1500]*5 + range(1500,50,-25) + range(50,1100,25) + range(1100,0,-25) + [0]*6)
        alt = Parameter('Altitude AGL', alt_array)
        app = Approach()
        app.derive(helicopter, None, None, None, alt, alt)

        self.assertEqual(len(app), 2)
        self.assertAlmostEqual(app[0].slice.start,8, places=0)
        self.assertAlmostEqual(app[0].slice.stop, 63, places=0)
        self.assertAlmostEqual(app[1].slice.start,106.5, places=0)
        self.assertAlmostEqual(app[1].slice.stop, 149, places=0)


class TestAutorotation(unittest.TestCase):

    def setUp(self):
        self.node_class = Autorotation

    def test_can_operate(self):
        self.assertFalse(self.node_class.can_operate([], ac_type=helicopter))
        self.assertTrue(self.node_class.can_operate(('Eng (*) N2 Max', 'Nr', 'Descending'),
                                                    ac_type=helicopter))
        self.assertFalse(self.node_class.can_operate(('Eng (*) N2 Max', 'Nr', 'Descending'),
                                                     ac_type=aeroplane))

    @unittest.SkipTest
    def test_derive(self):
        self.assertTrue(False)

    def test_derive_no_auto(self):
        descs = buildsections('Descending', [4,13], [15,27])
        eng_np = P(name='Eng (*) Np Max', array=np.ma.array([100]*30,dtype=float))
        nr = P(name= 'Nr', array=np.ma.array([100]*30,dtype=float))
        node = Autorotation()
        node.derive(eng_np , nr, descs)
        self.assertEqual(len(node), 0)

    def test_derive_one_auto(self):
        descs = buildsections('Descending', [4,13], [15,27])
        eng_np = P(name='Eng (*) Np Max', array=np.ma.array([100]*30,dtype=float))
        nr = P(name= 'Nr', array=np.ma.array([100]*30,dtype=float))
        nr.array[16:19] = 105
        nr.array[22:26] = 102
        node = Autorotation()
        node.derive(eng_np , nr, descs)
        self.assertEqual(len(node), 1)

    def test_derive_two_autos(self):
        descs = buildsections('Descending', [4,13], [15,27])
        eng_np = P(name='Eng (*) Np Max', array=np.ma.array([100]*30,dtype=float))
        nr = P(name= 'Nr', array=np.ma.array([100]*30,dtype=float))
        nr.array[6:10] = 105
        nr.array[18:20] = 102
        node = Autorotation()
        node.derive(eng_np , nr, descs)
        self.assertEqual(len(node), 2)


class TestBouncedLanding(unittest.TestCase):
    def test_bounce_basic(self):
        fast = buildsection('Fast',2,13)
        airborne = buildsection('Airborne', 3,10)
        alt = np.ma.array([0,0,0,2,10,30,10,2,0,0,0,0,0,0])
        bl = BouncedLanding()
        bl.derive(Parameter('Altitude AAL For Flight Phases', alt), airborne, fast)
        expected = []
        self.assertEqual(bl, expected)

    def test_bounce_with_bounce(self):
        fast = buildsection('Fast',2,13)
        airborne = buildsection('Airborne', 3,7)
        alt = np.ma.array([0,0,0,2,10,30,10,2,0,3,3,0,0,0])
        bl = BouncedLanding()
        bl.derive(Parameter('Altitude AAL For Flight Phases', alt), airborne, fast)
        self.assertEqual(bl[0].slice, slice(9, 11))

    def test_bounce_with_double_bounce(self):
        fast = buildsection('Fast',2,13)
        airborne = buildsection('Airborne', 3,7)
        alt = np.ma.array([0,0,0,2,10,30,10,2,0,3,0,5,0])
        bl = BouncedLanding()
        bl.derive(Parameter('Altitude AAL For Flight Phases', alt), airborne, fast)
        self.assertEqual(bl[0].slice, slice(9, 12))

    def test_bounce_not_detected_with_multiple_touch_and_go(self):
        # test data is a training flight with many touch and go
        bl = BouncedLanding()
        aal = load(os.path.join(test_data_path, 'alt_aal_training.nod'))
        airs = load(os.path.join(test_data_path, 'airborne_training.nod'))
        fast = load(os.path.join(test_data_path, 'fast_training.nod'))
        bl.derive(aal, airs, fast)
        # should not create any bounced landings (used to create 20 at 8000ft)
        self.assertEqual(len(bl), 0)


class TestHover(unittest.TestCase):

    def setUp(self):
        self.node_class = Hover

    def test_can_operate(self):
        available = ('Altitude AGL', 'Airborne', 'Groundspeed')
        self.assertFalse(self.node_class.can_operate([], ac_type=helicopter))
        self.assertTrue(self.node_class.can_operate(available, ac_type=helicopter))
        self.assertFalse(self.node_class.can_operate(available, ac_type=aeroplane))

    def test_derive_basic(self):
        alt_agl = P(name='Altitude AGL', array=np.ma.array([0]*5+[10]*30+[0]*5,dtype=float))
        gspd = P('Groundspeed', array=np.ma.array([0]*40, dtype=float))
        airs = buildsections('Airborne', [6, 26])
        t_hf = buildsections('Transition Hover To Flight', [22, 24])
        t_fh = buildsections('Transition Flight To Hover', [8, 10])
        node = Hover()
        node.derive(alt_agl, airs, gspd, t_hf, t_fh)
        self.assertEqual(len(node), 1)
        self.assertEqual(node[0].slice.start, 11)
        self.assertEqual(node[0].slice.stop, 22)

    def test_derive_null_transitions(self):
        alt_agl = P(name='Altitude AGL', array=np.ma.array([0]*5+[10]*10+[0]*5,dtype=float))
        gspd = P('Groundspeed', array=np.ma.array([0]*20, dtype=float))
        airs = buildsections('Airborne', [6, 16])
        node = Hover()
        node.derive(alt_agl, airs, gspd, None, None)
        self.assertEqual(len(node), 1)

    def test_derive_too_high(self):
        alt_agl = P(name='Altitude AGL', array=np.ma.array([310]*30,dtype=float))
        gspd = P('Groundspeed', array=np.ma.array([0]*30, dtype=float))
        airs = buildsections('Airborne', [1,13], [15,27])
        node = Hover()
        node.derive(alt_agl, airs, gspd)
        self.assertEqual(len(node), 0)

    def test_derive_too_short(self):
        alt_agl = P(name='Altitude AGL', array=np.ma.array([0]*30,dtype=float))
        gspd = P('Groundspeed', array=np.ma.array([0]*30, dtype=float))
        airs = buildsections('Airborne', [6,8], [15,27])
        node = Hover()
        node.derive(alt_agl, airs, gspd)
        self.assertEqual(len(node), 1)

    def test_derive_not_without_transition(self):
        alt_agl = P(name='Altitude AGL', array=np.ma.array([0]*5+[10]*45+[400]*50+[250]*50+[400]*30+[0]*20,dtype=float))
        gspd = P('Groundspeed', array=np.ma.array([0]*200, dtype=float))
        airs = buildsections('Airborne', [6, 200])
        t_hf = buildsections('Transition Hover To Flight', [22, 24])
        t_fh = buildsections('Transition Flight To Hover', [180, 190])
        node = Hover()
        node.derive(alt_agl, airs, gspd, t_hf, t_fh)
        self.assertEqual(len(node), 2)

    def test_derive_not_dip(self):
        alt_agl = P(name='Altitude AGL', array=np.ma.array([310]*10+[290]*10+[310]*10, dtype=float))
        gspd = P('Groundspeed', array=np.ma.array([0]*30, dtype=float))
        airs = buildsections('Airborne', [0, 30])
        t_hf = buildsections('Transition Hover To Flight', [2, 4])
        t_fh = buildsections('Transition Flight To Hover', [28, 30])
        node = Hover()
        node.derive(alt_agl, airs, gspd, t_hf, t_fh)
        self.assertEqual(len(node), 0)

    def test_derive_too_fast(self):
        alt_agl = P(name='Altitude AGL', array=np.ma.array([10]*30, dtype=float), frequency=0.2)
        gspd = P('Groundspeed', array=np.ma.array([0]*10+[20]*10+[0]*10, dtype=float))
        airs = buildsections('Airborne', [0, 30])
        t_hf = buildsections('Transition Hover To Flight', [2, 4])
        t_fh = buildsections('Transition Flight To Hover', [28, 30])
        node = Hover()
        node.derive(alt_agl, airs, gspd)
        self.assertEqual(len(node), 2)


class TestHoverTaxi(unittest.TestCase):

    def setUp(self):
        self.node_class = HoverTaxi

    def test_can_operate(self):
        available = ('Altitude AGL', 'Airborne', 'Hover')
        self.assertFalse(self.node_class.can_operate([], ac_type=helicopter))
        self.assertTrue(self.node_class.can_operate(available, ac_type=helicopter))
        self.assertFalse(self.node_class.can_operate(available, ac_type=aeroplane))

    def test_derive_basic(self):
        alt_agl = P(name='Altitude AGL', array=np.ma.array([0]*5+[10]*30+[0]*5,dtype=float))
        alt_agl.array[14] = 20.0
        alt_agl.array[17] = 60.0
        hovers = buildsections('Hover', [6, 8], [24,26])
        airs = buildsections('Airborne', [6, 26])
        t_hf = buildsections('Transition Hover To Flight', [12, 15])
        t_fh = buildsections('Transition Flight To Hover', [18, 20])
        node = HoverTaxi()
        node.derive(alt_agl, airs, hovers, t_hf, t_fh)
        self.assertEqual(len(node), 2)
        self.assertEqual(node[0].slice.start, 9)
        self.assertEqual(node[0].slice.stop, 12)
        self.assertEqual(node[1].slice.start, 21)
        self.assertEqual(node[1].slice.stop, 24)


class TestIANFinalApproachCourseEstablished(unittest.TestCase):

    def setUp(self):
        self.node_class = IANFinalApproachCourseEstablished
        ian_array = load_compressed(os.path.join(test_data_path, 'ian_established-ian_app_course.npz'))
        self.ian_app_corse = Parameter('IAN Final Approach Course', ian_array)
        aal_array = load_compressed(os.path.join(test_data_path, 'ian_established-alt_aal.npz'))
        self.alt_aal = Parameter('Altitude AAL For Flight Phases', aal_array)
        values_mapping = {0: 'No Source', 1: 'FMC', 5: 'LOC/FMC', 6: 'GLS', 7: 'ILS'}
        self.app_src_capt = M('Displayed App Source (Capt)', np_ma_zeros_like(aal_array), values_mapping=values_mapping)
        self.app_src_fo = M('Displayed App Source (FO)', np_ma_zeros_like(aal_array), values_mapping=values_mapping)

    def test_derive__basic(self):
        self.app_src_capt.array[slice(28710, 30480)] = 'FMC'
        self.app_src_fo.array[slice(28709, 30481)] = 'FMC'
        apps = App('Approach Information',
                   items=[ApproachItem('LANDING', slice(30238, 30537), loc_est=None),])
        node = self.node_class()
        node.derive(self.ian_app_corse,
                    self.alt_aal,
                    apps,
                    None,
                    self.app_src_capt,
                    self.app_src_fo)
        self.assertEqual(len(node), 1)
        self.assertAlmostEqual(node[0].slice.start, 30238, delta=1)
        self.assertAlmostEqual(node[0].slice.stop, 30438, delta=1) #TODO: check stop index

    def test_derive__ils_approach(self):
        self.app_src_capt.array[slice(28710, 30480)] = 'ILS'
        self.app_src_fo.array[slice(28709, 30481)] = 'ILS'
        apps = App('Approach Information',
                   items=[ApproachItem('LANDING', slice(30238, 30537), loc_est=True),])
        node = self.node_class()
        node.derive(self.ian_app_corse,
                    self.alt_aal,
                    apps,
                    None,
                    self.app_src_capt,
                    self.app_src_fo)
        self.assertEqual(len(node), 0)

    def test_derive__no_source(self):
        apps = App('Approach Information',
                   items=[ApproachItem('LANDING', slice(30238, 30537), loc_est=None),])
        node = self.node_class()
        node.derive(self.ian_app_corse,
                    self.alt_aal,
                    apps,
                    None,
                    self.app_src_capt,
                    self.app_src_fo)
        self.assertEqual(len(node), 0)


class TestIANGlidepathEstablished(unittest.TestCase):

    def setUp(self):
        self.node_class = IANGlidepathEstablished
        ian_array = load_compressed(os.path.join(test_data_path, 'ian_established-ian_glidepath.npz'))
        self.ian_glidepath = Parameter('IAN Glidepath', ian_array)
        aal_array = load_compressed(os.path.join(test_data_path, 'ian_established-alt_aal.npz'))
        self.alt_aal = Parameter('Altitude AAL For Flight Phases', aal_array)
        values_mapping = {0: 'No Source', 1: 'FMC', 5: 'LOC/FMC', 6: 'GLS', 7: 'ILS'}
        self.app_src_capt = Parameter('Displayed App Source (Capt)',
                                      MappedArray(np_ma_zeros_like(aal_array), values_mapping=values_mapping))
        self.app_src_fo = Parameter('Displayed App Source (FO)',
                                    MappedArray(np_ma_zeros_like(aal_array), values_mapping=values_mapping))

    def test_derive__basic(self):
        self.app_src_capt.array[slice(28710, 30480)] = 'FMC'
        self.app_src_fo.array[slice(28709, 30481)] = 'FMC'
        apps = App('Approach Information',
                   items=[ApproachItem('LANDING', slice(30238, 30537), gs_est=None),])
        node = self.node_class()
        node.derive(self.ian_glidepath,
                    self.alt_aal,
                    apps,
                    self.app_src_capt,
                    self.app_src_fo)
        self.assertEqual(len(node), 1)
        self.assertAlmostEqual(node[0].slice.start, 30346, delta=1)
        self.assertAlmostEqual(node[0].slice.stop, 30419, delta=1)

    def test_derive__ils_approach(self):
        self.app_src_capt.array[slice(28710, 30480)] = 'ILS'
        self.app_src_fo.array[slice(28709, 30481)] = 'ILS'
        apps = App('Approach Information',
                   items=[ApproachItem('LANDING', slice(30238, 30537), gs_est=True),])
        node = self.node_class()
        node.derive(self.ian_glidepath,
                    self.alt_aal,
                    apps,
                    self.app_src_capt,
                    self.app_src_fo)
        self.assertEqual(len(node), 0)

    def test_derive__no_source(self):
        apps = App('Approach Information',
                   items=[ApproachItem('LANDING', slice(30238, 30537), gs_est=None),])
        node = self.node_class()
        node.derive(self.ian_glidepath,
                    self.alt_aal,
                    apps,
                    self.app_src_capt,
                    self.app_src_fo)
        self.assertEqual(len(node), 0)



class TestILSGlideslopeEstablished(unittest.TestCase):

    def setUp(self):
        self.node_class = ILSGlideslopeEstablished

    def test_can_operate(self):
        expected = [('Approach Information',)]
        opts = self.node_class.get_operational_combinations()
        self.assertEqual(opts, expected)

    def test_landing_turn_off_runway_basic(self):
        node = self.node_class()
        apps = [ApproachItem('LANDING', slice(0, 5), gs_est=slice(33, 48))]
        node.derive(apps)
        expected = [Section('ILS Glideslope Established', slice(33, 48), 33, 48)]
        self.assertEqual(node, expected)


class TestILSLocalizerEstablished(unittest.TestCase):

    def setUp(self):
        self.node_class = ILSLocalizerEstablished

    def test_can_operate(self):
        expected = [('Approach Information',)]
        opts = self.node_class.get_operational_combinations()
        self.assertEqual(opts, expected)

    def test_landing_turn_off_runway_basic(self):
        node = self.node_class()
        apps = [ApproachItem('LANDING', slice(0, 5), loc_est=slice(33, 48))]
        node.derive(apps)
        expected = [Section('ILS Localizer Established', slice(33, 48), 33, 48)]
        self.assertEqual(node, expected)


class TestInitialApproach(unittest.TestCase):
    def test_can_operate(self):
        expected = [('Altitude AAL For Flight Phases',
                     'Approach')]
        opts = InitialApproach.get_operational_combinations()
        self.assertEqual(opts, expected)

    def test_initial_approach_phase_basic(self):
        alt = np.ma.array(list(range(4000,0,-500)) + list(range(0,4000,500)))
        app = InitialApproach()
        alt_aal = Parameter('Altitude AAL For Flight Phases',alt)
        app_land = SectionNode('Approach',
            items=[Section('Approach', slice(2, 8), 2, 8)])
        # Pretend we are flying over flat ground, so the altitudes are equal.
        app.derive(alt_aal, app_land)
        expected = [Section('Initial Approach', slice(2, 6,), 2, 6)]
        self.assertEqual(app, expected)

    def test_initial_approach_phase_over_high_ground(self):
        alt_aal = np.ma.array(list(range(0,4000,500)) + list(range(4000,0,-500)))
        # Raising the ground makes the radio altitude trigger one sample sooner.
        app = InitialApproach()
        alt_aal = Parameter('Altitude AAL For Flight Phases',alt_aal)
        app_land = SectionNode('Approach',
            items=[Section('Approach', slice(10, 16, None), 10, 16)])
        app.derive(alt_aal, app_land)
        expected = [Section('Initial Approach', slice(10, 14), 10, 14)]
        self.assertEqual(app, expected)

    def test_initial_approach_phase_with_go_around(self):
        alt = np.ma.array(list(range(4000,2000,-500)) + list(range(2000,4000,500)))
        app = InitialApproach()
        alt_aal = Parameter('Altitude AAL For Flight Phases',alt)
        app_land = SectionNode('Approach',
            items=[Section('Approach', slice(2, 5), 2, 5)])
        # Pretend we are flying over flat ground, so the altitudes are equal.
        app.derive(alt_aal, app_land)
        expected = [Section('Initial Approach', slice(2, 4), 2, 4)]
        self.assertEqual(app, expected)


'''
class TestCombinedClimb(unittest.TestCase):
    def test_can_operate(self):
        expected = [('Top Of Climb', 'Go Around', 'Liftoff', 'Touchdown')]
        opts = CombinedClimb.get_operational_combinations()
        self.assertEqual(opts, expected)

    def test_derive(self):
        toc_name = 'Top Of Climb'
        toc = KTI(toc_name, items=[KeyTimeInstance(4344, toc_name),
                                   KeyTimeInstance(5496, toc_name),
                                   KeyTimeInstance(7414, toc_name)])
        ga_name = 'Go Around'
        ga = KTI(ga_name, items=[KeyTimeInstance(5404.4375, ga_name),
                                 KeyTimeInstance(6314.9375, ga_name)])
        lo = KTI('Liftoff', items=[KeyTimeInstance(3988.9375, 'Liftoff')])
        node = CombinedClimb()
        node.derive(toc, ga, lo)
        climb_name = 'Combined Climb'
        expected = [
            Section(name='Combined Climb', slice=slice(3988.9375, 4344, None), start_edge=3988.9375, stop_edge=4344),
            Section(name='Combined Climb', slice=slice(5404.4375, 5496, None), start_edge=5404.4375, stop_edge=5496),
            Section(name='Combined Climb', slice=slice(6314.9375, 7414, None), start_edge=6314.9375, stop_edge=7414),
        ]

        self.assertEqual(list(node), expected)
'''


class TestClimbCruiseDescent(unittest.TestCase):
    def test_can_operate(self):
        expected = [('Altitude STD Smoothed','Airborne')]
        opts = ClimbCruiseDescent.get_operational_combinations()
        self.assertEqual(opts, expected)

    def test_climb_cruise_descent_start_midflight(self):
        # This test will find out if we can separate the two humps on this camel
        camel = ClimbCruiseDescent()
        # Needs to get above 15000ft and below 10000ft to create this phase.
        testwave = np.ma.array([15000] * 5 + list(range(15000, 1000, -1000)))
        alt_aal = Parameter('Altitude STD Smoothed',
                            np.ma.array(testwave))
        air=buildsection('Airborne', None, 18)
        camel.derive(alt_aal, air)
        self.assertEqual(camel[0].slice, slice(None, 18))

    def test_climb_cruise_descent_end_midflight(self):
        # This test will find out if we can separate the two humps on this camel
        camel = ClimbCruiseDescent()
        # Needs to get above 15000ft and below 10000ft to create this phase.
        testwave = np.ma.array(list(range(1000,15000,1000))+[15000]*5)
        alt_aal = Parameter('Altitude STD Smoothed',
                            np.ma.array(testwave))
        air=buildsection('Airborne',0, None)
        camel.derive(alt_aal, air)
        expected = buildsection('Climb Cruise Descent', 0, None)
        self.assertEqual(camel, expected)

    def test_climb_cruise_descent_all_high(self):
        # This test will find out if we can separate the two humps on this camel
        camel = ClimbCruiseDescent()
        # Needs to get above 15000ft and below 10000ft to create this phase.
        testwave = np.ma.array([15000]*5)
        # plot_parameter (testwave)
        air=buildsection('Airborne',0,5)
        camel.derive(Parameter('Altitude STD Smoothed',
                               np.ma.array(testwave)),air)
        expected = []
        self.assertEqual(camel, expected)

    def test_climb_cruise_descent_one_humps(self):
        # This test will find out if we can separate the two humps on this camel
        camel = ClimbCruiseDescent()
        # Needs to get above 15000ft and below 10000ft to create this phase.
        testwave = np.ma.cos(np.arange(0, 3.14 * 2, 0.1)) * (-3000) + 12500
        air = buildsection('Airborne', 0, 62)
        camel.derive(Parameter('Altitude STD Smoothed',
                               np.ma.array(testwave)), air)
        self.assertEqual(len(camel), 1)

    def test_climb_cruise_descent_two_humps(self):
        # This test will find out if we can separate the two humps on this camel
        camel = ClimbCruiseDescent()
        # Needs to get above 15000ft and below 10000ft to create this phase.
        testwave = np.ma.cos(np.arange(0, 3.14 * 4, 0.1)) * (-3000) + 12500
        # plot_parameter (testwave)
        air = buildsection('Airborne',0,122)
        camel.derive(Parameter('Altitude STD Smoothed',
                               np.ma.array(testwave)), air)
        self.assertEqual(len(camel), 2)

    def test_climb_cruise_descent_three_humps(self):
        # This test will find out if we can separate the two humps on this camel
        camel = ClimbCruiseDescent()
        # Needs to get above 15000ft and below 10000ft to create this phase.
        testwave = np.ma.cos(np.arange(0, 3.14 * 6, 0.1)) * (-3000) + 12500
        # plot_parameter (testwave)
        air = buildsection('Airborne',0,186)
        camel.derive(Parameter('Altitude STD Smoothed',
                               np.ma.array(testwave)), air)
        self.assertEqual(len(camel), 3)

    def test_climb_cruise_descent_masked(self):
        # This test will find out if we can separate the two humps on this camel
        camel = ClimbCruiseDescent()
        # Needs to get above 15000ft and below 10000ft to create this phase.
        testwave = np.ma.cos(np.arange(0, 3.14 * 6, 0.1)) * (-3000) + 12500
        testwave[63:125] = np.ma.masked
        # import matplotlib.pyplot as plt
        # plt.plot(testwave)
        # plt.show()
        air = buildsection('Airborne',0,186)
        camel.derive(Parameter('Altitude STD Smoothed',
                               np.ma.array(testwave)), air)
        self.assertEqual(len(camel), 2)

    def test_climb_cruise_descent_repair_mask(self):
        # If the Altitude STD mask isn't repaired, a spurious cycle is reported
        # by cycle_finder which results in an infinite loop.
        camel = ClimbCruiseDescent()
        air = buildsection('Airborne', 619, 5325)
        camel.derive(Parameter('Altitude STD Smoothed',
                               load_compressed(os.path.join(test_data_path, 'climb_cruise_descent_alt_std.npz'))),
                     air)
        self.assertEqual(len(camel), 1)



'''
# ClimbFromBottomOfDescent is commented out in flight_phase.py
class TestClimbFromBottomOfDescent(unittest.TestCase):
    def test_can_operate(self):
        expected = [('Top Of Climb', 'Climb Start', 'Bottom Of Descent')]
        opts = ClimbFromBottomOfDescent.get_operational_combinations()
        self.assertEqual(opts, expected)

    def test_descent_to_bottom_of_descent_basic(self):
        testwave = np.cos(np.arange(0,12.6,0.1))*(-3000)+12500
        alt_data = np.ma.array(testwave)

        #===========================================================
        # This block of code replicates normal opeartion and ensures
        # that the cruise/climb/descent, top of climb and top of
        # descent data matches the cruise phase under test.
        #===========================================================
        # Use the same test data for flight phases and measured altitude.
        alt = Parameter('Altitude STD', alt_data)

        ccd = ClimbCruiseDescent()
        ccd.derive(Parameter('Altitude For Flight Phases', alt_data))
        toc = TopOfClimb()
        toc.derive(alt, ccd)
        dlc = DescentLowClimb()
        dlc.derive(alt)
        bod = BottomOfDescent()
        bod.derive(alt, dlc)

        descent_phase = ClimbFromBottomOfDescent()
        descent_phase.derive(toc, [], bod) # TODO: include start of climb instance
        expected = [Section(name='Climb From Bottom Of Descent',slice=slice(63, 94, None))]
        self.assertEqual(descent_phase, expected)
'''


class TestClimbing(unittest.TestCase):
    def test_can_operate(self):
        expected = [('Vertical Speed For Flight Phases', 'Airborne')]
        opts = Climbing.get_operational_combinations()
        self.assertEqual(opts, expected)

    def test_climbing_basic(self):
        vert_spd_data = np.ma.array(list(range(500,1200,100)) +
                                    list(range(1200,-1200,-200)) +
                                    list(range(-1200,500,100)))
        vert_spd = Parameter('Vertical Speed For Flight Phases',
                             np.ma.array(vert_spd_data))
        air = buildsection('Airborne', 2, 7)
        up = Climbing()
        up.derive(vert_spd, air)
        self.assertEqual(up[0].slice, slice(3,8))


class TestCruise(unittest.TestCase):
    def test_can_operate(self):
        expected = [('Climb Cruise Descent',
                     'Top Of Climb', 'Top Of Descent',
                     'Airspeed')]
        opts = Cruise.get_operational_combinations()
        self.assertEqual(opts, expected)

    def test_cruise_phase_basic(self):
        alt_data = np.ma.array(
            np.cos(np.arange(0, 12.6, 0.1)) * -3000 + 12500)

        #===========================================================
        # This block of code replicates normal opeartion and ensures
        # that the cruise/climb/descent, top of climb and top of
        # descent data matches the cruise phase under test.
        #===========================================================
        # Use the same test data for flight phases and measured altitude.
        alt_p = Parameter('Altitude STD', alt_data)
        # Transform the "recorded" altitude into the CCD input data.
        ccd = ClimbCruiseDescent()
        ccd.derive(alt_p, buildsection('Airborne', 0, len(alt_data)-1))
        toc = TopOfClimb()
        toc.derive(alt_p, ccd)
        tod = TopOfDescent()
        tod.derive(alt_p, ccd)
        air_spd = Parameter('Altitude STD', np.ma.array([60] * len(alt_data)))

        test_phase = Cruise()
        test_phase.derive(ccd, toc, tod, air_spd)
        #===========================================================

        # With this test waveform, the peak at 31:32 is just flat enough
        # for the climb and descent to be a second apart, whereas the peak
        # at 94 genuinely has no interval with a level cruise.
        expected = [slice(31, 32),slice(94, 95)]
        self.assertEqual(test_phase.get_slices(), list(expected))

    def test_cruise_truncated_start(self):
        alt_data = np.ma.array([15000]*5+range(15000,2000,-4000))
        #===========================================================
        alt = Parameter('Altitude STD', alt_data)
        ccd = ClimbCruiseDescent()
        ccd.derive(Parameter('Altitude For Climb Cruise Descent', alt_data),
                   buildsection('Airborne', 0, len(alt_data)))
        toc = TopOfClimb()
        toc.derive(alt, ccd)
        tod = TopOfDescent()
        tod.derive(alt, ccd)
        air_spd = Parameter('Altitude STD', np.ma.array([60] * len(alt_data)))

        test_phase = Cruise()
        test_phase.derive(ccd, toc, tod, air_spd)
        #===========================================================
        self.assertEqual(test_phase[0].slice, slice(None,5))
        self.assertEqual(len(toc), 0)
        self.assertEqual(len(tod), 1)

    def test_cruise_truncated_end(self):
        alt_data = np.ma.array(list(range(300,36000,6000))+[36000]*4)
        #===========================================================
        alt = Parameter('Altitude STD', alt_data)
        ccd = ClimbCruiseDescent()
        ccd.derive(Parameter('Altitude For Climb Cruise Descent', alt_data),
                   buildsection('Airborne', 0, len(alt_data)))
        toc = TopOfClimb()
        toc.derive(alt, ccd)
        tod = TopOfDescent()
        tod.derive(alt, ccd)
        air_spd = Parameter('Altitude STD', np.ma.array([60] * len(alt_data)))

        test_phase = Cruise()
        test_phase.derive(ccd, toc, tod, air_spd)
        #===========================================================
        expected = Cruise()
        expected.create_section(slice(6, None), 'Cruise')
        self.assertEqual(test_phase, expected)
        self.assertEqual(len(toc), 1)
        self.assertEqual(len(tod), 0)


class TestInitialClimb(unittest.TestCase):

    def test_can_operate(self):
        expected = [('Takeoff', 'Climb Start', 'Top Of Climb')]
        opts = InitialClimb.get_operational_combinations()
        self.assertEqual(opts, expected)

    def test_basic(self):
        ini_clb = InitialClimb()
        toff = buildsection('Takeoff', 10, 20)
        clb_start = build_kti('Climb Start', 30)
        toc = build_kti('Top Of Climb', 40)
        ini_clb.derive(toff, clb_start, toc)
        self.assertEqual(len(ini_clb.get_slices()), 1)
        self.assertEqual(ini_clb.get_first().slice.start, 20)
        self.assertEqual(ini_clb.get_first().slice.stop, 30)

    def test_short_climb(self):
        ini_clb = InitialClimb()
        toff = buildsection('Takeoff', 10, 20)
        clb_start = build_kti('Climb Start', None)
        toc = build_kti('Top Of Climb', 40)
        ini_clb.derive(toff, clb_start, toc)
        self.assertEqual(len(ini_clb.get_slices()), 1)
        self.assertEqual(ini_clb.get_first().slice.start, 20)
        self.assertEqual(ini_clb.get_first().slice.stop, 40)

    def test_initial_climb_for_helicopter_operation(self):
        # This test case is borne out of actual helicopter data.
        toffs = buildsections('Takeoff', [5, 10], [15, 20])
        climbs = build_kti('Climb Start', 30)
        toc = build_kti('Top Of Climb', 40)
        ini_clb = InitialClimb()
        ini_clb.derive(toffs, climbs, toc)
        self.assertEqual(len(ini_clb), 1)


class TestInitialCruise(unittest.TestCase):

    def test_basic(self):
        cruise=buildsection('Cruise', 1000,1500)
        ini_cru = InitialCruise()
        ini_cru.derive(cruise)
        self.assertEqual(ini_cru[0].slice, slice(1300,1330))

    def test_short_cruise(self):
        short_cruise=buildsection('Cruise', 1000,1329)
        ini_cru = InitialCruise()
        ini_cru.derive(short_cruise)
        self.assertEqual(len(ini_cru), 0)

    def test_multiple_cruises(self):
        short_cruise=buildsections('Cruise', [1000,1339], [2000,3000])
        ini_cru = InitialCruise()
        ini_cru.derive(short_cruise)
        self.assertEqual(len(ini_cru), 1)
        self.assertEqual(ini_cru[0].slice, slice(1300,1330))


class TestDescentLowClimb(unittest.TestCase):
    def test_can_operate(self):
        node = DescentLowClimb
        start_stop = A('Segment Type', 'START_AND_STOP')
        ground_only = A('Segment Type', 'GROUND_ONLY')
        self.assertTrue(node.can_operate(('Altitude AAL For Flight Phases',),
                                             seg_type=start_stop))
        self.assertTrue(node.can_operate(('Altitude AAL For Flight Phases', 'Level Flight'),
                                             seg_type=start_stop))

        self.assertFalse(node.can_operate(('Altitude AAL For Flight Phases', 'Level Flight'),
                                              seg_type=ground_only))

    def test_descent_low_climb_basic(self):
        # Wave is 5000ft to 0 ft and back up, with climb of 5000ft.
        testwave = np.cos(np.arange(0, 6.3, 0.1)) * (2500) + 2500
        dsc = testwave - testwave[0]
        dsc[32:] = 0.0
        clb = testwave - min(testwave)
        clb[:31] = 0.0
        alt_aal = Parameter('Altitude AAL For Flight Phases',
                            np.ma.array(testwave))
        #descend = Parameter('Descend For Flight Phases', np.ma.array(dsc))
        #climb = Parameter('Climb For Flight Phases', np.ma.array(clb))
        dlc = DescentLowClimb()
        dlc.derive(alt_aal)
        self.assertEqual(len(dlc), 1)
        self.assertAlmostEqual(dlc[0].slice.start, 14, places=0)
        self.assertAlmostEqual(dlc[0].slice.stop, 38, places=0)

    def test_descent_low_climb_inadequate_climb(self):
        testwave = np.cos(np.arange(0, 6.3, 0.1)) * (240) + 2500 # 480ft climb
        clb = testwave - min(testwave)
        clb[:31] = 0.0
        alt_aal = Parameter('Altitude AAL For Flight Phases',
                            np.ma.array(testwave))
        dlc = DescentLowClimb()
        dlc.derive(alt_aal)
        self.assertEqual(len(dlc), 0)


class TestDescending(unittest.TestCase):
    def test_can_operate(self):
        expected = [('Vertical Speed For Flight Phases', 'Airborne')]
        opts = Descending.get_operational_combinations()
        self.assertEqual(opts, expected)

    def test_descending_basic(self):
        vert_spd = Parameter('Vertical Speed For Flight Phases',
                             np.ma.array([0]*2+[1000]*5+[-500]*12+[0]*2))
        air = buildsection('Airborne',3,20)
        phase = Descending()
        phase.derive(vert_spd, air)
        self.assertEqual(phase[0].slice, slice(7,19))

class TestDescent(unittest.TestCase):
    def test_can_operate(self):
        expected = [('Top Of Descent', 'Bottom Of Descent')]
        opts = Descent.get_operational_combinations()
        self.assertEqual(opts, expected)

    def test_descent_basic(self):
        testwave = np.cos(np.arange(0,12.6,0.1))*(-3000)+12500
        alt_data = np.ma.array(testwave)
        air = buildsection('Airborne', 0, len(testwave))

        #===========================================================
        # This block of code replicates normal opeartion and ensures
        # that the cruise/climb/descent, top of climb and top of
        # descent data matches the cruise phase under test.
        #===========================================================
        # Use the same test data for flight phases and measured altitude.
        alt = Parameter('Altitude STD', alt_data)

        ccd = ClimbCruiseDescent()
        ccd.derive(alt, air)
        tod = TopOfDescent()
        tod.derive(alt, ccd)
        bod = BottomOfDescent()
        bod.derive(alt, ccd)

        descent_phase = Descent()
        descent_phase.derive(tod, bod)
        expected = [Section(name='Descent',slice=slice(32,63,None), start_edge = 32, stop_edge = 63),
                    Section(name='Descent',slice=slice(94,125,None), start_edge = 94, stop_edge = 125)]
        self.assertEqual(descent_phase, expected)

class TestFast(unittest.TestCase):
    def test_can_operate(self):
        self.assertTrue(Fast.can_operate(('Airspeed',),
                                        ac_type=aeroplane))
        self.assertTrue(Fast.can_operate(('Nr',),
                                        ac_type=helicopter))
        self.assertFalse(Fast.can_operate(('Airspeed',),
                                        ac_type=helicopter))

    def test_fast_phase_basic(self):
        slow_and_fast_data = np.ma.array(list(range(60, 120, 10)) + [120] * 300 + \
                                         list(range(120, 50, -10)))
        ias = Parameter('Airspeed', slow_and_fast_data,1,0)
        phase_fast = Fast()
        phase_fast.derive(ias)
        if AIRSPEED_THRESHOLD == 80:
            expected = buildsection('Fast', 2, 311)
        if AIRSPEED_THRESHOLD == 70:
            expected = buildsection('Fast', 1, 312)
        self.assertEqual(phase_fast.get_slices(), expected.get_slices())

    def test_fast_all_fast(self):
        fast_data = np.ma.array([120] * 10)
        ias = Parameter('Airspeed', fast_data, 1, 0)
        phase_fast = Fast()
        phase_fast.derive(ias)
        # Q: Should we really create no fast sections?
        expected = buildsection('Fast', 0, 10)
        self.assertEqual(phase_fast.get_slices(), expected.get_slices())

    def test_fast_all_slow(self):
        fast_data = np.ma.array([12] * 10)
        ias = Parameter('Airspeed', fast_data, 1, 0)
        phase_fast = Fast()
        phase_fast.derive(ias)
        self.assertEqual(phase_fast, [])

    def test_fast_slowing_only(self):
        fast_data = np.ma.arange(110, 60, -10)
        ias = Parameter('Airspeed', fast_data, 1, 0)
        phase_fast = Fast()
        phase_fast.derive(ias)
        expected = buildsection('Fast', 0, 4)
        self.assertEqual(phase_fast.get_slices(), expected.get_slices())

    def test_fast_speeding_only(self):
        fast_data = np.ma.arange(60, 120, 10)
        ias = Parameter('Airspeed', fast_data, 1, 0)
        phase_fast = Fast()
        phase_fast.derive(ias)
        expected = buildsection('Fast', 2, 6)
        self.assertEqual(phase_fast.get_slices(), expected.get_slices())

    def test_fast_real_data_1(self):
        airspeed = load(os.path.join(test_data_path, 'Fast_airspeed.nod'))
        node = Fast()
        node.derive(airspeed)
        self.assertEqual(len(node), 1)
        self.assertEqual(node[0].slice.start, 2258)
        self.assertEqual(node[0].slice.stop, 14976)

        # Test short masked section does not create two fast slices.
        airspeed.array[5000:5029] = np.ma.masked
        node = Fast()
        node.derive(airspeed)
        self.assertEqual(len(node), 1)
        self.assertEqual(node[0].slice.start, 2258)
        self.assertEqual(node[0].slice.stop, 14976)

        # Test long masked section splits up fast into two slices.
        airspeed.array[6000:10000] = np.ma.masked
        node = Fast()
        node.derive(airspeed)
        self.assertEqual(len(node), 2)
        self.assertEqual(node[0].slice.start, 2258)
        self.assertEqual(node[0].slice.stop, 6000)
        self.assertEqual(node[1].slice.start, 10000)
        self.assertEqual(node[1].slice.stop, 14976)


class TestGrounded(unittest.TestCase):
    def test_can_operate(self):
        self.assertTrue(Grounded.can_operate(('HDF Duration',), ac_type=aeroplane))
        self.assertTrue(Grounded.can_operate(('Airborne', 'HDF Duration'), ac_type=aeroplane))
        self.assertTrue(Grounded.can_operate(('Airspeed', 'HDF Duration'), ac_type=aeroplane))
        self.assertTrue(Grounded.can_operate(('Airborne', 'Airspeed', 'HDF Duration'), ac_type=aeroplane))
        self.assertFalse(Grounded.can_operate(('HDF Duration',), ac_type=helicopter))
        self.assertTrue(Grounded.can_operate(('Airborne', 'Airspeed'), ac_type=helicopter))

    def test_grounded_aircraft_phase_basic(self):
        slow_and_fast_data = \
            np.ma.array(list(range(60, 120, 10)) + [120] * 300 + list(range(120, 50, -10)))
        ias = Parameter('Airspeed', slow_and_fast_data, 1, 0)
        duration = A('HDF Duration', len(ias.array)/ias.frequency)
        air = buildsection('Airborne', 2, 311)
        phase_grounded = Grounded()
        phase_grounded.derive(aeroplane, ias, duration, None, air)
        expected = buildsections('Grounded', [0, 2], [311, 313])
        self.assertEqual(phase_grounded.get_slices(), expected.get_slices())

    def test_grounded_aircraft_all_fast(self):
        grounded_data = np.ma.array([120] * 10)
        ias = Parameter('Airspeed', grounded_data, 1, 0)
        duration = A('HDF Duration', len(ias.array)/ias.frequency)
        air = buildsection('Airborne', None, None)
        phase_grounded = Grounded()
        phase_grounded.derive(aeroplane, ias, duration, None, air)
        expected = buildsection('Grounded', None, None)
        self.assertEqual(phase_grounded.get_slices(), expected.get_slices())

    def test_grounded_aircraft_all_slow(self):
        grounded_data = np.ma.array([12]*10)
        ias = Parameter('Airspeed', grounded_data, 1, 0)
        duration = A('HDF Duration', len(ias.array)/ias.frequency)
        air = buildsection('Airborne', None, None)
        phase_grounded = Grounded()
        phase_grounded.derive(aeroplane, ias, duration, None, air)
        expected = buildsection('Grounded', 0, 9)
        self.assertEqual(phase_grounded.get_first().slice, expected[0].slice)

    def test_grounded_aircraft_landing_only(self):
        grounded_data = np.ma.arange(110,60,-10)
        ias = Parameter('Airspeed', grounded_data,1,0)
        duration = A('HDF Duration', len(ias.array)/ias.frequency)
        air = buildsection('Airborne',None,4)
        phase_grounded = Grounded()
        phase_grounded.derive(aeroplane, ias, duration, None, air)
        expected = buildsection('Grounded',4,4)
        self.assertEqual(phase_grounded.get_first().slice, expected[0].slice)

    def test_grounded_aircraft_speeding_only(self):
        grounded_data = np.ma.arange(60,120,10)
        ias = Parameter('Airspeed', grounded_data,1,0)
        duration = A('HDF Duration', len(ias.array)/ias.frequency)
        air = buildsection('Airborne',2,None)
        phase_grounded = Grounded()
        phase_grounded.derive(aeroplane, ias, duration, None, air)
        expected = buildsection('Grounded',0,1)
        self.assertEqual(phase_grounded.get_first().slice, expected[0].slice)


class TestFinalApproach(unittest.TestCase):
    def test_can_operate(self):
        expected = [('Altitude AAL For Flight Phases', 'Airborne')]
        opts = FinalApproach.get_operational_combinations()
        self.assertEqual(opts, expected)

    def test_approach_phase_basic(self):
        alt = np.ma.array(list(range(0,1200,100))+list(range(1500,500,-100))+list(range(400,0,-40))+[0,0,0])
        alt_aal = Parameter('Altitude AAL For Flight Phases', array=alt)
        expected = buildsection('Final Approach', 18, 31)
        fapp=FinalApproach()
        fapp.derive(alt_aal)
        self.assertEqual(fapp.get_slices(), expected.get_slices())


class TestGearRetracting(unittest.TestCase):
    def setUp(self):
        self.node_class = GearRetracting

    def test_can_operate(self):
        opts = self.node_class.get_operational_combinations()
        self.assertEqual(opts,[
                         ('Gear Up In Transit', 'Airborne')])

    def test_derive(self):
        up_trans = M('Gear Up In Transit', array=np.ma.array([0]*5 + [1]*10 + [0]*45),
                      values_mapping={0: '-', 1: 'Retracting'})
        airs = buildsection('Airborne', 2, 58)

        node = self.node_class()
        node.derive(up_trans, airs)
        expected=buildsection('Gear Retracting', 5, 15)
        self.assertEqual(node.get_slices(), expected.get_slices())


class TestGoAroundAndClimbout(unittest.TestCase):

    def test_can_operate(self):
        node = GoAroundAndClimbout
        start_stop = A('Segment Type', 'START_AND_STOP')
        ground_only = A('Segment Type', 'GROUND_ONLY')
        self.assertTrue(node.can_operate(('Altitude AAL For Flight Phases','Level Flight'),
                                             seg_type=start_stop))
        self.assertTrue(node.can_operate(('Altitude AAL For Flight Phases',),
                                             seg_type=start_stop))
        self.assertFalse(node.can_operate(('Altitude AAL For Flight Phases',),
                                              seg_type=ground_only))

    def test_go_around_and_climbout_basic(self):
        # The Go-Around phase starts 500ft before the minimum altitude is
        # reached, and ends after 2000ft climb....
        height = np.ma.array(list(range(0,40))+
                             list(range(40,20,-1))+
                             list(range(20,45))+
                             [45]*5+
                             list(range(45,0,-1)))*100.0
        alt = Parameter('Altitude For Flight Phases', height)
        levels = buildsection('Level Flight', 85, 91)
        ga_phase = GoAroundAndClimbout()
        ga_phase.derive(alt, levels)
        expected = buildsection('Go Around And Climbout', 55, 80)
        self.assertEqual(len(ga_phase), 1)
        self.assertEqual(ga_phase.get_first().start_edge, expected[0].start_edge)
        self.assertEqual(ga_phase.get_first().stop_edge, expected[0].stop_edge)

    def test_go_around_and_climbout_level_off(self):
        # The Go-Around phase starts 500ft before the minimum altitude is
        # reached, and ends ... or until level-off.
        height = np.ma.array(list(range(0,40))+
                             list(range(40,20,-1))+
                             list(range(20,30))+
                             [30]*5+
                             list(range(30,0,-1)))*100.0
        alt = Parameter('Altitude For Flight Phases', height)
        levels = buildsection('Level Flight', 70, 76)
        ga_phase = GoAroundAndClimbout()
        ga_phase.derive(alt, levels)
        # Level flight reached at ~70
        expected = buildsection('Go Around And Climbout', 55, 68)
        self.assertEqual(len(ga_phase), 1)
        self.assertEqual(ga_phase.get_first().start_edge, expected[0].start_edge)
        self.assertEqual(ga_phase.get_first().stop_edge, expected[0].stop_edge)

    def test_go_around_and_climbout_phase_not_reaching_2000ft(self):
        '''
        down = np.ma.array(list(range(4000,1000,-490))+[1000]*7) - 4000
        up = np.ma.array([1000]*7+list(range(1000,4500,490))) - 1500
        ga_kti = KTI('Go Around', items=[KeyTimeInstance(index=7, name='Go Around')])
        ga_phase = GoAroundAndClimbout()
        ga_phase.derive(Parameter('Descend For Flight Phases',down),
                        Parameter('Climb For Flight Phases',up),
                        ga_kti)
        expected = buildsection('Go Around And Climbout', 4.9795918367346941,
                                12.102040816326531)
        self.assertEqual(len(ga_phase), 1)
        self.assertEqual(ga_phase.get_first().start_edge, expected[0].start_edge)
        self.assertEqual(ga_phase.get_first().stop_edge, expected[0].stop_edge)
        '''
        alt_aal = load(os.path.join(test_data_path, 'alt_aal_goaround.nod'))
        level_flights = SectionNode('Level Flight')
        level_flights.create_sections([
            slice(1629.0, 2299.0, None),
            slice(3722.0, 4708.0, None),
            slice(4726.0, 4807.0, None),
            slice(5009.0, 5071.0, None),
            slice(5168.0, 6883.0, None),
            slice(8433.0, 9058.0, None)])
        ga_phase = GoAroundAndClimbout()
        ga_phase.derive(alt_aal, level_flights)
        self.assertEqual(len(ga_phase), 3)
        self.assertAlmostEqual(ga_phase[0].slice.start, 3586, places=0)
        self.assertAlmostEqual(ga_phase[0].slice.stop, 3722, places=0)
        self.assertAlmostEqual(ga_phase[1].slice.start, 4895, places=0)
        self.assertAlmostEqual(ga_phase[1].slice.stop, 5009, places=0)
        self.assertAlmostEqual(ga_phase[2].slice.start, 7124, places=0)
        self.assertAlmostEqual(ga_phase[2].slice.stop, 7265, places=0)

    def test_go_around_and_climbout_below_3000ft(self):
        alt_aal = load(os.path.join(test_data_path,
                                    'GoAroundAndClimbout_AltitudeAAL.nod'))
        level_flights = load(os.path.join(test_data_path,
                                          'GoAroundAndClimbout_LevelFlights.nod'))
        ga_phase = GoAroundAndClimbout()
        ga_phase.derive(alt_aal, level_flights)
        self.assertEqual(len(ga_phase), 1)
        self.assertAlmostEqual(ga_phase[0].slice.start, 10697, places=0)
        self.assertAlmostEqual(ga_phase[0].slice.stop, 10968, places=0)

    def test_go_around_and_climbout_real_data(self):
        alt_aal = load(os.path.join(test_data_path,
                                    'GoAroundAndClimbout_alt_aal.nod'))

        ga_phase = GoAroundAndClimbout()
        ga_phase.derive(alt_aal, None)
        self.assertEqual(len(ga_phase), 5)
        #self.assertEqual(ga_phase.get_slices(), [
            #slice(1005.0, 1170.0, None),
            #slice(1378.0, 1502.0, None),
            #slice(1676.0, 1836.0, None),
            #slice(2021.0, 2206.0, None),
            #slice(2208.0, 2502.0, None)])
        self.assertAlmostEqual(ga_phase[0].slice.start, 1057, places=0)
        self.assertAlmostEqual(ga_phase[0].slice.stop, 1169, places=0)
        self.assertAlmostEqual(ga_phase[1].slice.start, 1393, places=0)
        self.assertAlmostEqual(ga_phase[1].slice.stop, 1502, places=0)
        # For some reason, places=0 breaks for 1721.5 == 1721 or 1722..
        self.assertAlmostEqual(ga_phase[2].slice.start, 1722, delta=0.5)
        self.assertAlmostEqual(ga_phase[2].slice.stop, 1836, places=0)
        self.assertAlmostEqual(ga_phase[3].slice.start, 2071, places=0)
        self.assertAlmostEqual(ga_phase[3].slice.stop, 2205, places=0)
        self.assertAlmostEqual(ga_phase[4].slice.start, 2392, places=0)
        self.assertAlmostEqual(ga_phase[4].slice.stop, 2502, places=0)

    def test_two_go_arounds_for_atr42(self):
        alt_aal = load(os.path.join(test_data_path,
                                    'AltitudeAAL_ATR42_two_goarounds.nod'))
        ga_phase = GoAroundAndClimbout()
        ga_phase.derive(alt_aal, None)
        self.assertEqual(len(ga_phase), 2)
        self.assertAlmostEqual(ga_phase[0].slice.start, 10703, places=0)
        self.assertAlmostEqual(ga_phase[0].slice.stop, 10948, places=0)
        self.assertAlmostEqual(ga_phase[1].slice.start, 12529, places=0)
        self.assertAlmostEqual(ga_phase[1].slice.stop, 12749, places=0)



class TestHolding(unittest.TestCase):
    def test_can_operate(self):
        self.assertEqual(
            Holding.get_operational_combinations(ac_type=aeroplane),
            [('Altitude AAL For Flight Phases',
             'Heading Increasing','Latitude Smoothed',
             'Longitude Smoothed')])

    def test_straightish_not_detected(self):
        hdg=P('Heading Increasing', np.ma.arange(3000)*0.45)
        alt=P('Altitude AAL For Flight Phases', np.ma.array([10000]*3000))
        lat=P('Latitude Smoothed', np.ma.array([24.0]*3000))
        lon=P('Longitude Smoothed', np.ma.array([24.0]*3000))
        hold=Holding()
        hold.derive(alt, hdg, lat, lon)
        expected = []
        self.assertEqual(hold, expected)

    def test_bent_detected(self):
        hdg=P('Heading Increasing', np.ma.arange(3000)*(1.1))
        alt=P('Altitude AAL For Flight Phases', np.ma.array([25000]+[10000]*3000+[0]))
        lat=P('Latitude Smoothed', np.ma.array([24.0]*3000))
        lon=P('Longitude Smoothed', np.ma.array([24.0]*3000))
        hold=Holding()
        hold.derive(alt, hdg, lat, lon)
        expected=buildsection('Holding',1,3000)
        self.assertEqual(hold.get_slices(), expected.get_slices())

    def test_rejected_outside_height_range(self):
        hdg=P('Heading Increasing', np.ma.arange(3000)*(1.1))
        alt=P('Altitude AAL For Flight Phases', np.ma.arange(3000,0,-1)*10)
        lat=P('Latitude Smoothed', np.ma.array([24.0]*3000))
        lon=P('Longitude Smoothed', np.ma.array([24.0]*3000))
        hold=Holding()
        hold.derive(alt, hdg, lat, lon)
        # OK - I cheated. Who cares about the odd one sample passing 5000ft :o)
        expected=buildsection('Holding', 1001, 2700)
        self.assertEqual(hold.get_slices(), expected.get_slices())

    def test_hold_detected(self):
        rot=[0]*600+([3]*60+[0]*60)*6+[0]*180+([3]*60+[0]*90)*6+[0]*600
        hdg=P('Heading Increasing', integrate(rot,1.0))
        alt=P('Altitude AAL For Flight Phases', np.ma.array([25000]+[10000]*3000)+[0])
        lat=P('Latitude Smoothed', np.ma.array([24.0]*3000))
        lon=P('Longitude Smoothed', np.ma.array([24.0]*3000))
        hold=Holding()
        hold.derive(alt, hdg, lat, lon)
        # Stopped using buildsections because someone changed the endpoints (grrr) DJ.
        # expected=buildsections('Holding',[540,1320],[1440,2370])
        self.assertEqual(hold[0].slice, slice(540, 1320))
        self.assertEqual(hold[1].slice, slice(1440, 2370))

    def test_hold_rejected_if_travelling(self):
        rot=[0]*600+([3]*60+[0]*60)*6+[0]*180+([3]*60+[0]*90)*6+[0]*600
        hdg=P('Heading Increasing', integrate(rot,1.0))
        alt=P('Altitude AAL For Flight Phases', np.ma.array([10000]*3000))
        lat=P('Latitude Smoothed', np.ma.arange(0, 30, 0.01))
        lon=P('Longitude Smoothed', np.ma.arange(0, 30, 0.01))
        hold=Holding()
        hold.derive(alt, hdg, lat, lon)
        expected=[]
        self.assertEqual(hold, expected)

    def test_single_turn_rejected(self):
        rot=np.ma.array([0]*500+[3]*60+[0]*600+[6]*60+[0]*600+[0]*600+[3]*90+[0]*490, dtype=float)
        hdg=P('Heading Increasing', integrate(rot,1.0))
        alt=P('Altitude AAL For Flight Phases', np.ma.array([10000]*3000))
        lat=P('Latitude Smoothed', np.ma.array([24.0]*3000))
        lon=P('Longitude Smoothed', np.ma.array([24.0]*3000))
        hold=Holding()
        hold.derive(alt, hdg, lat, lon)
        expected=[]
        self.assertEqual(hold, expected)



class TestLanding(unittest.TestCase):
    def test_can_operate(self):
        node = Landing
        start_stop = A('Segment Type', 'START_AND_STOP')
        ground_only = A('Segment Type', 'GROUND_ONLY')
        self.assertTrue(node.can_operate(('Heading Continuous', 'Altitude AAL For Flight Phases', 'Fast',),
                                         ac_type=aeroplane, seg_type=start_stop))
        self.assertTrue(node.can_operate(('Heading Continuous', 'Altitude AAL For Flight Phases',),
                                         ac_type=aeroplane, seg_type=start_stop))
        self.assertTrue(node.can_operate(('Altitude AAL For Flight Phases', 'Fast'),
                                         ac_type=aeroplane, seg_type=start_stop))
        self.assertTrue(node.can_operate(('Altitude AAL For Flight Phases'),
                                         ac_type=aeroplane, seg_type=start_stop))
        self.assertFalse(node.can_operate(('Altitude AAL For Flight Phases'),
                                          ac_type=aeroplane, seg_type=ground_only))
        self.assertTrue(node.can_operate(('Altitude AGL', 'Collective', 'Airborne'),
                                         ac_type=helicopter, seg_type=start_stop))

    def test_landing_aeroplane_basic(self):
        head = np.ma.array([20]*8+[10,0])
        alt_aal = np.ma.array([100,80,60,40,20]+[0]*6)
        phase_fast = buildsection('Fast', 0, 5)
        landing = Landing()
        landing.derive(aeroplane,
                       P('Heading Continuous',head),
                       P('Altitude AAL For Flight Phases', alt_aal),
                       phase_fast,
                       None)
        expected = buildsection('Landing', 2.5, 9)
        self.assertEqual(landing.get_slices(), expected.get_slices())

    def test_landing_aeroplane_turnoff(self):
        head = np.ma.array([20]*15+range(20,0,-2))
        alt_aal = np.ma.array([100,80,60,40,20]+[0]*26)
        phase_fast = buildsection('Fast',0,5)
        landing = Landing()
        landing.derive(aeroplane,
                       P('Heading Continuous',head),
                       P('Altitude AAL For Flight Phases', alt_aal),
                       phase_fast,
                       None)
        expected = buildsection('Landing', 2.5, 24)
        self.assertEqual(landing.get_slices(), expected.get_slices())

    def test_landing_aeroplane_turnoff_left(self):
        head = np.ma.array([20]*15+range(20,0,-2))*-1.0
        alt_aal = np.ma.array([100,80,60,40,20]+[0]*26)
        phase_fast = buildsection('Fast', 0, 5)
        landing = Landing()
        landing.derive(aeroplane,
                       P('Heading Continuous',head),
                       P('Altitude AAL For Flight Phases', alt_aal),
                       phase_fast,
                       None)
        expected = buildsection('Landing', 2.5, 24)
        self.assertEqual(landing.get_slices(), expected.get_slices())

    def test_landing_aeroplane_with_multiple_fast(self):
        # ensure that the result is a single phase!
        head = np.ma.array([20]*15+range(20,0,-2))
        alt_aal = np.ma.array(list(range(140,0,-10))+[0]*26)
        # first test the first section that is not within the landing heights
        phase_fast = buildsections('Fast', [2, 5], [7, 10])
        landing = Landing()
        landing.derive(aeroplane,
                       P('Heading Continuous',head),
                       P('Altitude AAL For Flight Phases', alt_aal),
                       phase_fast,
                       None)
        self.assertEqual(len(landing), 1)
        self.assertEqual(landing[0].slice.start, 9)
        self.assertEqual(landing[0].slice.stop, 24)

        # second, test both sections are within the landing section of data
        phase_fast = buildsections('Fast', [0, 12], [14, 15])
        landing = Landing()
        landing.derive(aeroplane,
                       P('Heading Continuous',head),
                       P('Altitude AAL For Flight Phases', alt_aal),
                       phase_fast,
                       None)
        self.assertEqual(len(landing), 1)
        self.assertEqual(landing[0].slice.start, 9)
        self.assertEqual(landing[0].slice.stop, 24)

    def test_landing_aeroplane_mobile_stop(self):
        alt_aal = load(os.path.join(test_data_path, 'Landing_alt_aal_1.nod'))
        head = load(os.path.join(test_data_path, 'Landing_head_1.nod'))
        mobile = buildsection('Mobile', 139, 7510)
        fast = buildsection('Fast', 399, 7438)
        landing = Landing()
        landing.derive(aeroplane, head, alt_aal, fast, mobile)
        self.assertEqual(len(landing), 1)
        self.assertAlmostEqual(landing[0].slice.start, 7434, places=0)
        self.assertAlmostEqual(landing[0].slice.stop, 7511, places=0)

    def test_landing_aeroplane_extended_slice(self):
        # slice needs to be slightly extended to pick up 50 ft transition.
        alt_aal = load(os.path.join(test_data_path, 'Landing_alt_aal_2.nod'))
        head = load(os.path.join(test_data_path, 'Landing_head_2.nod'))
        mobile = buildsection('Mobile', 84, 14426)
        fast = buildsection('Fast', 310, 14315)
        landing = Landing()
        landing.derive(aeroplane, head, alt_aal, fast, mobile)
        self.assertEqual(len(landing), 1)
        self.assertAlmostEqual(landing[0].slice.start, 14315, places=0)
        self.assertAlmostEqual(landing[0].slice.stop, 14375, places=0)

    def test_landing_helicopter_basic(self):
        alt_agl = P(name='Altitude AGL', array=np.ma.array([50]*5+list(range(45,0,-5))+[0]*5,dtype=float))
        coll = P(name='Collective', array=np.ma.array([53]*5+list(range(48,3,-5))+[3]*5,dtype=float))
        airs=buildsection('Airborne', 4, 15)
        node = Landing()
        node.derive(helicopter, None, None, None, None, alt_agl, coll, airs)
        self.assertEqual(len(node), 1)
        self.assertEqual(node[0].slice.start, 10)
        self.assertEqual(node[0].slice.stop, 15)

    def test_derive__aeroplane_short_goaround(self):
        # reflective of real jetstream goaround

        alt_aal = np.ma.concatenate((np.arange(10000, 0, -25), np.arange(0, 1500, 25), np.arange(1500, 0, -25),[0]*80))  # len 600
        head = np.ma.array([-50]*570+list(range(-50,0,5))+[0]*20)
        phase_fast = buildsection('Fast', 0, 550)
        landing = Landing()
        landing.derive(aeroplane,
                       P('Heading Continuous',head),
                       P('Altitude AAL For Flight Phases', alt_aal),
                       phase_fast,
                       None)
        expected = buildsection('Landing', 518, 579)
        self.assertEqual(landing.get_slices(), expected.get_slices())


class TestLandingRoll(unittest.TestCase):
    def test_can_operate(self):
        self.assertEqual(LandingRoll.get_operational_combinations(),
                         [('Groundspeed', 'Landing'),
                          ('Airspeed True', 'Landing'),
                          ('Pitch', 'Groundspeed', 'Landing'),
                          ('Pitch', 'Airspeed True', 'Landing'),
                          ('Groundspeed', 'Airspeed True', 'Landing'),
                          ('Pitch', 'Groundspeed', 'Airspeed True', 'Landing')])


class TestMobile(unittest.TestCase, NodeTest):

    def setUp(self):
        self.node_class = Mobile
        self.operational_combinations = [('Heading Rate',), ('Heading Rate', 'Groundspeed'), ('Heading Rate', 'Airborne'), ('Heading Rate', 'Groundspeed', 'Airborne')]

    def test_gspd(self):
        rot = np.ma.array([0, 0, 0, 0, 0, 0, 0])
        gspd = np.ma.array([1, 2, 3, 5, 5, 2, 1])
        airs = buildsection('Airborne',3,5)
        move = Mobile()
        move.derive(P('Heading Rate', rot), P('Groundspeed', gspd), airs)
        expected = buildsection('Mobile', 1, 6)
        self.assertEqual(move.get_slices(), expected.get_slices())

    def test_rot(self):
        rot = np.ma.array([0, 4, 8, 8, 8, 4, 0])
        gspd = np.ma.array([0, 0, 0, 0, 0, 0, 0])
        airs = buildsection('Airborne',3,5)
        move = Mobile()
        move.derive(P('Heading Rate', rot), P('Groundspeed', gspd), airs)
        expected = buildsection('Mobile', 1, 6)
        self.assertEqual(move.get_slices(), expected.get_slices())

    def test_airborne(self):
        rot = np.ma.array([0, 0, 0, 0, 0, 0, 0])
        gspd = np.ma.array([0, 0, 0, 0, 0, 0, 0])
        airs = buildsection('Airborne',3,5)
        move = Mobile()
        move.derive(P('Heading Rate', rot), P('Groundspeed', gspd), airs)
        expected = buildsection('Mobile', 3, 6)
        self.assertEqual(move.get_slices(), expected.get_slices())

    def test_mobile_from_start(self):
        rot = np.ma.array([0, 0, 0, 0, 0, 0, 0])
        gspd = np.ma.array([2, 2, 3, 5, 2, 0, 0])
        airs = buildsection('Airborne',2,4)
        move = Mobile()
        move.derive(P('Heading Rate', rot), P('Groundspeed', gspd), airs)
        expected = buildsection('Mobile', 0, 5)
        self.assertEqual(move.get_slices(), expected.get_slices())


class TestLevelFlight(unittest.TestCase, NodeTest):

    def setUp(self):
        self.node_class = LevelFlight
        self.operational_combinations = [('Airborne', 'Vertical Speed For Flight Phases')]

    def test_level_flight_phase_basic(self):
        data = list(range(0, 400, 1)) + list(range(400, -450, -1)) + list(range(-450, 50, 1))
        vrt_spd = Parameter(
            name='Vertical Speed For Flight Phases',
            array=np.ma.array(data),
        )
        airborne = SectionNode('Airborne', items=[
            Section('Airborne', slice(0, 3600, None), 0, 3600),
        ])
        level = LevelFlight()
        level.derive(airborne, vrt_spd)
        self.assertEqual(level, [
            Section('Level Flight', slice(0, 301, None), 0, 301),
            Section('Level Flight', slice(500, 1101, None), 500, 1101),
            Section('Level Flight', slice(1400, 1750, None), 1400, 1750)])

    def test_level_flight_phase_not_airborne_basic(self):
        data = list(range(0, 400, 1)) + list(range(400, -450, -1)) + list(range(-450, 50, 1))
        vrt_spd = Parameter(
            name='Vertical Speed For Flight Phases',
            array=np.ma.array(data),
        )
        airborne = SectionNode('Airborne', items=[
            Section('Airborne', slice(550, 1200, None), 550, 1200),
        ])
        level = LevelFlight()
        level.derive(airborne, vrt_spd)
        self.assertEqual(level, [
            Section('Level Flight', slice(550, 1101, None), 550, 1101)
        ])

    def test_rejects_short_segments(self):
        data = [400]*50+[0]*20+[400]*50+[0]*80+[-400]*40+[4]*40+[500]*40
        vrt_spd = Parameter(
            name='Vertical Speed For Flight Phases',
            array=np.ma.array(data),
            frequency=1.0
        )
        airborne = SectionNode('Airborne', items=[
            Section('Airborne', slice(0, 320), 0, 320),
        ])
        level = LevelFlight()
        level.derive(airborne, vrt_spd)
        self.assertEqual(level, [
            Section('Level Flight', slice(120, 200, None), 120, 200)
        ])


class TestStationary(unittest.TestCase, NodeTest):

    def setUp(self):
        self.node_class = Stationary
        self.operational_combinations = [('Groundspeed',)]

    def test_stationary_basic(self):
        data = [0]*30+list(range(0, 60, 1)) + list(range(60,0,-2) + [0]*20)
        gspd = Parameter('Groundspeed',array=np.ma.array(data))
        station = Stationary()
        station.derive(gspd)
        self.assertEqual(station[0].slice, slice(0, 32, None))
        self.assertEqual(station[1].slice, slice(120, 140, None))

    def test_stationary_reject_short_periods(self):
        data = [0]*10+[5]*4+[0]*6+[5]*6+[0]*14
        gspd = Parameter('Groundspeed',array=np.ma.array(data))
        station = Stationary()
        station.derive(gspd)
        self.assertEqual(len(station), 2)
        self.assertEqual(station[0].slice, slice(0, 20, None))
        self.assertEqual(station[1].slice, slice(26, 40, None))
        
        
class TestStraightAndLevel(unittest.TestCase, NodeTest):

    def setUp(self):
        self.node_class = StraightAndLevel
        self.operational_combinations = [('Level Flight', 'Heading')]

    def test_straight_and_level_basic(self):
        data = [0]*60+list(range(0, 360, 1)) + list(range(360,0,-2) + [0]*120)
        hdg = Parameter('Heading',array=np.ma.array(data))
        level = buildsection('Level Flight', 0, 900)
        s_and_l = StraightAndLevel()
        s_and_l.derive(level, hdg)
        self.assertEqual(s_and_l[1].slice, slice(600, 720, None))
        self.assertEqual(s_and_l[0].slice, slice(0, 426, None))


class TestRejectedTakeoff(unittest.TestCase):
    '''
    The test was originally written for an acceleration threshold of 0.1g.
    This was later increased to 0.15g and the test amended to match that
    scaling, hence the *1.5 factors.
    '''
    @unittest.skip('Being fixed')
    def test_can_operate(self):
        expected = [('Acceleration Longitudinal Offset Removed', 
                     'Eng (*) All Running', 'Grounded')]
        self.assertEqual(
            expected,
            RejectedTakeoff.get_operational_combinations())
<<<<<<< HEAD
        
        
    def test_derive_one_rejected_takeoff(self):
        accel_lon = P('Acceleration Longitudinal Offset Removed',
                      np.ma.array([0] * 3 + [0.02, 0.05, 0.02, 0, -0.17,] + [0] * 7 +
                                  [0.2, 0.4, 0.1] + [0.11] * 4 + [0] * 6 + [-2] +
                                  [0] * 5 + [0.02, 0.08, 0.08, 0.08, 0.08] + [0] * 20)*1.5)
        grounded = buildsection('Grounded', 0, len(accel_lon.array))
        eng_running = M('Eng (*) All Running', np_ma_ones_like(accel_lon.array), 
                        values_mapping={0: 'Not Running', 1: 'Running'})
        
        node = RejectedTakeoff()
        # Set a low frequency to pass slice duration checks.
        node.frequency = 1/64.0
        node.derive(accel_lon, eng_running, grounded)
        self.assertEqual(len(node), 1)
        self.assertAlmostEqual(node[0].slice.start, 15, 0)
        self.assertAlmostEqual(node[0].slice.stop, 27, 0)        
        
        
    def test_derive_two_rejected_takeoffs(self):
=======

    @unittest.skip('Being fixed')
    def test_derive_basic(self):
>>>>>>> 53d264e1
        accel_lon = P('Acceleration Longitudinal Offset Removed',
                      np.ma.array([0] * 3 + [0.02, 0.05, 0.11, 0, -0.17,] + [0] * 7 +
                                  [0.2, 0.4, 0.1] + [0.11] * 4 + [0] * 6 + [-2] +
                                  [0] * 5 + [0.02, 0.08, 0.08, 0.08, 0.08] + [0] * 20)*1.5)
        grounded = buildsection('Grounded', 0, len(accel_lon.array))
        eng_running = M('Eng (*) All Running', np_ma_ones_like(accel_lon.array), 
                            values_mapping={0: 'Not Running', 1: 'Running'})

        node = RejectedTakeoff()
        # Set a low frequency to pass slice duration checks.
        node.frequency = 1/64.0
        node.derive(accel_lon, eng_running, grounded)
        self.assertEqual(len(node), 2)
        self.assertAlmostEqual(node[0].slice.start, 5, 0)
        self.assertAlmostEqual(node[0].slice.stop, 6, 0)        
        self.assertAlmostEqual(node[1].slice.start, 15, 0)
        self.assertAlmostEqual(node[1].slice.stop, 27, 0)
        
        
    def test_derive_one_rejected_takeoff_with_two_acceleration_spikes(self):
        accel_lon = P('Acceleration Longitudinal Offset Removed',
                          np.ma.array([0] * 3 + [0.02, 0.05, 0.02, 0, -0.17,] + [0] * 7 + 
                                      [0.2, 0.4, 0.1] + [0.11] * 4 + [0] * 6 + [0.2, 0.4, 0.1] + 
                                      [0.11] * 4 + [0] * 6  + [-0.2] + [0] * 5 + 
                                      [0.02, 0.08, 0.08, 0.08, 0.08] + [0] * 20)*1.5)
        grounded = buildsection('Grounded', 0, len(accel_lon.array))
        eng_running = M('Eng (*) All Running', np_ma_ones_like(accel_lon.array), 
                            values_mapping={0: 'Not Running', 1: 'Running'})
    
        node = RejectedTakeoff()
        # Set a low frequency to pass slice duration checks.
        node.frequency = 1/64.0
        node.derive(accel_lon, eng_running, grounded)
        self.assertEqual(len(node), 1)
        self.assertAlmostEqual(node[0].slice.start, 15, 0)
<<<<<<< HEAD
        self.assertAlmostEqual(node[0].slice.stop, 40, 0)                
        
    
=======
        self.assertAlmostEqual(node[0].slice.stop, 21, 0)

    @unittest.skip('Being fixed')
>>>>>>> 53d264e1
    def test_derive_flight_with_rejected_takeoff_1(self):
        accel_lon = load(os.path.join(
            test_data_path,
            'RejectedTakeoff_AccelerationLongitudinalOffsetRemoved_2.nod'))
        accel_lon.array *= 1.5
        grounded = load(os.path.join(test_data_path,
                                     'RejectedTakeoff_Grounded_2.nod'))
        eng_running = M('Eng (*) All Running', np_ma_ones_like(accel_lon.array), 
                        values_mapping={0: 'Not Running', 1: 'Running'})
        
        node = RejectedTakeoff()
        node.derive(accel_lon, eng_running, grounded)
        self.assertEqual(len(node), 1)
<<<<<<< HEAD
        self.assertAlmostEqual(node[0].slice.start, 3622, 0)
        self.assertAlmostEqual(node[0].slice.stop, 3663, 0)
        
    
=======
        self.assertAlmostEqual(node[0].slice.start, 3612, 0)
        self.assertAlmostEqual(node[0].slice.stop, 3682, 0)

    @unittest.skip('Being fixed')
>>>>>>> 53d264e1
    def test_derive_flight_with_rejected_takeoff_2(self):
        accel_lon = load(os.path.join(
            test_data_path,
            'RejectedTakeoff_AccelerationLongitudinalOffsetRemoved_5.nod'))
        accel_lon.array *= 1.5
        grounded = load(os.path.join(test_data_path,
                                     'RejectedTakeoff_Grounded_5.nod'))
        eng_running = M('Eng (*) All Running', np_ma_ones_like(accel_lon.array), 
                            values_mapping={0: 'Not Running', 1: 'Running'})
    
        node = RejectedTakeoff()
        node.derive(accel_lon, eng_running, grounded)
        self.assertEqual(len(node), 1)
<<<<<<< HEAD
        self.assertAlmostEqual(node[0].slice.start, 2383, 0)
        self.assertAlmostEqual(node[0].slice.stop, 2413, 0)
        

=======
        self.assertAlmostEqual(node[0].slice.start, 2373, 0)
        self.assertAlmostEqual(node[0].slice.stop, 2435, 0)
    
    @unittest.skip('Being fixed')
>>>>>>> 53d264e1
    def test_derive_flight_with_rejected_takeoff_short(self):
        '''
        test derived from genuine low speed rejected takeoff FDS hash 452728ea2768
        '''
        accel_lon = load(os.path.join(
            test_data_path,
            'RejectedTakeoff_AccelerationLongitudinalOffsetRemoved_Short.nod'))
        grounded = buildsections('Grounded', [0, 3796], [23516, 24576])
        eng_running = M('Eng (*) All Running', np_ma_ones_like(accel_lon.array), 
                            values_mapping={0: 'Not Running', 1: 'Running'})        
        node = RejectedTakeoff(frequency=4)
        node.derive(accel_lon, eng_running, grounded)
        self.assertEqual(len(node), 1)
        self.assertAlmostEqual(node[0].slice.start, 1917, 0)
        self.assertAlmostEqual(node[0].slice.stop, 1969, 0)

<<<<<<< HEAD
        
=======
    @unittest.skip('Being fixed')
>>>>>>> 53d264e1
    def test_derive_flight_without_rejected_takeoff_3(self):
        accel_lon = load(os.path.join(
            test_data_path,
            'RejectedTakeoff_AccelerationLongitudinalOffsetRemoved_4.nod'))
        grounded = load(os.path.join(test_data_path,
                                     'RejectedTakeoff_Grounded_4.nod'))
        accel_lon.array *= 1.5
        eng_running = M('Eng (*) All Running', np_ma_ones_like(accel_lon.array), 
                            values_mapping={0: 'Not Running', 1: 'Running'})        
        node = RejectedTakeoff()
        node.derive(accel_lon, eng_running, grounded)
        self.assertEqual(len(node), 0)

<<<<<<< HEAD

=======
    @unittest.skip('Being fixed')
>>>>>>> 53d264e1
    def test_derive_flight_without_rejected_takeoff_1(self):
        accel_lon = load(os.path.join(
            test_data_path,
            'RejectedTakeoff_AccelerationLongitudinalOffsetRemoved_1.nod'))
        grounded = load(os.path.join(test_data_path,
                                     'RejectedTakeoff_Grounded_1.nod'))
        accel_lon.array *= 1.5
        eng_running = M('Eng (*) All Running', np_ma_ones_like(accel_lon.array), 
                            values_mapping={0: 'Not Running', 1: 'Running'})        
        node = RejectedTakeoff()
        node.derive(accel_lon, eng_running, grounded)
        self.assertEqual(len(node), 0)

    @unittest.skip('Being fixed')
    def test_derive_flight_without_rejected_takeoff_2(self):
        accel_lon = load(os.path.join(
            test_data_path,
            'RejectedTakeoff_AccelerationLongitudinalOffsetRemoved_3.nod'))
        accel_lon.array *= 1.5     
        grounded = load(os.path.join(test_data_path,
                                     'RejectedTakeoff_Grounded_3.nod'))
        eng_running = M('Eng (*) All Running', np_ma_ones_like(accel_lon.array), 
                            values_mapping={0: 'Not Running', 1: 'Running'})           
        node = RejectedTakeoff()
        node.derive(accel_lon, eng_running, grounded)
        self.assertEqual(len(node), 0)


class TestRotorsTurning(unittest.TestCase):
    def setUp(self):
        self.node_class = RotorsTurning

    def test_can_operate(self):
        self.assertTrue(self.node_class.can_operate(('Rotors Running'),
                                                    ac_type=helicopter))
        self.assertFalse(self.node_class.can_operate(('Rotors Running'),
                                                     ac_type=aeroplane))

    def test_derive_basic(self):
        running = M('Rotors Running', np.ma.array([0, 1, 1, 1, 0, 0, 0, 1, 1, 1, 1, 0, 0, 0, 0, 0]),
                    values_mapping={0: 'Not Running', 1: 'Running',})
        node=RotorsTurning()
        node.derive(running)
        self.assertEqual(len(node), 2)
        self.assertEqual(node[0].slice.start, 1)
        self.assertEqual(node[0].slice.stop, 4)
        self.assertEqual(node[1].slice.start, 7)
        self.assertEqual(node[1].slice.stop, 11)


class TestTakeoff(unittest.TestCase):
    def test_can_operate(self):
        # Airborne dependency added to avoid trying to derive takeoff when
        # aircraft never airborne
        available = ('Heading Continuous', 'Altitude AAL For Flight Phases', 'Fast', 'Airborne')
        seg_type = A('Segment Type', 'START_AND_STOP')
        self.assertTrue(Takeoff.can_operate(available, seg_type=seg_type))
        seg_type.value = 'NO_MOVEMENT'
        self.assertFalse(Takeoff.can_operate(available, seg_type=seg_type))

    def test_takeoff_basic(self):
        head = np.ma.array([ 0,0,10,20,20,20,20,20,20,20,20])
        alt_aal = np.ma.array([0,0,0,0,0,0,0,0,10,30,70])
        phase_fast = buildsection('Fast', 6.5, 10)
        takeoff = Takeoff()
        takeoff.derive(P('Heading Continuous', head),
                       P('Altitude AAL For Flight Phases', alt_aal),
                       phase_fast)
        expected = buildsection('Takeoff', 1.5, 9.125)
        self.assertEqual(takeoff.get_slices(), expected.get_slices())

    def test_takeoff_basic_short(self):
        head = np.ma.array([ 0,0,10,20,20,20,20,20,20,20,20])
        alt_aal = np.ma.array([0,0,0,0,0,0,0,0,10,30,70])
        phase_fast = buildsection('Fast', 6.5, 16.5)
        takeoff = Takeoff()
        takeoff.derive(P('Heading Continuous', np.ma.concatenate((head, head[::-1]))),
                       P('Altitude AAL For Flight Phases', np.ma.concatenate((alt_aal, alt_aal[::-1]))),
                       phase_fast)
        expected = buildsection('Takeoff', 1.5, 9.125)
        self.assertEqual(takeoff.get_slices(), expected.get_slices())

    def test_takeoff_with_zero_slices(self):
        '''
        A zero slice was causing the derive method to raise an exception.
        This test aims to replicate the problem, and shows that with a None
        slice an empty takeoff phase is produced.
        '''
        head = np.ma.array([0,0,10,20,20,20,20,20,20,20,20])
        alt_aal = np.ma.array([0,0,0,0,0,0,0,0,10,30,70])
        phase_fast = buildsection('Fast', None, None)
        takeoff = Takeoff()
        takeoff.derive(P('Heading Continuous',head),
                       P('Altitude AAL For Flight Phases', alt_aal),
                       phase_fast)
        expected = []
        self.assertEqual(takeoff.get_slices(), expected)
    
    def test_takeoff_alt_spike(self):
        '''
        Altitude spike below rate of change limit before liftoff was truncating
        Takeoff slice.
        '''
        takeoff = Takeoff(frequency=4)
        head = load(os.path.join(
            test_data_path,
            'Takeoff_HeadingContinuous_1.nod'))
        alt_aal = load(os.path.join(
            test_data_path,
            'Takeoff_AltitudeAAL_1.nod'))
        fast = buildsection('Fast', 14063, 107663)
        airs = buildsection('Airborne', 14187, 107591)
        takeoff.derive(head, alt_aal, fast, airs)
        slices = takeoff.get_slices()
        self.assertEqual(len(slices), 1)
        self.assertEqual(round(slices[0].start), 13923)
        self.assertEqual(round(slices[0].stop), 14200)


class TestTaxiOut(unittest.TestCase):
    def test_can_operate(self):
        expected = [('Mobile', 'Takeoff'),
                    ('Mobile', 'Takeoff', 'First Eng Start Before Liftoff')]
        self.assertEqual(TaxiOut.get_operational_combinations(), expected)

    def test_taxi_out(self):
        gnd = buildsections('Mobile', [0, 1], [3, 9])
        toff = buildsection('Takeoff', 8, 11)
        first_eng_starts = KTI(
            'First Eng Start Before Liftoff',
            items=[KeyTimeInstance(2, 'First Eng Start Before Liftoff')])
        tout = TaxiOut()
        tout.derive(gnd, toff, first_eng_starts)
        expected = buildsection('Taxi Out', 4, 7)
        self.assertEqual(tout.get_slices(), expected.get_slices())
        first_eng_starts = KTI(
            'First Eng Start Before Liftoff',
            items=[KeyTimeInstance(5, 'First Eng Start Before Liftoff')])
        tout = TaxiOut()
        tout.derive(gnd, toff, first_eng_starts)
        expected = buildsection('Taxi Out', 5, 7)
        self.assertEqual(tout.get_slices(), expected.get_slices())

    def test_taxi_out_empty(self):
        gnd = buildsections('Mobile', [0, 1], [3, 9])
        toff = buildsection('Takeoff', 1, 11)
        first_eng_starts = KTI(
            'First Eng Start Before Liftoff',
            items=[KeyTimeInstance(2, 'First Eng Start Before Liftoff')])
        tout = TaxiOut()
        tout.derive(gnd, toff, first_eng_starts)
        self.assertEqual(len(tout), 0)

    def test_taxi_out_late_eng(self):
        first_eng_starts = KTI('First Eng Start Before Liftoff', items=[KeyTimeInstance(557, 'First Eng Start Before Liftoff')])
        gnd = buildsection('Mobile', 386, 3737)
        toff = buildsection('Takeoff', 527, 582)
        tout = TaxiOut()
        tout.derive(gnd, toff, first_eng_starts)
        self.assertEqual(len(tout), 1)
        self.assertEqual(tout[0].slice.start, 387)
        self.assertEqual(tout[0].slice.stop, 526)

    def test_taxi_out_empty(self):
        gnd = buildsection('Mobile', 4816, 6681)
        toff = buildsection('Takeoff', 4611, 4926)
        first_eng_starts = KTI('First Eng Start Before Liftoff', items=[KeyTimeInstance(4754, 'First Eng Start Before Liftoff')])
        tout = TaxiOut()
        tout.derive(gnd, toff, first_eng_starts)
        self.assertEqual(len(tout), 0)


class TestTaxiIn(unittest.TestCase):
    def test_can_operate(self):
        expected = [('Mobile', 'Landing', 'Last Eng Stop After Touchdown')]
        self.assertEqual(TaxiIn.get_operational_combinations(), expected)

    def test_taxi_in_1(self):
        gnd = buildsections('Mobile', [7, 13], [16, 17])
        landing = buildsection('Landing', 5, 11)
        last_eng_stops = KTI(
            'Last Eng Stop After Touchdown',
            items=[KeyTimeInstance(15, 'Last Eng Stop After Touchdown')])
        t_in = TaxiIn()
        t_in.derive(gnd, landing, last_eng_stops)
        expected = buildsection('Taxi In', 12, 14)
        self.assertEqual(t_in.get_slices(),expected.get_slices())

    def test_taxi_in_2(self):
        gnd = buildsection('Mobile', 488, 7007)
        landing = buildsection('Landing', 3389, 3437)
        last_eng_stops = KTI(
            'Last Eng Stop After Touchdown',
            items=[KeyTimeInstance(3734, 'Last Eng Stop After Touchdown')])
        t_in = TaxiIn()
        t_in.derive(gnd, landing, last_eng_stops)
        self.assertEqual(len(t_in), 1)
        self.assertEqual(t_in[0].slice.start, 3438)
        self.assertEqual(t_in[0].slice.stop, 3734)

    def test_taxi_in_early_eng_stop(self):
        gnd = buildsection('Mobile', 139, 7510)
        landing = buildsection('Landing', 7434, 7510)
        last_eng_stops = KTI(
            'Last Eng Stop After Touchdown',
            items=[KeyTimeInstance(7634, 'Last Eng Stop After Touchdown')])
        t_in = TaxiIn()
        t_in.derive(gnd, landing, last_eng_stops)
        self.assertEqual(len(t_in), 0)


class TestTaxiing(unittest.TestCase):
    def test_can_operate(self):
        combinations = Taxiing.get_operational_combinations()
        expected = [
            ('Mobile', 'Takeoff', 'Landing', 'Rejected Takeoff', 'Airborne'),
            ('Mobile', 'Groundspeed', 'Takeoff', 'Landing', 'Rejected Takeoff', 'Airborne'),
        ]

        self.assertEqual(combinations, expected)
        #self.assertTrue(('Mobile', 'Airborne') in combinations)
        #self.assertTrue(('Mobile', 'Takeoff', 'Landing') in combinations)
        #self.assertTrue(('Mobile', 'Groundspeed', 'Airborne') in combinations)
        #self.assertTrue(
            #('Mobile', 'Groundspeed', 'Takeoff', 'Landing', 'Airborne')
            #in combinations)

    def test_taxiing_mobile_airborne(self):
        mobiles = buildsection('Mobile', 10, 90)
        airs = buildsection('Airborne', 20, 80)
        node = Taxiing()
        node.derive(mobiles, None, None, None, None, airs)
        self.assertEqual(len(node), 2)
        self.assertEqual(node[0].slice.start, 10)
        self.assertEqual(node[0].slice.stop, 20)
        self.assertEqual(node[1].slice.start, 80)
        self.assertEqual(node[1].slice.stop, 90)

    def test_taxiing_mobile_takeoff_landing(self):
        mobiles = buildsection('Mobile', 10, 90)
        toffs = buildsection('Takeoff', 20, 30)
        lands = buildsection('Landing', 70, 80)
        airs = buildsection('Airborne', 25, 75)
        node = Taxiing()
        node.derive(mobiles, None, toffs, lands, None, airs)
        self.assertEqual(len(node), 2)
        self.assertEqual(node[0].slice.start, 10)
        self.assertEqual(node[0].slice.stop, 20)
        self.assertEqual(node[1].slice.start, 80)
        self.assertEqual(node[1].slice.stop, 90)

    def test_taxiing_mobile_takeoff_landing_gspd(self):
        mobiles = buildsection('Mobile', 10, 100)
        gspd_array = np.ma.array([0] * 15 +
                                 [10] * 70 +
                                 [0] * 5 +
                                 [10] * 5 +
                                 [0] * 5)
        gspd = P('Groundspeed', array=gspd_array)
        toffs = buildsection('Takeoff', 20, 30)
        lands = buildsection('Landing', 60, 70)
        airs = buildsection('Airborne', 25, 65)
        node = Taxiing()
        node.derive(mobiles, gspd, toffs, lands, None, airs)
        self.assertEqual(len(node), 3)
        self.assertEqual(node[0].slice.start, 15)
        self.assertEqual(node[0].slice.stop, 20)
        self.assertEqual(node[1].slice.start, 70)
        self.assertEqual(node[1].slice.stop, 85)
        self.assertEqual(node[2].slice.start, 90)
        self.assertEqual(node[2].slice.stop, 95)


    def test_taxiing_including_rejected_takeoff(self):
        mobiles = buildsection('Mobile', 3, 100)
        gspd_array = np.ma.array([0] * 10 +
                                 [10] * 30 +
                                 [0] * 5 +
                                 [10] * 50 +
                                 [0] * 5)
        gspd = P('Groundspeed', array=gspd_array)
        toffs = buildsection('Takeoff',  50, 60)
        lands = buildsection('Landing', 80, 90)
        airs = buildsection('Airborne', 55, 85)
        rtos = buildsection('Rejected Takeoff', 20, 30)
        node = Taxiing()
        node.derive(mobiles, gspd, toffs, lands, rtos, airs)
        self.assertEqual(len(node), 4)
        self.assertEqual(node[0].slice.start, 10)
        self.assertEqual(node[0].slice.stop, 20)
        self.assertEqual(node[1].slice.start, 30)
        self.assertEqual(node[1].slice.stop, 40)
        self.assertEqual(node[2].slice.start, 45)
        self.assertEqual(node[2].slice.stop, 50)
        self.assertEqual(node[3].slice.start, 90)
        self.assertEqual(node[3].slice.stop, 95)


class TestTurningInAir(unittest.TestCase):
    def test_can_operate(self):
        expected = [('Heading Rate', 'Airborne', 'Aircraft Type')]
        self.assertEqual(TurningInAir.get_operational_combinations(), expected)

    def test_turning_in_air_phase_basic(self):
        rate_of_turn_data = np.arange(-4, 4.4, 0.4)
        rate_of_turn = Parameter('Heading Rate', np.ma.array(rate_of_turn_data))
        airborne = buildsection('Airborne',0,21)
        turning_in_air = TurningInAir()
        turning_in_air.derive(rate_of_turn, airborne)
        expected = buildsections('Turning In Air',[0, 6],[16,21])
        self.assertEqual(turning_in_air.get_slices(), expected.get_slices())

    def test_turning_in_air_phase_with_mask(self):
        rate_of_turn_data = np.ma.arange(-4, 4.4, 0.4)
        rate_of_turn_data[6] = np.ma.masked
        rate_of_turn_data[16] = np.ma.masked
        rate_of_turn = Parameter('Heading Rate', np.ma.array(rate_of_turn_data))
        airborne = buildsection('Airborne',0,21)
        turning_in_air = TurningInAir()
        turning_in_air.derive(rate_of_turn, airborne)
        expected = buildsections('Turning In Air',[0, 6],[16,21])
        self.assertEqual(turning_in_air.get_slices(), expected.get_slices())


class TestTurningOnGround(unittest.TestCase):
    def test_can_operate(self):
        expected = [('Heading Rate', 'Taxiing')]
        self.assertEqual(TurningOnGround.get_operational_combinations(), expected)

    def test_turning_on_ground_phase_basic(self):
        rate_of_turn_data = np.ma.arange(-12, 12, 1)
        rate_of_turn = Parameter('Heading Rate', np.ma.array(rate_of_turn_data))
        grounded = buildsection('Grounded', 0, 24)
        turning_on_ground = TurningOnGround()
        turning_on_ground.derive(rate_of_turn, grounded)
        expected = buildsections('Turning On Ground',[0, 7], [18,24])
        self.assertEqual(turning_on_ground.get_slices(), expected.get_slices())

    def test_turning_on_ground_phase_with_mask(self):
        rate_of_turn_data = np.ma.arange(-12, 12, 1)
        rate_of_turn_data[10] = np.ma.masked
        rate_of_turn_data[18] = np.ma.masked
        rate_of_turn = Parameter('Heading Rate', np.ma.array(rate_of_turn_data))
        grounded = buildsection('Grounded', 0, 24)
        turning_on_ground = TurningOnGround()
        turning_on_ground.derive(rate_of_turn, grounded)
        # Masked inside is exclusive of the range outer limits, this behaviour
        # is not consistent with TurningInAir test which is inclusive of the
        # start of the range.
        expected = buildsections('Turning On Ground',[0, 7], [18,24])
        self.assertEqual(turning_on_ground.get_slices(), expected.get_slices())

    def test_turning_on_ground_after_takeoff_inhibited(self):
        rate_of_turn_data = np.ma.arange(-12, 12, 1)
        rate_of_turn_data[10] = np.ma.masked
        rate_of_turn_data[18] = np.ma.masked
        rate_of_turn = Parameter('Heading Rate', np.ma.array(rate_of_turn_data))
        grounded = buildsection('Grounded', 0,10)
        turning_on_ground = TurningOnGround()
        turning_on_ground.derive(rate_of_turn, grounded)
        expected = buildsections('Turning On Ground',[0, 7])
        self.assertEqual(turning_on_ground.get_slices(), expected.get_slices())


class TestDescentToFlare(unittest.TestCase):
    def test_can_operate(self):
        self.assertEqual(DescentToFlare.get_operational_combinations(),
                         [('Descent', 'Altitude AAL For Flight Phases')])

    @unittest.skip('Test Not Implemented')
    def test_derive(self):
        self.assertTrue(False, msg='Test not implemented.')


class TestEngHotelMode(unittest.TestCase):

    def setUp(self):
        self.node_class = EngHotelMode

    def test_can_operate(self):
        family = A('Family', value='ATR-42')
        available = ['Eng (2) Np', 'Eng (1) N1', 'Eng (2) N1', 'Grounded', 'Propeller Brake']
        self.assertTrue(self.node_class.can_operate(available, ac_type=aeroplane, family=family))
        self.assertFalse(self.node_class.can_operate(available, ac_type=helicopter, family=family))
        family.value = 'B737'
        self.assertFalse(self.node_class.can_operate(available, ac_type=aeroplane, family=family))

    def test_derive_basic(self):
        range_array = np.arange(0, 50, 5)
        eng2_n1 = Parameter('Eng (2) N1',
                            array=np.ma.concatenate((
                                range_array,
                                [50] * 40,
                                range_array[::-1],)))
        eng1_n1 = Parameter('Eng (1) N1', array=np.ma.concatenate(
            ([0] * 10,
             range_array,
             [50] * 20,
             range_array[::-1],
             [0] * 10,)))
        eng2_np = Parameter('Eng (1) N1',
                            array=np.ma.concatenate((
                                [0] * 20,
                                [100] * 20,
                                [0] * 20,)))
        groundeds = buildsections('Grounded', (0, 22), (38, None))
        prop_brake_values_mapping = {1: 'On', 0: '-'}
        prop_brake = M('Propeller Brake', array=np.ma.array([1] * 16 + [0] * 24 + [1] * 20), values_mapping=prop_brake_values_mapping)

        node = self.node_class()
        node.derive(eng2_np, eng1_n1, eng2_n1, groundeds, prop_brake)

        expected = [Section(name='Eng Hotel Mode', slice=slice(10, 16, None), start_edge=10, stop_edge=16),
                    Section(name='Eng Hotel Mode', slice=slice(42, 50, None), start_edge=42, stop_edge=50)]
        self.assertEqual(list(node), expected)

    def test_derive(self):
        eng2_np = load(os.path.join(test_data_path, 'eng_hotel_mode_eng2_np.nod'))
        eng1_n1 = load(os.path.join(test_data_path, 'eng_hotel_mode_eng1_n1.nod'))
        eng2_n1 = load(os.path.join(test_data_path, 'eng_hotel_mode_eng2_n1.nod'))
        prop_brake = load(os.path.join(test_data_path, 'eng_hotel_mode_prop_brake.nod'))
        groundeds = buildsections('Grounded', (0, 9203.6875), (17481.6875, 19011.6875))

        node = self.node_class()
        node.derive(eng2_np, eng1_n1, eng2_n1, groundeds, prop_brake)

        self.assertEqual(node.get_slices(), [slice(7760, 7784), slice(8248, 8632), slice(17696, 17770)])


class TestGearExtending(unittest.TestCase):
    def setUp(self):
        self.node_class = GearExtending

    def test_can_operate(self):
        opts = self.node_class.get_operational_combinations()
        self.assertEqual(opts,[
                         ('Gear Down In Transit', 'Airborne')])


    def test_derive(self):
        down_transit = M('Gear Down In Transit', array=np.ma.array([0]*45 + [1]*10 + [0]*5),
                 values_mapping={0: '-', 1: 'Extending'})
        airs = buildsection('Airborne', 2, 58)


        node = self.node_class()
        node.derive(down_transit, airs)
        expected=buildsection('Gear Extending', 45, 55)
        self.assertEqual(node.get_slices(), expected.get_slices())


class TestGearExtended(unittest.TestCase):
    def test_can_operate(self):
        self.assertEqual(GearExtended.get_operational_combinations(),
                         [('Gear Down',)])

    def test_basic(self):
        gear = M(
            name='Gear Down',
            array=np.ma.array([1, 0, 1, 1, 1, 0, 0, 0, 0, 1, 0, 0, 0, 1, 1, 1]),
            values_mapping={0: 'Up', 1: 'Down'})
        gear_ext = GearExtended()
        gear_ext.derive(gear)
        self.assertEqual(gear_ext[0].slice, slice(0, 5))
        self.assertEqual(gear_ext[1].slice, slice(13,16))


class TestGearRetracted(unittest.TestCase):
    def test_can_operate(self):
        self.assertEqual(GearRetracted.get_operational_combinations(),
                         [('Gear Up',)])

    def test_basic(self):
        gear = M(
            name='Gear Up',
            array=np.ma.array([0, 1, 0, 0, 0, 1, 1, 1, 0, 1, 1, 1, 1, 1, 0, 0]),
            values_mapping={0: 'Down', 1: 'Up'})
        gear_ext = GearRetracted()
        gear_ext.derive(gear)
        self.assertEqual(gear_ext[0].slice, slice(5, 14))


class TestGoAround5MinRating(unittest.TestCase):
    def test_can_operate(self):
        self.assertEqual(GoAround5MinRating.get_operational_combinations(),
                         [('Go Around And Climbout', 'Touchdown')])

    @unittest.skip('Test Not Implemented')
    def test_derive(self):
        self.assertTrue(False, msg='Test not implemented.')


class TestMaximumContinuousPower(unittest.TestCase):
    def setUp(self):
        self.node_class = MaximumContinuousPower

    def test_can_operate(self):
        self.assertEqual(self.node_class.get_operational_combinations(),
                         [('Airborne', 'Takeoff 5 Min Rating', 'Go Around 5 Min Rating')])

    def test_derive(self):
        air = buildsection('Airborne', 25, 1000)
        toff = buildsection('Takeoff 5 Min Rating', 15, 100)
        ga = buildsection('Go Around 5 Min Rating', 500, 550)
        node = self.node_class()
        node.derive(air, toff, ga)
        self.assertEqual(len(node), 2)
        self.assertEqual(node[0].slice.start, 100)
        self.assertEqual(node[0].slice.stop, 500)
        self.assertEqual(node[1].slice.start, 550)
        self.assertEqual(node[1].slice.stop, 1000)


class TestTakeoff5MinRating(unittest.TestCase):
    def setUp(self):
        self.node_class = Takeoff5MinRating
        self.jet = A('Engine Propulsion', value='JET')
        self.prop = A('Engine Propulsion', value='PROP')

    def test_can_operate(self):
        self.assertTrue(self.node_class.can_operate(('Takeoff Acceleration Start', 'Liftoff', 'Eng (*) Np Avg', 'Engine Propulsion', 'HDF Duration'), eng_type=self.prop))
        self.assertTrue(self.node_class.can_operate(('Takeoff Acceleration Start', 'HDF Duration'), eng_type=self.jet))
        self.assertTrue(self.node_class.can_operate(('Liftoff', 'HDF Duration'), ac_type=helicopter))

    def test_derive_basic_jet(self):
        toffs = KTI('Takeoff Acceleration Start',
                    items=[KeyTimeInstance(index=100)])
        duration = A('HDF Duration', value=1200)
        node = Takeoff5MinRating()
        node.derive(toffs, None, None, duration, eng_type=self.jet)
        self.assertEqual(len(node), 1)
        self.assertEqual(node[0].slice.start, 100)
        self.assertEqual(node[0].slice.stop, 400)

    def test_derive_basic_prop(self):
        toffs = KTI('Takeoff Acceleration Start',
                    items=[KeyTimeInstance(index=20)])
        lifts = KTI('Liftoff',
                    items=[KeyTimeInstance(index=40)])
        duration = A('HDF Duration', value=189)
        array = np.ma.array([71]*20 + [68, 65, 80, 90] + [101]*60 + list(range(101, 84, -4)) + [86]*100)
        eng_np = P('Eng (*) Np Avg', array=array)
        node = Takeoff5MinRating()
        node.derive(toffs, lifts, eng_np, duration, eng_type=self.prop)
        self.assertEqual(len(node), 1)
        self.assertEqual(node[0].slice.start, 20)
        self.assertEqual(node[0].slice.stop, 89)

    def test_derive_basic_helicopter(self):
        lifts = KTI('Liftoff',
                    items=[KeyTimeInstance(index=50),
                           KeyTimeInstance(index=340),
                           KeyTimeInstance(index=630),
                           KeyTimeInstance(index=980)])
        duration = A('HDF Duration', value=1200)
        node = Takeoff5MinRating()
        node.derive(None, lifts, None, duration, ac_type=helicopter)
        self.assertEqual(len(node), 2)
        self.assertEqual(node[0].slice.start, 50)
        self.assertEqual(node[0].slice.stop, 930)
        self.assertEqual(node[1].slice.start, 980)
        self.assertEqual(node[1].slice.stop, 1200)

class TestTakeoffRoll(unittest.TestCase):
    def test_can_operate(self):
        self.assertEqual(TakeoffRoll.get_operational_combinations(),
                         [('Takeoff', 'Takeoff Acceleration Start',),('Takeoff', 'Takeoff Acceleration Start', 'Pitch',)])

    def test_derive(self):
        accel_start = KTI('Takeoff Acceleration Start', items=[
                    KeyTimeInstance(967.92513157006306, 'Takeoff Acceleration Start'),
                ])
        takeoffs = S(items=[Section('Takeoff', slice(953, 995), 953, 995)])
        pitch = load(os.path.join(test_data_path,
                                    'TakeoffRoll-pitch.nod'))
        node = TakeoffRoll()
        node.derive(toffs=takeoffs,
                   acc_starts=accel_start,
                   pitch=pitch)
        self.assertEqual(len(node), 1)
        self.assertAlmostEqual(node[0].slice.start, 967.92, places=1)
        self.assertAlmostEqual(node[0].slice.stop, 990.27, places=1)


class TestTakeoffRollOrRejectedTakeoff(unittest.TestCase):
    def test_can_operate(self):
        self.assertEqual(TakeoffRollOrRejectedTakeoff.get_operational_combinations(),
                         [('Takeoff Roll',),
                          ('Rejected Takeoff',),
                          ('Transition Hover To Flight',),
                          ('Takeoff Roll', 'Rejected Takeoff'),
                          ('Takeoff Roll', 'Transition Hover To Flight'),
                          ('Rejected Takeoff', 'Transition Hover To Flight'),
                          ('Takeoff Roll', 'Rejected Takeoff', 'Transition Hover To Flight')]
                         )

    def test_derive(self):
        rolls = buildsections('Takeoff Roll', [5,15], [105.2,115.4])
        rejs = buildsections('Rejected Takeoff', [50,65])
        expected = buildsections('Takeoff Roll Or Rejected Takeoff', [5,15], [50,65], [105.2,115.4])
        phase = TakeoffRollOrRejectedTakeoff()
        phase.derive(rolls, rejs)
        self.assertEqual([s.slice for s in sorted(list(expected))],
                         [s.slice for s in list(expected)])


class TestTakeoffRotation(unittest.TestCase):
    def test_can_operate(self):
        self.assertTrue(TakeoffRotation.can_operate(('Liftoff',), ac_type=aeroplane))
        self.assertFalse(TakeoffRotation.can_operate(('Liftoff',), ac_type=helicopter))

    @unittest.skip('Test Not Implemented')
    def test_derive(self):
        self.assertTrue(False, msg='Test not implemented.')


class TestTwoDegPitchTo35Ft(unittest.TestCase):
    def test_can_operate(self):
        self.assertTrue(OnDeck.can_operate(('Grounded', 'Pitch', 'Roll'),
                                           ac_type=helicopter))

    @unittest.skip('Test Not Implemented')
    def test_derive(self):
        self.assertTrue(False, msg='Test not implemented.')

class TestOnDeck(unittest.TestCase):

    def setUp(self):
        self.null = np.array([0.0]*100)
        self.wave = np.sin(np.array(range(100))/3.0)
        self.gnds = buildsections('Grounded', [10, 89])

    def test_can_operate(self):
        self.assertTrue(OnDeck.can_operate(('Grounded', 'Pitch', 'Roll'), ac_type=helicopter))

    def test_basic(self):
        pitch = P('Pitch', self.wave * 2.0)
        roll = P('Roll', self.null)
        phase = OnDeck()
        phase.derive(self.gnds, pitch, roll)
        self.assertEqual(phase.name,'On Deck')
        self.assertEqual(phase.get_first().slice, slice(10, 90))

    def test_roll(self):
        pitch = P('Pitch', self.null)
        roll = P('Roll', self.wave * 2.0)
        phase = OnDeck()
        phase.derive(self.gnds, pitch, roll)
        self.assertEqual(phase.get_first().slice, slice(10, 90))

    def test_roll_and_pitch(self):
        pitch = P('Pitch', self.wave)
        roll = P('Roll', self.wave)
        phase = OnDeck()
        phase.derive(self.gnds, pitch, roll)
        self.assertEqual(phase.get_first().slice, slice(10, 90))

    def test_still_on_ground(self):
        pitch = P('Pitch', self.null)
        roll = P('Roll', self.null)
        phase = OnDeck()
        phase.derive(self.gnds, pitch, roll)
        self.assertEqual(phase.get_first(), None)<|MERGE_RESOLUTION|>--- conflicted
+++ resolved
@@ -1947,9 +1947,7 @@
                      'Eng (*) All Running', 'Grounded')]
         self.assertEqual(
             expected,
-            RejectedTakeoff.get_operational_combinations())
-<<<<<<< HEAD
-        
+            RejectedTakeoff.get_operational_combinations())       
         
     def test_derive_one_rejected_takeoff(self):
         accel_lon = P('Acceleration Longitudinal Offset Removed',
@@ -1968,13 +1966,8 @@
         self.assertAlmostEqual(node[0].slice.start, 15, 0)
         self.assertAlmostEqual(node[0].slice.stop, 27, 0)        
         
-        
     def test_derive_two_rejected_takeoffs(self):
-=======
-
-    @unittest.skip('Being fixed')
-    def test_derive_basic(self):
->>>>>>> 53d264e1
+
         accel_lon = P('Acceleration Longitudinal Offset Removed',
                       np.ma.array([0] * 3 + [0.02, 0.05, 0.11, 0, -0.17,] + [0] * 7 +
                                   [0.2, 0.4, 0.1] + [0.11] * 4 + [0] * 6 + [-2] +
@@ -2010,15 +2003,8 @@
         node.derive(accel_lon, eng_running, grounded)
         self.assertEqual(len(node), 1)
         self.assertAlmostEqual(node[0].slice.start, 15, 0)
-<<<<<<< HEAD
         self.assertAlmostEqual(node[0].slice.stop, 40, 0)                
-        
-    
-=======
-        self.assertAlmostEqual(node[0].slice.stop, 21, 0)
-
-    @unittest.skip('Being fixed')
->>>>>>> 53d264e1
+
     def test_derive_flight_with_rejected_takeoff_1(self):
         accel_lon = load(os.path.join(
             test_data_path,
@@ -2032,17 +2018,9 @@
         node = RejectedTakeoff()
         node.derive(accel_lon, eng_running, grounded)
         self.assertEqual(len(node), 1)
-<<<<<<< HEAD
         self.assertAlmostEqual(node[0].slice.start, 3622, 0)
         self.assertAlmostEqual(node[0].slice.stop, 3663, 0)
-        
-    
-=======
-        self.assertAlmostEqual(node[0].slice.start, 3612, 0)
-        self.assertAlmostEqual(node[0].slice.stop, 3682, 0)
-
-    @unittest.skip('Being fixed')
->>>>>>> 53d264e1
+
     def test_derive_flight_with_rejected_takeoff_2(self):
         accel_lon = load(os.path.join(
             test_data_path,
@@ -2056,17 +2034,9 @@
         node = RejectedTakeoff()
         node.derive(accel_lon, eng_running, grounded)
         self.assertEqual(len(node), 1)
-<<<<<<< HEAD
         self.assertAlmostEqual(node[0].slice.start, 2383, 0)
         self.assertAlmostEqual(node[0].slice.stop, 2413, 0)
-        
-
-=======
-        self.assertAlmostEqual(node[0].slice.start, 2373, 0)
-        self.assertAlmostEqual(node[0].slice.stop, 2435, 0)
-    
-    @unittest.skip('Being fixed')
->>>>>>> 53d264e1
+
     def test_derive_flight_with_rejected_takeoff_short(self):
         '''
         test derived from genuine low speed rejected takeoff FDS hash 452728ea2768
@@ -2083,11 +2053,6 @@
         self.assertAlmostEqual(node[0].slice.start, 1917, 0)
         self.assertAlmostEqual(node[0].slice.stop, 1969, 0)
 
-<<<<<<< HEAD
-        
-=======
-    @unittest.skip('Being fixed')
->>>>>>> 53d264e1
     def test_derive_flight_without_rejected_takeoff_3(self):
         accel_lon = load(os.path.join(
             test_data_path,
@@ -2101,11 +2066,6 @@
         node.derive(accel_lon, eng_running, grounded)
         self.assertEqual(len(node), 0)
 
-<<<<<<< HEAD
-
-=======
-    @unittest.skip('Being fixed')
->>>>>>> 53d264e1
     def test_derive_flight_without_rejected_takeoff_1(self):
         accel_lon = load(os.path.join(
             test_data_path,
